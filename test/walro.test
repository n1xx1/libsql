# 2011 May 09
#
# The author disclaims copyright to this source code.  In place of
# a legal notice, here is a blessing:
#
#    May you do good and not evil.
#    May you find forgiveness for yourself and forgive others.
#    May you share freely, never taking more than you give.
#
#***********************************************************************
#
# This file contains tests for using WAL databases in read-only mode.
#

set testdir [file dirname $argv0]
source $testdir/tester.tcl
source $testdir/lock_common.tcl
set ::testprefix walro

# These tests are only going to work on unix.
#
if {$::tcl_platform(platform) != "unix"} {
  finish_test
  return
}

<<<<<<< HEAD
# these tests can't deal with the location of the -shm file under proxy locking
#
if {[forced_proxy_locking]} {
=======
# And only if the build is WAL-capable.
#
ifcapable !wal {
>>>>>>> 67855877
  finish_test
  return
}

do_multiclient_test tn {
  # Do not run tests with the connections in the same process.
  #
  if {$tn==2} continue
  
  # Close all connections and delete the database.
  #
  code1 { db close  }
  code2 { db2 close }
  code3 { db3 close }
  forcedelete test.db
  forcedelete walro

  foreach c {code1 code2 code3} {
    $c {
      sqlite3_shutdown
      sqlite3_config_uri 1
    }
  }

  file mkdir walro

  do_test 1.1.1 {
    code2 { sqlite3 db2 test.db }
    sql2 { 
      PRAGMA journal_mode = WAL;
      CREATE TABLE t1(x, y);
      INSERT INTO t1 VALUES('a', 'b');
    }
    file exists test.db-shm
  } {1}

  do_test 1.1.2 {
    file attributes test.db-shm -permissions r--r--r--
    code1 { sqlite3 db file:test.db?readonly_shm=1 }
  } {}

  do_test 1.1.3 { sql1 "SELECT * FROM t1" }                {a b}
  do_test 1.1.4 { sql2 "INSERT INTO t1 VALUES('c', 'd')" } {}
  do_test 1.1.5 { sql1 "SELECT * FROM t1" }                {a b c d}

  # Check that the read-only connection cannot write or checkpoint the db.
  #
  do_test 1.1.6 { 
    csql1 "INSERT INTO t1 VALUES('e', 'f')" 
  } {1 {attempt to write a readonly database}}
  do_test 1.1.7 { 
    csql1 "PRAGMA wal_checkpoint"
  } {1 {attempt to write a readonly database}}

  do_test 1.1.9  { sql2 "INSERT INTO t1 VALUES('e', 'f')" } {}
  do_test 1.1.10 { sql1 "SELECT * FROM t1" }                {a b c d e f}

  do_test 1.1.11 { 
    sql2 {
      INSERT INTO t1 VALUES('g', 'h');
      PRAGMA wal_checkpoint;
    }
    set {} {}
  } {}
  do_test 1.1.12 { sql1 "SELECT * FROM t1" }                {a b c d e f g h}
  do_test 1.1.13  { sql2 "INSERT INTO t1 VALUES('i', 'j')" } {}

  do_test 1.2.1 {
    code2 { db2 close }
    code1 { db close }
    list [file exists test.db-wal] [file exists test.db-shm]
  } {1 1}
  do_test 1.2.2 {
    code1 { sqlite3 db file:test.db?readonly_shm=1 }
    sql1 { SELECT * FROM t1 }
  } {a b c d e f g h i j}

  do_test 1.2.3 {
    code1 { db close }
    file attributes test.db-shm -permissions rw-r--r--
    hexio_write test.db-shm 0 01020304 
    file attributes test.db-shm -permissions r--r--r--
    code1 { sqlite3 db file:test.db?readonly_shm=1 }
    csql1 { SELECT * FROM t1 }
  } {1 {attempt to write a readonly database}}
  do_test 1.2.4 {
    code1 { sqlite3_extended_errcode db } 
  } {SQLITE_READONLY_RECOVERY}

  do_test 1.2.5 {
    file attributes test.db-shm -permissions rw-r--r--
    code2 { sqlite3 db2 test.db }
    sql2 "SELECT * FROM t1" 
  } {a b c d e f g h i j}
  file attributes test.db-shm -permissions r--r--r--
  do_test 1.2.6 { sql1 "SELECT * FROM t1" } {a b c d e f g h i j}

  do_test 1.2.7 { 
    sql2 {
      PRAGMA wal_checkpoint;
      INSERT INTO t1 VALUES('k', 'l');
    }
    set {} {}
  } {}
  do_test 1.2.8 { sql1 "SELECT * FROM t1" } {a b c d e f g h i j k l}

  # Now check that if the readonly_shm option is not supplied, or if it
  # is set to zero, it is not possible to connect to the database without
  # read-write access to the shm.
  do_test 1.3.1 {
    code1 { db close }
    code1 { sqlite3 db test.db }
    csql1 { SELECT * FROM t1 }
  } {1 {unable to open database file}}

  # Also test that if the -shm file can be opened for read/write access,
  # it is, even if readonly_shm=1 is present in the URI.
  do_test 1.3.2.1 {
    code1 { db close }
    code2 { db2 close }
    file exists test.db-shm
  } {0}
  do_test 1.3.2.2 {
    code1 { sqlite3 db file:test.db?readonly_shm=1 }
    sql1 { SELECT * FROM t1 }
  } {a b c d e f g h i j k l}
  do_test 1.3.2.3 {
    code1 { db close }
    close [open test.db-shm w]
    file attributes test.db-shm -permissions r--r--r--
    code1 { sqlite3 db file:test.db?readonly_shm=1 }
    csql1 { SELECT * FROM t1 }
  } {1 {attempt to write a readonly database}}
  do_test 1.3.2.4 {
    code1 { sqlite3_extended_errcode db } 
  } {SQLITE_READONLY_RECOVERY}
}

finish_test<|MERGE_RESOLUTION|>--- conflicted
+++ resolved
@@ -24,15 +24,16 @@
   return
 }
 
-<<<<<<< HEAD
 # these tests can't deal with the location of the -shm file under proxy locking
 #
 if {[forced_proxy_locking]} {
-=======
+  finish_test
+  return
+}
+
 # And only if the build is WAL-capable.
 #
 ifcapable !wal {
->>>>>>> 67855877
   finish_test
   return
 }
