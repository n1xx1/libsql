--- conflicted
+++ resolved
@@ -524,7 +524,7 @@
 # file-system is saved just before the xDelete() call to remove the 
 # master journal file from the file-system.
 #
-set pwd [pwd]
+set pwd [get_pwd]
 testvfs tv -default 1
 tv script copy_on_mj_delete
 set ::mj_filename_length 0
@@ -545,10 +545,6 @@
   return SQLITE_OK
 }
 
-<<<<<<< HEAD
-=======
-set pwd [get_pwd]
->>>>>>> f8a78464
 foreach {tn1 tcl} {
   1 { set prefix "test.db" }
   2 { 
@@ -1014,11 +1010,7 @@
   #      the master-journal name encoded as utf-8 with no nul term.
   #
   set mj_pointer [expr {
-<<<<<<< HEAD
     20 + [string length "test.db-mjXXXXXX9XX"]
-=======
-    20 + [string length [get_pwd]] + [string length "/test.db-mjXXXXXX9XX"]
->>>>>>> f8a78464
   }]
   #
   #   NOTE: For item 3 above, if the current SQLite VFS lacks the concept of a
@@ -1027,7 +1019,7 @@
   #         part of the total size; otherwise, they are.
   #
   ifcapable curdir {
-    set mj_pointer [expr {$mj_pointer + [string length [pwd]] + 1}]
+    set mj_pointer [expr {$mj_pointer + [string length [get_pwd]] + 1}]
   }
   expr {$::max_journal==(512+2*(1024+8)+$mj_pointer)}
 } 1
@@ -1046,11 +1038,7 @@
   # written starting at the next (in this case 512 byte) sector boundary.
   #
   set mj_pointer [expr {
-<<<<<<< HEAD
     20 + [string length "test.db-mjXXXXXX9XX"]
-=======
-    20 + [string length [get_pwd]] + [string length "/test.db-mjXXXXXX9XX"]
->>>>>>> f8a78464
   }]
   #
   #   NOTE: If the current SQLite VFS lacks the concept of a current directory,
@@ -1059,7 +1047,7 @@
   #         size; otherwise, they are.
   #
   ifcapable curdir {
-    set mj_pointer [expr {$mj_pointer + [string length [pwd]] + 1}]
+    set mj_pointer [expr {$mj_pointer + [string length [get_pwd]] + 1}]
   }
   expr {$::max_journal==(((512+2*(1024+8)+511)/512)*512 + $mj_pointer)}
 } 1
