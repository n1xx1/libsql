--- conflicted
+++ resolved
@@ -4608,14 +4608,9 @@
         */
         for(pIdx=pTab->pIndex; pIdx; pIdx=pIdx->pNext){
           if( pIdx->bUnordered==0
-<<<<<<< HEAD
            && pIdx->iScanRatio<128
            && pIdx->pPartIdxWhere==0
            && (!pBest || pIdx->iScanRatio<pBest->iScanRatio)
-=======
-           && pIdx->pPartIdxWhere==0
-           && (!pBest || pIdx->nColumn<pBest->nColumn)
->>>>>>> 59885728
           ){
             pBest = pIdx;
           }
