--- conflicted
+++ resolved
@@ -2496,15 +2496,11 @@
           rc = sqlite3OsTruncate(pWal->pDbFd, szDb);
         }
         if( rc==SQLITE_OK ){
-<<<<<<< HEAD
-          rc = sqlite3OsSync(pWal->pDbFd, CKPT_SYNC_FLAGS(sync_flags));
-=======
           rc = sqlite3OsFileControl(pWal->pDbFd, SQLITE_FCNTL_CKPT_DONE, 0);
           if( rc==SQLITE_NOTFOUND ) rc = SQLITE_OK;
         }
         if( rc==SQLITE_OK ){
-          pInfo->nBackfill = mxSafeFrame;
->>>>>>> 1a3220ac
+          rc = sqlite3OsSync(pWal->pDbFd, CKPT_SYNC_FLAGS(sync_flags));
         }
       }
       if( rc==SQLITE_OK ){
