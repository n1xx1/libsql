/*
** 2004 May 22
**
** The author disclaims copyright to this source code.  In place of
** a legal notice, here is a blessing:
**
**    May you do good and not evil.
**    May you find forgiveness for yourself and forgive others.
**    May you share freely, never taking more than you give.
**
******************************************************************************
**
** This file contains the VFS implementation for unix-like operating systems
** include Linux, MacOSX, *BSD, QNX, VxWorks, AIX, HPUX, and others.
**
** There are actually several different VFS implementations in this file.
** The differences are in the way that file locking is done.  The default
** implementation uses Posix Advisory Locks.  Alternative implementations
** use flock(), dot-files, various proprietary locking schemas, or simply
** skip locking all together.
**
** This source file is organized into divisions where the logic for various
** subfunctions is contained within the appropriate division.  PLEASE
** KEEP THE STRUCTURE OF THIS FILE INTACT.  New code should be placed
** in the correct division and should be clearly labeled.
**
** The layout of divisions is as follows:
**
**   *  General-purpose declarations and utility functions.
**   *  Unique file ID logic used by VxWorks.
**   *  Various locking primitive implementations (all except proxy locking):
**      + for Posix Advisory Locks
**      + for no-op locks
**      + for dot-file locks
**      + for flock() locking
**      + for named semaphore locks (VxWorks only)
**      + for AFP filesystem locks (MacOSX only)
**   *  sqlite3_file methods not associated with locking.
**   *  Definitions of sqlite3_io_methods objects for all locking
**      methods plus "finder" functions for each locking method.
**   *  sqlite3_vfs method implementations.
**   *  Locking primitives for the proxy uber-locking-method. (MacOSX only)
**   *  Definitions of sqlite3_vfs objects for all locking methods
**      plus implementations of sqlite3_os_init() and sqlite3_os_end().
*/
#include "sqliteInt.h"
#if SQLITE_OS_UNIX              /* This file is used on unix only */

/* Turn this feature on in all builds for now */
#define SQLITE_MUTEXFREE_SHMLOCK 1
#define SQLITE_MFS_EXCLUSIVE     255
#ifndef SQLITE_MFS_NSHARD
# define SQLITE_MFS_NSHARD       8
#endif
#if SQLITE_MFS_NSHARD<1
# error "SQLITE_MFS_NSHARD must be greater than 0"
#endif

/*
** There are various methods for file locking used for concurrency
** control:
**
**   1. POSIX locking (the default),
**   2. No locking,
**   3. Dot-file locking,
**   4. flock() locking,
**   5. AFP locking (OSX only),
**   6. Named POSIX semaphores (VXWorks only),
**   7. proxy locking. (OSX only)
**
** Styles 4, 5, and 7 are only available of SQLITE_ENABLE_LOCKING_STYLE
** is defined to 1.  The SQLITE_ENABLE_LOCKING_STYLE also enables automatic
** selection of the appropriate locking style based on the filesystem
** where the database is located.  
*/
#if !defined(SQLITE_ENABLE_LOCKING_STYLE)
#  if defined(__APPLE__)
#    define SQLITE_ENABLE_LOCKING_STYLE 1
#  else
#    define SQLITE_ENABLE_LOCKING_STYLE 0
#  endif
#endif

/* Use pread() and pwrite() if they are available */
#if defined(__APPLE__)
# define HAVE_PREAD 1
# define HAVE_PWRITE 1
#endif
#if defined(HAVE_PREAD64) && defined(HAVE_PWRITE64)
# undef USE_PREAD
# define USE_PREAD64 1
#elif defined(HAVE_PREAD) && defined(HAVE_PWRITE)
# undef USE_PREAD64
# define USE_PREAD 1
#endif

/*
** standard include files.
*/
#include <sys/types.h>
#include <sys/stat.h>
#include <fcntl.h>
#include <sys/ioctl.h>
#include <unistd.h>
#include <time.h>
#include <sys/time.h>
#include <errno.h>
#if !defined(SQLITE_OMIT_WAL) || SQLITE_MAX_MMAP_SIZE>0
# include <sys/mman.h>
#endif

#if SQLITE_ENABLE_LOCKING_STYLE
# include <sys/ioctl.h>
# include <sys/file.h>
# include <sys/param.h>
#endif /* SQLITE_ENABLE_LOCKING_STYLE */

/*
** Try to determine if gethostuuid() is available based on standard
** macros.  This might sometimes compute the wrong value for some
** obscure platforms.  For those cases, simply compile with one of
** the following:
**
**    -DHAVE_GETHOSTUUID=0
**    -DHAVE_GETHOSTUUID=1
**
** None if this matters except when building on Apple products with
** -DSQLITE_ENABLE_LOCKING_STYLE.
*/
#ifndef HAVE_GETHOSTUUID
# define HAVE_GETHOSTUUID 0
# if defined(__APPLE__) && ((__MAC_OS_X_VERSION_MIN_REQUIRED > 1050) || \
                            (__IPHONE_OS_VERSION_MIN_REQUIRED > 2000))
#    if (!defined(TARGET_OS_EMBEDDED) || (TARGET_OS_EMBEDDED==0)) \
         && (!defined(TARGET_IPHONE_SIMULATOR) || (TARGET_IPHONE_SIMULATOR==0))
#      undef HAVE_GETHOSTUUID
#      define HAVE_GETHOSTUUID 1
#    else
#      warning "gethostuuid() is disabled."
#    endif
#  endif
#endif


#if OS_VXWORKS
# include <sys/ioctl.h>
# include <semaphore.h>
# include <limits.h>
#endif /* OS_VXWORKS */

#if defined(__APPLE__) || SQLITE_ENABLE_LOCKING_STYLE
# include <sys/mount.h>
#endif

#ifdef HAVE_UTIME
# include <utime.h>
#endif

/*
** Allowed values of unixFile.fsFlags
*/
#define SQLITE_FSFLAGS_IS_MSDOS     0x1

/*
** If we are to be thread-safe, include the pthreads header.
*/
#if SQLITE_THREADSAFE
# include <pthread.h>
#endif

/*
** Default permissions when creating a new file
*/
#ifndef SQLITE_DEFAULT_FILE_PERMISSIONS
# define SQLITE_DEFAULT_FILE_PERMISSIONS 0644
#endif

/*
** Default permissions when creating auto proxy dir
*/
#ifndef SQLITE_DEFAULT_PROXYDIR_PERMISSIONS
# define SQLITE_DEFAULT_PROXYDIR_PERMISSIONS 0755
#endif

/*
** Maximum supported path-length.
*/
#define MAX_PATHNAME 512

/*
** Maximum supported symbolic links
*/
#define SQLITE_MAX_SYMLINKS 100

/* Always cast the getpid() return type for compatibility with
** kernel modules in VxWorks. */
#define osGetpid(X) (pid_t)getpid()

/*
** Only set the lastErrno if the error code is a real error and not 
** a normal expected return code of SQLITE_BUSY or SQLITE_OK
*/
#define IS_LOCK_ERROR(x)  ((x != SQLITE_OK) && (x != SQLITE_BUSY))

/* Forward references */
typedef struct unixShm unixShm;               /* Connection shared memory */
typedef struct unixShmNode unixShmNode;       /* Shared memory instance */
typedef struct unixInodeInfo unixInodeInfo;   /* An i-node */
typedef struct UnixUnusedFd UnixUnusedFd;     /* An unused file descriptor */

/*
** Sometimes, after a file handle is closed by SQLite, the file descriptor
** cannot be closed immediately. In these cases, instances of the following
** structure are used to store the file descriptor while waiting for an
** opportunity to either close or reuse it.
*/
struct UnixUnusedFd {
  int fd;                   /* File descriptor to close */
  int flags;                /* Flags this file descriptor was opened with */
  UnixUnusedFd *pNext;      /* Next unused file descriptor on same file */
};

/*
** The unixFile structure is subclass of sqlite3_file specific to the unix
** VFS implementations.
*/
typedef struct unixFile unixFile;
struct unixFile {
  sqlite3_io_methods const *pMethod;  /* Always the first entry */
  sqlite3_vfs *pVfs;                  /* The VFS that created this unixFile */
  unixInodeInfo *pInode;              /* Info about locks on this inode */
  int h;                              /* The file descriptor */
  unsigned char eFileLock;            /* The type of lock held on this fd */
  unsigned short int ctrlFlags;       /* Behavioral bits.  UNIXFILE_* flags */
  int lastErrno;                      /* The unix errno from last I/O error */
  void *lockingContext;               /* Locking style specific state */
  UnixUnusedFd *pPreallocatedUnused;  /* Pre-allocated UnixUnusedFd */
  const char *zPath;                  /* Name of the file */
  unixShm *pShm;                      /* Shared memory segment information */
  int szChunk;                        /* Configured by FCNTL_CHUNK_SIZE */
#if SQLITE_MAX_MMAP_SIZE>0
  int nFetchOut;                      /* Number of outstanding xFetch refs */
  sqlite3_int64 mmapSize;             /* Usable size of mapping at pMapRegion */
  sqlite3_int64 mmapSizeActual;       /* Actual size of mapping at pMapRegion */
  sqlite3_int64 mmapSizeMax;          /* Configured FCNTL_MMAP_SIZE value */
  void *pMapRegion;                   /* Memory mapped region */
#endif
  int sectorSize;                     /* Device sector size */
  int deviceCharacteristics;          /* Precomputed device characteristics */
#if SQLITE_ENABLE_LOCKING_STYLE
  int openFlags;                      /* The flags specified at open() */
#endif
#if SQLITE_ENABLE_LOCKING_STYLE || defined(__APPLE__)
  unsigned fsFlags;                   /* cached details from statfs() */
#endif
#ifdef SQLITE_ENABLE_SETLK_TIMEOUT
  unsigned iBusyTimeout;              /* Wait this many millisec on locks */
#endif
#if OS_VXWORKS
  struct vxworksFileId *pId;          /* Unique file ID */
#endif
#ifdef SQLITE_DEBUG
  /* The next group of variables are used to track whether or not the
  ** transaction counter in bytes 24-27 of database files are updated
  ** whenever any part of the database changes.  An assertion fault will
  ** occur if a file is updated without also updating the transaction
  ** counter.  This test is made to avoid new problems similar to the
  ** one described by ticket #3584. 
  */
  unsigned char transCntrChng;   /* True if the transaction counter changed */
  unsigned char dbUpdate;        /* True if any part of database file changed */
  unsigned char inNormalWrite;   /* True if in a normal write operation */

#endif

#ifdef SQLITE_TEST
  /* In test mode, increase the size of this structure a bit so that 
  ** it is larger than the struct CrashFile defined in test6.c.
  */
  char aPadding[32];
#endif
};

/* This variable holds the process id (pid) from when the xRandomness()
** method was called.  If xOpen() is called from a different process id,
** indicating that a fork() has occurred, the PRNG will be reset.
*/
static pid_t randomnessPid = 0;

/*
** Allowed values for the unixFile.ctrlFlags bitmask:
*/
#define UNIXFILE_EXCL        0x01     /* Connections from one process only */
#define UNIXFILE_RDONLY      0x02     /* Connection is read only */
#define UNIXFILE_PERSIST_WAL 0x04     /* Persistent WAL mode */
#ifndef SQLITE_DISABLE_DIRSYNC
# define UNIXFILE_DIRSYNC    0x08     /* Directory sync needed */
#else
# define UNIXFILE_DIRSYNC    0x00
#endif
#define UNIXFILE_PSOW        0x10     /* SQLITE_IOCAP_POWERSAFE_OVERWRITE */
#define UNIXFILE_DELETE      0x20     /* Delete on close */
#define UNIXFILE_URI         0x40     /* Filename might have query parameters */
#define UNIXFILE_NOLOCK      0x80     /* Do no file locking */

/*
** Include code that is common to all os_*.c files
*/
#include "os_common.h"

/*
** Define various macros that are missing from some systems.
*/
#ifndef O_LARGEFILE
# define O_LARGEFILE 0
#endif
#ifdef SQLITE_DISABLE_LFS
# undef O_LARGEFILE
# define O_LARGEFILE 0
#endif
#ifndef O_NOFOLLOW
# define O_NOFOLLOW 0
#endif
#ifndef O_BINARY
# define O_BINARY 0
#endif

/*
** The threadid macro resolves to the thread-id or to 0.  Used for
** testing and debugging only.
*/
#if SQLITE_THREADSAFE
#define threadid pthread_self()
#else
#define threadid 0
#endif

/*
** HAVE_MREMAP defaults to true on Linux and false everywhere else.
*/
#if !defined(HAVE_MREMAP)
# if defined(__linux__) && defined(_GNU_SOURCE)
#  define HAVE_MREMAP 1
# else
#  define HAVE_MREMAP 0
# endif
#endif

/*
** Explicitly call the 64-bit version of lseek() on Android. Otherwise, lseek()
** is the 32-bit version, even if _FILE_OFFSET_BITS=64 is defined.
*/
#ifdef __ANDROID__
# define lseek lseek64
#endif

#ifdef __linux__
/*
** Linux-specific IOCTL magic numbers used for controlling F2FS
*/
#define F2FS_IOCTL_MAGIC        0xf5
#define F2FS_IOC_START_ATOMIC_WRITE     _IO(F2FS_IOCTL_MAGIC, 1)
#define F2FS_IOC_COMMIT_ATOMIC_WRITE    _IO(F2FS_IOCTL_MAGIC, 2)
#define F2FS_IOC_START_VOLATILE_WRITE   _IO(F2FS_IOCTL_MAGIC, 3)
#define F2FS_IOC_ABORT_VOLATILE_WRITE   _IO(F2FS_IOCTL_MAGIC, 5)
#define F2FS_IOC_GET_FEATURES           _IOR(F2FS_IOCTL_MAGIC, 12, u32)
#define F2FS_FEATURE_ATOMIC_WRITE 0x0004
#endif /* __linux__ */


/*
** Different Unix systems declare open() in different ways.  Same use
** open(const char*,int,mode_t).  Others use open(const char*,int,...).
** The difference is important when using a pointer to the function.
**
** The safest way to deal with the problem is to always use this wrapper
** which always has the same well-defined interface.
*/
static int posixOpen(const char *zFile, int flags, int mode){
  return open(zFile, flags, mode);
}

/* Forward reference */
static int openDirectory(const char*, int*);
static int unixGetpagesize(void);

/*
** Many system calls are accessed through pointer-to-functions so that
** they may be overridden at runtime to facilitate fault injection during
** testing and sandboxing.  The following array holds the names and pointers
** to all overrideable system calls.
*/
static struct unix_syscall {
  const char *zName;            /* Name of the system call */
  sqlite3_syscall_ptr pCurrent; /* Current value of the system call */
  sqlite3_syscall_ptr pDefault; /* Default value */
} aSyscall[] = {
  { "open",         (sqlite3_syscall_ptr)posixOpen,  0  },
#define osOpen      ((int(*)(const char*,int,int))aSyscall[0].pCurrent)

  { "close",        (sqlite3_syscall_ptr)close,      0  },
#define osClose     ((int(*)(int))aSyscall[1].pCurrent)

  { "access",       (sqlite3_syscall_ptr)access,     0  },
#define osAccess    ((int(*)(const char*,int))aSyscall[2].pCurrent)

  { "getcwd",       (sqlite3_syscall_ptr)getcwd,     0  },
#define osGetcwd    ((char*(*)(char*,size_t))aSyscall[3].pCurrent)

  { "stat",         (sqlite3_syscall_ptr)stat,       0  },
#define osStat      ((int(*)(const char*,struct stat*))aSyscall[4].pCurrent)

/*
** The DJGPP compiler environment looks mostly like Unix, but it
** lacks the fcntl() system call.  So redefine fcntl() to be something
** that always succeeds.  This means that locking does not occur under
** DJGPP.  But it is DOS - what did you expect?
*/
#ifdef __DJGPP__
  { "fstat",        0,                 0  },
#define osFstat(a,b,c)    0
#else     
  { "fstat",        (sqlite3_syscall_ptr)fstat,      0  },
#define osFstat     ((int(*)(int,struct stat*))aSyscall[5].pCurrent)
#endif

  { "ftruncate",    (sqlite3_syscall_ptr)ftruncate,  0  },
#define osFtruncate ((int(*)(int,off_t))aSyscall[6].pCurrent)

  { "fcntl",        (sqlite3_syscall_ptr)fcntl,      0  },
#define osFcntl     ((int(*)(int,int,...))aSyscall[7].pCurrent)

  { "read",         (sqlite3_syscall_ptr)read,       0  },
#define osRead      ((ssize_t(*)(int,void*,size_t))aSyscall[8].pCurrent)

#if defined(USE_PREAD) || SQLITE_ENABLE_LOCKING_STYLE
  { "pread",        (sqlite3_syscall_ptr)pread,      0  },
#else
  { "pread",        (sqlite3_syscall_ptr)0,          0  },
#endif
#define osPread     ((ssize_t(*)(int,void*,size_t,off_t))aSyscall[9].pCurrent)

#if defined(USE_PREAD64)
  { "pread64",      (sqlite3_syscall_ptr)pread64,    0  },
#else
  { "pread64",      (sqlite3_syscall_ptr)0,          0  },
#endif
#define osPread64 ((ssize_t(*)(int,void*,size_t,off64_t))aSyscall[10].pCurrent)

  { "write",        (sqlite3_syscall_ptr)write,      0  },
#define osWrite     ((ssize_t(*)(int,const void*,size_t))aSyscall[11].pCurrent)

#if defined(USE_PREAD) || SQLITE_ENABLE_LOCKING_STYLE
  { "pwrite",       (sqlite3_syscall_ptr)pwrite,     0  },
#else
  { "pwrite",       (sqlite3_syscall_ptr)0,          0  },
#endif
#define osPwrite    ((ssize_t(*)(int,const void*,size_t,off_t))\
                    aSyscall[12].pCurrent)

#if defined(USE_PREAD64)
  { "pwrite64",     (sqlite3_syscall_ptr)pwrite64,   0  },
#else
  { "pwrite64",     (sqlite3_syscall_ptr)0,          0  },
#endif
#define osPwrite64  ((ssize_t(*)(int,const void*,size_t,off64_t))\
                    aSyscall[13].pCurrent)

  { "fchmod",       (sqlite3_syscall_ptr)fchmod,          0  },
#define osFchmod    ((int(*)(int,mode_t))aSyscall[14].pCurrent)

#if defined(HAVE_POSIX_FALLOCATE) && HAVE_POSIX_FALLOCATE
  { "fallocate",    (sqlite3_syscall_ptr)posix_fallocate,  0 },
#else
  { "fallocate",    (sqlite3_syscall_ptr)0,                0 },
#endif
#define osFallocate ((int(*)(int,off_t,off_t))aSyscall[15].pCurrent)

  { "unlink",       (sqlite3_syscall_ptr)unlink,           0 },
#define osUnlink    ((int(*)(const char*))aSyscall[16].pCurrent)

  { "openDirectory",    (sqlite3_syscall_ptr)openDirectory,      0 },
#define osOpenDirectory ((int(*)(const char*,int*))aSyscall[17].pCurrent)

  { "mkdir",        (sqlite3_syscall_ptr)mkdir,           0 },
#define osMkdir     ((int(*)(const char*,mode_t))aSyscall[18].pCurrent)

  { "rmdir",        (sqlite3_syscall_ptr)rmdir,           0 },
#define osRmdir     ((int(*)(const char*))aSyscall[19].pCurrent)

#if defined(HAVE_FCHOWN)
  { "fchown",       (sqlite3_syscall_ptr)fchown,          0 },
#else
  { "fchown",       (sqlite3_syscall_ptr)0,               0 },
#endif
#define osFchown    ((int(*)(int,uid_t,gid_t))aSyscall[20].pCurrent)

#if defined(HAVE_FCHOWN)
  { "geteuid",      (sqlite3_syscall_ptr)geteuid,         0 },
#else
  { "geteuid",      (sqlite3_syscall_ptr)0,               0 },
#endif
#define osGeteuid   ((uid_t(*)(void))aSyscall[21].pCurrent)

#if !defined(SQLITE_OMIT_WAL) || SQLITE_MAX_MMAP_SIZE>0
  { "mmap",         (sqlite3_syscall_ptr)mmap,            0 },
#else
  { "mmap",         (sqlite3_syscall_ptr)0,               0 },
#endif
#define osMmap ((void*(*)(void*,size_t,int,int,int,off_t))aSyscall[22].pCurrent)

#if !defined(SQLITE_OMIT_WAL) || SQLITE_MAX_MMAP_SIZE>0
  { "munmap",       (sqlite3_syscall_ptr)munmap,          0 },
#else
  { "munmap",       (sqlite3_syscall_ptr)0,               0 },
#endif
#define osMunmap ((int(*)(void*,size_t))aSyscall[23].pCurrent)

#if HAVE_MREMAP && (!defined(SQLITE_OMIT_WAL) || SQLITE_MAX_MMAP_SIZE>0)
  { "mremap",       (sqlite3_syscall_ptr)mremap,          0 },
#else
  { "mremap",       (sqlite3_syscall_ptr)0,               0 },
#endif
#define osMremap ((void*(*)(void*,size_t,size_t,int,...))aSyscall[24].pCurrent)

#if !defined(SQLITE_OMIT_WAL) || SQLITE_MAX_MMAP_SIZE>0
  { "getpagesize",  (sqlite3_syscall_ptr)unixGetpagesize, 0 },
#else
  { "getpagesize",  (sqlite3_syscall_ptr)0,               0 },
#endif
#define osGetpagesize ((int(*)(void))aSyscall[25].pCurrent)

#if defined(HAVE_READLINK)
  { "readlink",     (sqlite3_syscall_ptr)readlink,        0 },
#else
  { "readlink",     (sqlite3_syscall_ptr)0,               0 },
#endif
#define osReadlink ((ssize_t(*)(const char*,char*,size_t))aSyscall[26].pCurrent)

#if defined(HAVE_LSTAT)
  { "lstat",         (sqlite3_syscall_ptr)lstat,          0 },
#else
  { "lstat",         (sqlite3_syscall_ptr)0,              0 },
#endif
#define osLstat      ((int(*)(const char*,struct stat*))aSyscall[27].pCurrent)

#if defined(__linux__) && defined(SQLITE_ENABLE_BATCH_ATOMIC_WRITE)
# ifdef __ANDROID__
  { "ioctl", (sqlite3_syscall_ptr)(int(*)(int, int, ...))ioctl, 0 },
#define osIoctl ((int(*)(int,int,...))aSyscall[28].pCurrent)
# else
  { "ioctl",         (sqlite3_syscall_ptr)ioctl,          0 },
#define osIoctl ((int(*)(int,unsigned long,...))aSyscall[28].pCurrent)
# endif
#else
  { "ioctl",         (sqlite3_syscall_ptr)0,              0 },
#endif

}; /* End of the overrideable system calls */


/*
** On some systems, calls to fchown() will trigger a message in a security
** log if they come from non-root processes.  So avoid calling fchown() if
** we are not running as root.
*/
static int robustFchown(int fd, uid_t uid, gid_t gid){
#if defined(HAVE_FCHOWN)
  return osGeteuid() ? 0 : osFchown(fd,uid,gid);
#else
  return 0;
#endif
}

/*
** This is the xSetSystemCall() method of sqlite3_vfs for all of the
** "unix" VFSes.  Return SQLITE_OK opon successfully updating the
** system call pointer, or SQLITE_NOTFOUND if there is no configurable
** system call named zName.
*/
static int unixSetSystemCall(
  sqlite3_vfs *pNotUsed,        /* The VFS pointer.  Not used */
  const char *zName,            /* Name of system call to override */
  sqlite3_syscall_ptr pNewFunc  /* Pointer to new system call value */
){
  unsigned int i;
  int rc = SQLITE_NOTFOUND;

  UNUSED_PARAMETER(pNotUsed);
  if( zName==0 ){
    /* If no zName is given, restore all system calls to their default
    ** settings and return NULL
    */
    rc = SQLITE_OK;
    for(i=0; i<sizeof(aSyscall)/sizeof(aSyscall[0]); i++){
      if( aSyscall[i].pDefault ){
        aSyscall[i].pCurrent = aSyscall[i].pDefault;
      }
    }
  }else{
    /* If zName is specified, operate on only the one system call
    ** specified.
    */
    for(i=0; i<sizeof(aSyscall)/sizeof(aSyscall[0]); i++){
      if( strcmp(zName, aSyscall[i].zName)==0 ){
        if( aSyscall[i].pDefault==0 ){
          aSyscall[i].pDefault = aSyscall[i].pCurrent;
        }
        rc = SQLITE_OK;
        if( pNewFunc==0 ) pNewFunc = aSyscall[i].pDefault;
        aSyscall[i].pCurrent = pNewFunc;
        break;
      }
    }
  }
  return rc;
}

/*
** Return the value of a system call.  Return NULL if zName is not a
** recognized system call name.  NULL is also returned if the system call
** is currently undefined.
*/
static sqlite3_syscall_ptr unixGetSystemCall(
  sqlite3_vfs *pNotUsed,
  const char *zName
){
  unsigned int i;

  UNUSED_PARAMETER(pNotUsed);
  for(i=0; i<sizeof(aSyscall)/sizeof(aSyscall[0]); i++){
    if( strcmp(zName, aSyscall[i].zName)==0 ) return aSyscall[i].pCurrent;
  }
  return 0;
}

/*
** Return the name of the first system call after zName.  If zName==NULL
** then return the name of the first system call.  Return NULL if zName
** is the last system call or if zName is not the name of a valid
** system call.
*/
static const char *unixNextSystemCall(sqlite3_vfs *p, const char *zName){
  int i = -1;

  UNUSED_PARAMETER(p);
  if( zName ){
    for(i=0; i<ArraySize(aSyscall)-1; i++){
      if( strcmp(zName, aSyscall[i].zName)==0 ) break;
    }
  }
  for(i++; i<ArraySize(aSyscall); i++){
    if( aSyscall[i].pCurrent!=0 ) return aSyscall[i].zName;
  }
  return 0;
}

/*
** Do not accept any file descriptor less than this value, in order to avoid
** opening database file using file descriptors that are commonly used for 
** standard input, output, and error.
*/
#ifndef SQLITE_MINIMUM_FILE_DESCRIPTOR
# define SQLITE_MINIMUM_FILE_DESCRIPTOR 3
#endif

/*
** Invoke open().  Do so multiple times, until it either succeeds or
** fails for some reason other than EINTR.
**
** If the file creation mode "m" is 0 then set it to the default for
** SQLite.  The default is SQLITE_DEFAULT_FILE_PERMISSIONS (normally
** 0644) as modified by the system umask.  If m is not 0, then
** make the file creation mode be exactly m ignoring the umask.
**
** The m parameter will be non-zero only when creating -wal, -journal,
** and -shm files.  We want those files to have *exactly* the same
** permissions as their original database, unadulterated by the umask.
** In that way, if a database file is -rw-rw-rw or -rw-rw-r-, and a
** transaction crashes and leaves behind hot journals, then any
** process that is able to write to the database will also be able to
** recover the hot journals.
*/
static int robust_open(const char *z, int f, mode_t m){
  int fd;
  mode_t m2 = m ? m : SQLITE_DEFAULT_FILE_PERMISSIONS;
  while(1){
#if defined(O_CLOEXEC)
    fd = osOpen(z,f|O_CLOEXEC,m2);
#else
    fd = osOpen(z,f,m2);
#endif
    if( fd<0 ){
      if( errno==EINTR ) continue;
      break;
    }
    if( fd>=SQLITE_MINIMUM_FILE_DESCRIPTOR ) break;
    osClose(fd);
    sqlite3_log(SQLITE_WARNING, 
                "attempt to open \"%s\" as file descriptor %d", z, fd);
    fd = -1;
    if( osOpen("/dev/null", O_RDONLY, m)<0 ) break;
  }
  if( fd>=0 ){
    if( m!=0 ){
      struct stat statbuf;
      if( osFstat(fd, &statbuf)==0 
       && statbuf.st_size==0
       && (statbuf.st_mode&0777)!=m 
      ){
        osFchmod(fd, m);
      }
    }
#if defined(FD_CLOEXEC) && (!defined(O_CLOEXEC) || O_CLOEXEC==0)
    osFcntl(fd, F_SETFD, osFcntl(fd, F_GETFD, 0) | FD_CLOEXEC);
#endif
  }
  return fd;
}

/*
** Helper functions to obtain and relinquish the global mutex. The
** global mutex is used to protect the unixInodeInfo and
** vxworksFileId objects used by this file, all of which may be 
** shared by multiple threads.
**
** Function unixMutexHeld() is used to assert() that the global mutex 
** is held when required. This function is only used as part of assert() 
** statements. e.g.
**
**   unixEnterMutex()
**     assert( unixMutexHeld() );
**   unixEnterLeave()
**
** To prevent deadlock, the global unixBigLock must must be acquired
** before the unixInodeInfo.pLockMutex mutex, if both are held.  It is
** OK to get the pLockMutex without holding unixBigLock first, but if
** that happens, the unixBigLock mutex must not be acquired until after
** pLockMutex is released.
**
**      OK:     enter(unixBigLock),  enter(pLockInfo)
**      OK:     enter(unixBigLock)
**      OK:     enter(pLockInfo)
**   ERROR:     enter(pLockInfo), enter(unixBigLock)
*/
static sqlite3_mutex *unixBigLock = 0;
static void unixEnterMutex(void){
  assert( sqlite3_mutex_notheld(unixBigLock) );  /* Not a recursive mutex */
  sqlite3_mutex_enter(unixBigLock);
}
static void unixLeaveMutex(void){
  assert( sqlite3_mutex_held(unixBigLock) );
  sqlite3_mutex_leave(unixBigLock);
}
#ifdef SQLITE_DEBUG
static int unixMutexHeld(void) {
  return sqlite3_mutex_held(unixBigLock);
}
#endif


#ifdef SQLITE_HAVE_OS_TRACE
/*
** Helper function for printing out trace information from debugging
** binaries. This returns the string representation of the supplied
** integer lock-type.
*/
static const char *azFileLock(int eFileLock){
  switch( eFileLock ){
    case NO_LOCK: return "NONE";
    case SHARED_LOCK: return "SHARED";
    case RESERVED_LOCK: return "RESERVED";
    case PENDING_LOCK: return "PENDING";
    case EXCLUSIVE_LOCK: return "EXCLUSIVE";
  }
  return "ERROR";
}
#endif

#ifdef SQLITE_LOCK_TRACE
/*
** Print out information about all locking operations.
**
** This routine is used for troubleshooting locks on multithreaded
** platforms.  Enable by compiling with the -DSQLITE_LOCK_TRACE
** command-line option on the compiler.  This code is normally
** turned off.
*/
static int lockTrace(int fd, int op, struct flock *p){
  char *zOpName, *zType;
  int s;
  int savedErrno;
  if( op==F_GETLK ){
    zOpName = "GETLK";
  }else if( op==F_SETLK ){
    zOpName = "SETLK";
  }else{
    s = osFcntl(fd, op, p);
    sqlite3DebugPrintf("fcntl unknown %d %d %d\n", fd, op, s);
    return s;
  }
  if( p->l_type==F_RDLCK ){
    zType = "RDLCK";
  }else if( p->l_type==F_WRLCK ){
    zType = "WRLCK";
  }else if( p->l_type==F_UNLCK ){
    zType = "UNLCK";
  }else{
    assert( 0 );
  }
  assert( p->l_whence==SEEK_SET );
  s = osFcntl(fd, op, p);
  savedErrno = errno;
  sqlite3DebugPrintf("fcntl %d %d %s %s %d %d %d %d\n",
     threadid, fd, zOpName, zType, (int)p->l_start, (int)p->l_len,
     (int)p->l_pid, s);
  if( s==(-1) && op==F_SETLK && (p->l_type==F_RDLCK || p->l_type==F_WRLCK) ){
    struct flock l2;
    l2 = *p;
    osFcntl(fd, F_GETLK, &l2);
    if( l2.l_type==F_RDLCK ){
      zType = "RDLCK";
    }else if( l2.l_type==F_WRLCK ){
      zType = "WRLCK";
    }else if( l2.l_type==F_UNLCK ){
      zType = "UNLCK";
    }else{
      assert( 0 );
    }
    sqlite3DebugPrintf("fcntl-failure-reason: %s %d %d %d\n",
       zType, (int)l2.l_start, (int)l2.l_len, (int)l2.l_pid);
  }
  errno = savedErrno;
  return s;
}
#undef osFcntl
#define osFcntl lockTrace
#endif /* SQLITE_LOCK_TRACE */

/*
** Retry ftruncate() calls that fail due to EINTR
**
** All calls to ftruncate() within this file should be made through
** this wrapper.  On the Android platform, bypassing the logic below
** could lead to a corrupt database.
*/
static int robust_ftruncate(int h, sqlite3_int64 sz){
  int rc;
#ifdef __ANDROID__
  /* On Android, ftruncate() always uses 32-bit offsets, even if 
  ** _FILE_OFFSET_BITS=64 is defined. This means it is unsafe to attempt to
  ** truncate a file to any size larger than 2GiB. Silently ignore any
  ** such attempts.  */
  if( sz>(sqlite3_int64)0x7FFFFFFF ){
    rc = SQLITE_OK;
  }else
#endif
  do{ rc = osFtruncate(h,sz); }while( rc<0 && errno==EINTR );
  return rc;
}

/*
** This routine translates a standard POSIX errno code into something
** useful to the clients of the sqlite3 functions.  Specifically, it is
** intended to translate a variety of "try again" errors into SQLITE_BUSY
** and a variety of "please close the file descriptor NOW" errors into 
** SQLITE_IOERR
** 
** Errors during initialization of locks, or file system support for locks,
** should handle ENOLCK, ENOTSUP, EOPNOTSUPP separately.
*/
static int sqliteErrorFromPosixError(int posixError, int sqliteIOErr) {
  assert( (sqliteIOErr == SQLITE_IOERR_LOCK) || 
          (sqliteIOErr == SQLITE_IOERR_UNLOCK) || 
          (sqliteIOErr == SQLITE_IOERR_RDLOCK) ||
          (sqliteIOErr == SQLITE_IOERR_CHECKRESERVEDLOCK) );
  switch (posixError) {
  case EACCES: 
  case EAGAIN:
  case ETIMEDOUT:
  case EBUSY:
  case EINTR:
  case ENOLCK:  
    /* random NFS retry error, unless during file system support 
     * introspection, in which it actually means what it says */
    return SQLITE_BUSY;
    
  case EPERM: 
    return SQLITE_PERM;
    
  default: 
    return sqliteIOErr;
  }
}


/******************************************************************************
****************** Begin Unique File ID Utility Used By VxWorks ***************
**
** On most versions of unix, we can get a unique ID for a file by concatenating
** the device number and the inode number.  But this does not work on VxWorks.
** On VxWorks, a unique file id must be based on the canonical filename.
**
** A pointer to an instance of the following structure can be used as a
** unique file ID in VxWorks.  Each instance of this structure contains
** a copy of the canonical filename.  There is also a reference count.  
** The structure is reclaimed when the number of pointers to it drops to
** zero.
**
** There are never very many files open at one time and lookups are not
** a performance-critical path, so it is sufficient to put these
** structures on a linked list.
*/
struct vxworksFileId {
  struct vxworksFileId *pNext;  /* Next in a list of them all */
  int nRef;                     /* Number of references to this one */
  int nName;                    /* Length of the zCanonicalName[] string */
  char *zCanonicalName;         /* Canonical filename */
};

#if OS_VXWORKS
/* 
** All unique filenames are held on a linked list headed by this
** variable:
*/
static struct vxworksFileId *vxworksFileList = 0;

/*
** Simplify a filename into its canonical form
** by making the following changes:
**
**  * removing any trailing and duplicate /
**  * convert /./ into just /
**  * convert /A/../ where A is any simple name into just /
**
** Changes are made in-place.  Return the new name length.
**
** The original filename is in z[0..n-1].  Return the number of
** characters in the simplified name.
*/
static int vxworksSimplifyName(char *z, int n){
  int i, j;
  while( n>1 && z[n-1]=='/' ){ n--; }
  for(i=j=0; i<n; i++){
    if( z[i]=='/' ){
      if( z[i+1]=='/' ) continue;
      if( z[i+1]=='.' && i+2<n && z[i+2]=='/' ){
        i += 1;
        continue;
      }
      if( z[i+1]=='.' && i+3<n && z[i+2]=='.' && z[i+3]=='/' ){
        while( j>0 && z[j-1]!='/' ){ j--; }
        if( j>0 ){ j--; }
        i += 2;
        continue;
      }
    }
    z[j++] = z[i];
  }
  z[j] = 0;
  return j;
}

/*
** Find a unique file ID for the given absolute pathname.  Return
** a pointer to the vxworksFileId object.  This pointer is the unique
** file ID.
**
** The nRef field of the vxworksFileId object is incremented before
** the object is returned.  A new vxworksFileId object is created
** and added to the global list if necessary.
**
** If a memory allocation error occurs, return NULL.
*/
static struct vxworksFileId *vxworksFindFileId(const char *zAbsoluteName){
  struct vxworksFileId *pNew;         /* search key and new file ID */
  struct vxworksFileId *pCandidate;   /* For looping over existing file IDs */
  int n;                              /* Length of zAbsoluteName string */

  assert( zAbsoluteName[0]=='/' );
  n = (int)strlen(zAbsoluteName);
  pNew = sqlite3_malloc64( sizeof(*pNew) + (n+1) );
  if( pNew==0 ) return 0;
  pNew->zCanonicalName = (char*)&pNew[1];
  memcpy(pNew->zCanonicalName, zAbsoluteName, n+1);
  n = vxworksSimplifyName(pNew->zCanonicalName, n);

  /* Search for an existing entry that matching the canonical name.
  ** If found, increment the reference count and return a pointer to
  ** the existing file ID.
  */
  unixEnterMutex();
  for(pCandidate=vxworksFileList; pCandidate; pCandidate=pCandidate->pNext){
    if( pCandidate->nName==n 
     && memcmp(pCandidate->zCanonicalName, pNew->zCanonicalName, n)==0
    ){
       sqlite3_free(pNew);
       pCandidate->nRef++;
       unixLeaveMutex();
       return pCandidate;
    }
  }

  /* No match was found.  We will make a new file ID */
  pNew->nRef = 1;
  pNew->nName = n;
  pNew->pNext = vxworksFileList;
  vxworksFileList = pNew;
  unixLeaveMutex();
  return pNew;
}

/*
** Decrement the reference count on a vxworksFileId object.  Free
** the object when the reference count reaches zero.
*/
static void vxworksReleaseFileId(struct vxworksFileId *pId){
  unixEnterMutex();
  assert( pId->nRef>0 );
  pId->nRef--;
  if( pId->nRef==0 ){
    struct vxworksFileId **pp;
    for(pp=&vxworksFileList; *pp && *pp!=pId; pp = &((*pp)->pNext)){}
    assert( *pp==pId );
    *pp = pId->pNext;
    sqlite3_free(pId);
  }
  unixLeaveMutex();
}
#endif /* OS_VXWORKS */
/*************** End of Unique File ID Utility Used By VxWorks ****************
******************************************************************************/


/******************************************************************************
*************************** Posix Advisory Locking ****************************
**
** POSIX advisory locks are broken by design.  ANSI STD 1003.1 (1996)
** section 6.5.2.2 lines 483 through 490 specify that when a process
** sets or clears a lock, that operation overrides any prior locks set
** by the same process.  It does not explicitly say so, but this implies
** that it overrides locks set by the same process using a different
** file descriptor.  Consider this test case:
**
**       int fd1 = open("./file1", O_RDWR|O_CREAT, 0644);
**       int fd2 = open("./file2", O_RDWR|O_CREAT, 0644);
**
** Suppose ./file1 and ./file2 are really the same file (because
** one is a hard or symbolic link to the other) then if you set
** an exclusive lock on fd1, then try to get an exclusive lock
** on fd2, it works.  I would have expected the second lock to
** fail since there was already a lock on the file due to fd1.
** But not so.  Since both locks came from the same process, the
** second overrides the first, even though they were on different
** file descriptors opened on different file names.
**
** This means that we cannot use POSIX locks to synchronize file access
** among competing threads of the same process.  POSIX locks will work fine
** to synchronize access for threads in separate processes, but not
** threads within the same process.
**
** To work around the problem, SQLite has to manage file locks internally
** on its own.  Whenever a new database is opened, we have to find the
** specific inode of the database file (the inode is determined by the
** st_dev and st_ino fields of the stat structure that fstat() fills in)
** and check for locks already existing on that inode.  When locks are
** created or removed, we have to look at our own internal record of the
** locks to see if another thread has previously set a lock on that same
** inode.
**
** (Aside: The use of inode numbers as unique IDs does not work on VxWorks.
** For VxWorks, we have to use the alternative unique ID system based on
** canonical filename and implemented in the previous division.)
**
** The sqlite3_file structure for POSIX is no longer just an integer file
** descriptor.  It is now a structure that holds the integer file
** descriptor and a pointer to a structure that describes the internal
** locks on the corresponding inode.  There is one locking structure
** per inode, so if the same inode is opened twice, both unixFile structures
** point to the same locking structure.  The locking structure keeps
** a reference count (so we will know when to delete it) and a "cnt"
** field that tells us its internal lock status.  cnt==0 means the
** file is unlocked.  cnt==-1 means the file has an exclusive lock.
** cnt>0 means there are cnt shared locks on the file.
**
** Any attempt to lock or unlock a file first checks the locking
** structure.  The fcntl() system call is only invoked to set a 
** POSIX lock if the internal lock structure transitions between
** a locked and an unlocked state.
**
** But wait:  there are yet more problems with POSIX advisory locks.
**
** If you close a file descriptor that points to a file that has locks,
** all locks on that file that are owned by the current process are
** released.  To work around this problem, each unixInodeInfo object
** maintains a count of the number of pending locks on tha inode.
** When an attempt is made to close an unixFile, if there are
** other unixFile open on the same inode that are holding locks, the call
** to close() the file descriptor is deferred until all of the locks clear.
** The unixInodeInfo structure keeps a list of file descriptors that need to
** be closed and that list is walked (and cleared) when the last lock
** clears.
**
** Yet another problem:  LinuxThreads do not play well with posix locks.
**
** Many older versions of linux use the LinuxThreads library which is
** not posix compliant.  Under LinuxThreads, a lock created by thread
** A cannot be modified or overridden by a different thread B.
** Only thread A can modify the lock.  Locking behavior is correct
** if the appliation uses the newer Native Posix Thread Library (NPTL)
** on linux - with NPTL a lock created by thread A can override locks
** in thread B.  But there is no way to know at compile-time which
** threading library is being used.  So there is no way to know at
** compile-time whether or not thread A can override locks on thread B.
** One has to do a run-time check to discover the behavior of the
** current process.
**
** SQLite used to support LinuxThreads.  But support for LinuxThreads
** was dropped beginning with version 3.7.0.  SQLite will still work with
** LinuxThreads provided that (1) there is no more than one connection 
** per database file in the same process and (2) database connections
** do not move across threads.
*/

/*
** An instance of the following structure serves as the key used
** to locate a particular unixInodeInfo object.
*/
struct unixFileId {
  dev_t dev;                  /* Device number */
#if OS_VXWORKS
  struct vxworksFileId *pId;  /* Unique file ID for vxworks. */
#else
  /* We are told that some versions of Android contain a bug that
  ** sizes ino_t at only 32-bits instead of 64-bits. (See
  ** https://android-review.googlesource.com/#/c/115351/3/dist/sqlite3.c)
  ** To work around this, always allocate 64-bits for the inode number.  
  ** On small machines that only have 32-bit inodes, this wastes 4 bytes,
  ** but that should not be a big deal. */
  /* WAS:  ino_t ino;   */
  u64 ino;                   /* Inode number */
#endif
};

/*
** An instance of the following structure is allocated for each open
** inode.
**
** A single inode can have multiple file descriptors, so each unixFile
** structure contains a pointer to an instance of this object and this
** object keeps a count of the number of unixFile pointing to it.
**
** Mutex rules:
**
**  (1) Only the pLockMutex mutex must be held in order to read or write
**      any of the locking fields:
**          nShared, nLock, eFileLock, bProcessLock, pUnused
**
**  (2) When nRef>0, then the following fields are unchanging and can
**      be read (but not written) without holding any mutex:
**          fileId, pLockMutex
**
**  (3) With the exceptions above, all the fields may only be read
**      or written while holding the global unixBigLock mutex.
**
** Deadlock prevention:  The global unixBigLock mutex may not
** be acquired while holding the pLockMutex mutex.  If both unixBigLock
** and pLockMutex are needed, then unixBigLock must be acquired first.
*/
struct unixInodeInfo {
  struct unixFileId fileId;       /* The lookup key */
  sqlite3_mutex *pLockMutex;      /* Hold this mutex for... */
  int nShared;                      /* Number of SHARED locks held */
  int nLock;                        /* Number of outstanding file locks */
  unsigned char eFileLock;          /* One of SHARED_LOCK, RESERVED_LOCK etc. */
  unsigned char bProcessLock;       /* An exclusive process lock is held */
  UnixUnusedFd *pUnused;            /* Unused file descriptors to close */
  int nRef;                       /* Number of pointers to this structure */
  unixShmNode *pShmNode;          /* Shared memory associated with this inode */
  unixInodeInfo *pNext;           /* List of all unixInodeInfo objects */
  unixInodeInfo *pPrev;           /*    .... doubly linked */
#if SQLITE_ENABLE_LOCKING_STYLE
  unsigned long long sharedByte;  /* for AFP simulated shared lock */
#endif
#if OS_VXWORKS
  sem_t *pSem;                    /* Named POSIX semaphore */
  char aSemName[MAX_PATHNAME+2];  /* Name of that semaphore */
#endif
#ifdef SQLITE_SHARED_MAPPING
  sqlite3_int64 nSharedMapping;   /* Size of mapped region in bytes */
  void *pSharedMapping;           /* Memory mapped region */
#endif
};

/*
** A lists of all unixInodeInfo objects.
**
** Must hold unixBigLock in order to read or write this variable.
*/
static unixInodeInfo *inodeList = 0;  /* All unixInodeInfo objects */

#ifdef SQLITE_DEBUG
/*
** True if the inode mutex (on the unixFile.pFileMutex field) is held, or not.
** This routine is used only within assert() to help verify correct mutex
** usage.
*/
int unixFileMutexHeld(unixFile *pFile){
  assert( pFile->pInode );
  return sqlite3_mutex_held(pFile->pInode->pLockMutex);
}
int unixFileMutexNotheld(unixFile *pFile){
  assert( pFile->pInode );
  return sqlite3_mutex_notheld(pFile->pInode->pLockMutex);
}
#endif

/*
**
** This function - unixLogErrorAtLine(), is only ever called via the macro
** unixLogError().
**
** It is invoked after an error occurs in an OS function and errno has been
** set. It logs a message using sqlite3_log() containing the current value of
** errno and, if possible, the human-readable equivalent from strerror() or
** strerror_r().
**
** The first argument passed to the macro should be the error code that
** will be returned to SQLite (e.g. SQLITE_IOERR_DELETE, SQLITE_CANTOPEN). 
** The two subsequent arguments should be the name of the OS function that
** failed (e.g. "unlink", "open") and the associated file-system path,
** if any.
*/
#define unixLogError(a,b,c)     unixLogErrorAtLine(a,b,c,__LINE__)
static int unixLogErrorAtLine(
  int errcode,                    /* SQLite error code */
  const char *zFunc,              /* Name of OS function that failed */
  const char *zPath,              /* File path associated with error */
  int iLine                       /* Source line number where error occurred */
){
  char *zErr;                     /* Message from strerror() or equivalent */
  int iErrno = errno;             /* Saved syscall error number */

  /* If this is not a threadsafe build (SQLITE_THREADSAFE==0), then use
  ** the strerror() function to obtain the human-readable error message
  ** equivalent to errno. Otherwise, use strerror_r().
  */ 
#if SQLITE_THREADSAFE && defined(HAVE_STRERROR_R)
  char aErr[80];
  memset(aErr, 0, sizeof(aErr));
  zErr = aErr;

  /* If STRERROR_R_CHAR_P (set by autoconf scripts) or __USE_GNU is defined,
  ** assume that the system provides the GNU version of strerror_r() that
  ** returns a pointer to a buffer containing the error message. That pointer 
  ** may point to aErr[], or it may point to some static storage somewhere. 
  ** Otherwise, assume that the system provides the POSIX version of 
  ** strerror_r(), which always writes an error message into aErr[].
  **
  ** If the code incorrectly assumes that it is the POSIX version that is
  ** available, the error message will often be an empty string. Not a
  ** huge problem. Incorrectly concluding that the GNU version is available 
  ** could lead to a segfault though.
  */
#if defined(STRERROR_R_CHAR_P) || defined(__USE_GNU)
  zErr = 
# endif
  strerror_r(iErrno, aErr, sizeof(aErr)-1);

#elif SQLITE_THREADSAFE
  /* This is a threadsafe build, but strerror_r() is not available. */
  zErr = "";
#else
  /* Non-threadsafe build, use strerror(). */
  zErr = strerror(iErrno);
#endif

  if( zPath==0 ) zPath = "";
  sqlite3_log(errcode,
      "os_unix.c:%d: (%d) %s(%s) - %s",
      iLine, iErrno, zFunc, zPath, zErr
  );

  return errcode;
}

/*
** Close a file descriptor.
**
** We assume that close() almost always works, since it is only in a
** very sick application or on a very sick platform that it might fail.
** If it does fail, simply leak the file descriptor, but do log the
** error.
**
** Note that it is not safe to retry close() after EINTR since the
** file descriptor might have already been reused by another thread.
** So we don't even try to recover from an EINTR.  Just log the error
** and move on.
*/
static void robust_close(unixFile *pFile, int h, int lineno){
  if( osClose(h) ){
    unixLogErrorAtLine(SQLITE_IOERR_CLOSE, "close",
                       pFile ? pFile->zPath : 0, lineno);
  }
}

/*
** Set the pFile->lastErrno.  Do this in a subroutine as that provides
** a convenient place to set a breakpoint.
*/
static void storeLastErrno(unixFile *pFile, int error){
  pFile->lastErrno = error;
}

/*
** Close all file descriptors accumuated in the unixInodeInfo->pUnused list.
*/ 
static void closePendingFds(unixFile *pFile){
  unixInodeInfo *pInode = pFile->pInode;
  UnixUnusedFd *p;
  UnixUnusedFd *pNext;
  assert( unixFileMutexHeld(pFile) );
  for(p=pInode->pUnused; p; p=pNext){
    pNext = p->pNext;
    robust_close(pFile, p->fd, __LINE__);
    sqlite3_free(p);
  }
  pInode->pUnused = 0;
}

/*
** Release a unixInodeInfo structure previously allocated by findInodeInfo().
**
** The global mutex must be held when this routine is called, but the mutex
** on the inode being deleted must NOT be held.
*/
static void releaseInodeInfo(unixFile *pFile){
  unixInodeInfo *pInode = pFile->pInode;
  assert( unixMutexHeld() );
  assert( unixFileMutexNotheld(pFile) );
  if( ALWAYS(pInode) ){
    pInode->nRef--;
    if( pInode->nRef==0 ){
      assert( pInode->pShmNode==0 );
#ifdef SQLITE_SHARED_MAPPING
      if( pInode->pSharedMapping ){
        osMunmap(pInode->pSharedMapping, pInode->nSharedMapping);
        pInode->pSharedMapping = 0;
        pInode->nSharedMapping = 0;
      }
#endif
      sqlite3_mutex_enter(pInode->pLockMutex);
      closePendingFds(pFile);
      sqlite3_mutex_leave(pInode->pLockMutex);
      if( pInode->pPrev ){
        assert( pInode->pPrev->pNext==pInode );
        pInode->pPrev->pNext = pInode->pNext;
      }else{
        assert( inodeList==pInode );
        inodeList = pInode->pNext;
      }
      if( pInode->pNext ){
        assert( pInode->pNext->pPrev==pInode );
        pInode->pNext->pPrev = pInode->pPrev;
      }
      sqlite3_mutex_free(pInode->pLockMutex);
      sqlite3_free(pInode);
    }
  }
}

/*
** Given a file descriptor, locate the unixInodeInfo object that
** describes that file descriptor.  Create a new one if necessary.  The
** return value might be uninitialized if an error occurs.
**
** The global mutex must held when calling this routine.
**
** Return an appropriate error code.
*/
static int findInodeInfo(
  unixFile *pFile,               /* Unix file with file desc used in the key */
  unixInodeInfo **ppInode        /* Return the unixInodeInfo object here */
){
  int rc;                        /* System call return code */
  int fd;                        /* The file descriptor for pFile */
  struct unixFileId fileId;      /* Lookup key for the unixInodeInfo */
  struct stat statbuf;           /* Low-level file information */
  unixInodeInfo *pInode = 0;     /* Candidate unixInodeInfo object */

  assert( unixMutexHeld() );

  /* Get low-level information about the file that we can used to
  ** create a unique name for the file.
  */
  fd = pFile->h;
  rc = osFstat(fd, &statbuf);
  if( rc!=0 ){
    storeLastErrno(pFile, errno);
#if defined(EOVERFLOW) && defined(SQLITE_DISABLE_LFS)
    if( pFile->lastErrno==EOVERFLOW ) return SQLITE_NOLFS;
#endif
    return SQLITE_IOERR;
  }

#ifdef __APPLE__
  /* On OS X on an msdos filesystem, the inode number is reported
  ** incorrectly for zero-size files.  See ticket #3260.  To work
  ** around this problem (we consider it a bug in OS X, not SQLite)
  ** we always increase the file size to 1 by writing a single byte
  ** prior to accessing the inode number.  The one byte written is
  ** an ASCII 'S' character which also happens to be the first byte
  ** in the header of every SQLite database.  In this way, if there
  ** is a race condition such that another thread has already populated
  ** the first page of the database, no damage is done.
  */
  if( statbuf.st_size==0 && (pFile->fsFlags & SQLITE_FSFLAGS_IS_MSDOS)!=0 ){
    do{ rc = osWrite(fd, "S", 1); }while( rc<0 && errno==EINTR );
    if( rc!=1 ){
      storeLastErrno(pFile, errno);
      return SQLITE_IOERR;
    }
    rc = osFstat(fd, &statbuf);
    if( rc!=0 ){
      storeLastErrno(pFile, errno);
      return SQLITE_IOERR;
    }
  }
#endif

  memset(&fileId, 0, sizeof(fileId));
  fileId.dev = statbuf.st_dev;
#if OS_VXWORKS
  fileId.pId = pFile->pId;
#else
  fileId.ino = (u64)statbuf.st_ino;
#endif
  assert( unixMutexHeld() );
  pInode = inodeList;
  while( pInode && memcmp(&fileId, &pInode->fileId, sizeof(fileId)) ){
    pInode = pInode->pNext;
  }
  if( pInode==0 ){
    pInode = sqlite3_malloc64( sizeof(*pInode) );
    if( pInode==0 ){
      return SQLITE_NOMEM_BKPT;
    }
    memset(pInode, 0, sizeof(*pInode));
    memcpy(&pInode->fileId, &fileId, sizeof(fileId));
    if( sqlite3GlobalConfig.bCoreMutex ){
      pInode->pLockMutex = sqlite3_mutex_alloc(SQLITE_MUTEX_FAST);
      if( pInode->pLockMutex==0 ){
        sqlite3_free(pInode);
        return SQLITE_NOMEM_BKPT;
      }
    }
    pInode->nRef = 1;
    assert( unixMutexHeld() );
    pInode->pNext = inodeList;
    pInode->pPrev = 0;
    if( inodeList ) inodeList->pPrev = pInode;
    inodeList = pInode;
  }else{
    pInode->nRef++;
  }
  *ppInode = pInode;
  return SQLITE_OK;
}

/*
** Return TRUE if pFile has been renamed or unlinked since it was first opened.
*/
static int fileHasMoved(unixFile *pFile){
#if OS_VXWORKS
  return pFile->pInode!=0 && pFile->pId!=pFile->pInode->fileId.pId;
#else
  struct stat buf;
  return pFile->pInode!=0 &&
      (osStat(pFile->zPath, &buf)!=0 
         || (u64)buf.st_ino!=pFile->pInode->fileId.ino);
#endif
}


/*
** Check a unixFile that is a database.  Verify the following:
**
** (1) There is exactly one hard link on the file
** (2) The file is not a symbolic link
** (3) The file has not been renamed or unlinked
**
** Issue sqlite3_log(SQLITE_WARNING,...) messages if anything is not right.
*/
static void verifyDbFile(unixFile *pFile){
  struct stat buf;
  int rc;

  /* These verifications occurs for the main database only */
  if( pFile->ctrlFlags & UNIXFILE_NOLOCK ) return;

  rc = osFstat(pFile->h, &buf);
  if( rc!=0 ){
    sqlite3_log(SQLITE_WARNING, "cannot fstat db file %s", pFile->zPath);
    return;
  }
  if( buf.st_nlink==0 ){
    sqlite3_log(SQLITE_WARNING, "file unlinked while open: %s", pFile->zPath);
    return;
  }
  if( buf.st_nlink>1 ){
    sqlite3_log(SQLITE_WARNING, "multiple links to file: %s", pFile->zPath);
    return;
  }
  if( fileHasMoved(pFile) ){
    sqlite3_log(SQLITE_WARNING, "file renamed while open: %s", pFile->zPath);
    return;
  }
}


/*
** This routine checks if there is a RESERVED lock held on the specified
** file by this or any other process. If such a lock is held, set *pResOut
** to a non-zero value otherwise *pResOut is set to zero.  The return value
** is set to SQLITE_OK unless an I/O error occurs during lock checking.
*/
static int unixCheckReservedLock(sqlite3_file *id, int *pResOut){
  int rc = SQLITE_OK;
  int reserved = 0;
  unixFile *pFile = (unixFile*)id;

  SimulateIOError( return SQLITE_IOERR_CHECKRESERVEDLOCK; );

  assert( pFile );
  assert( pFile->eFileLock<=SHARED_LOCK );
  sqlite3_mutex_enter(pFile->pInode->pLockMutex);

  /* Check if a thread in this process holds such a lock */
  if( pFile->pInode->eFileLock>SHARED_LOCK ){
    reserved = 1;
  }

  /* Otherwise see if some other process holds it.
  */
#ifndef __DJGPP__
  if( !reserved && !pFile->pInode->bProcessLock ){
    struct flock lock;
    lock.l_whence = SEEK_SET;
    lock.l_start = RESERVED_BYTE;
    lock.l_len = 1;
    lock.l_type = F_WRLCK;
    if( osFcntl(pFile->h, F_GETLK, &lock) ){
      rc = SQLITE_IOERR_CHECKRESERVEDLOCK;
      storeLastErrno(pFile, errno);
    } else if( lock.l_type!=F_UNLCK ){
      reserved = 1;
    }
  }
#endif
  
  sqlite3_mutex_leave(pFile->pInode->pLockMutex);
  OSTRACE(("TEST WR-LOCK %d %d %d (unix)\n", pFile->h, rc, reserved));

  *pResOut = reserved;
  return rc;
}

/*
** Set a posix-advisory-lock.
**
** There are two versions of this routine.  If compiled with
** SQLITE_ENABLE_SETLK_TIMEOUT then the routine has an extra parameter
** which is a pointer to a unixFile.  If the unixFile->iBusyTimeout
** value is set, then it is the number of milliseconds to wait before
** failing the lock.  The iBusyTimeout value is always reset back to
** zero on each call.
**
** If SQLITE_ENABLE_SETLK_TIMEOUT is not defined, then do a non-blocking
** attempt to set the lock.
*/
#ifndef SQLITE_ENABLE_SETLK_TIMEOUT
# define osSetPosixAdvisoryLock(h,x,t) osFcntl(h,F_SETLK,x)
#else
static int osSetPosixAdvisoryLock(
  int h,                /* The file descriptor on which to take the lock */
  struct flock *pLock,  /* The description of the lock */
  unixFile *pFile       /* Structure holding timeout value */
){
  int rc = osFcntl(h,F_SETLK,pLock);
  while( rc<0 && pFile->iBusyTimeout>0 ){
    /* On systems that support some kind of blocking file lock with a timeout,
    ** make appropriate changes here to invoke that blocking file lock.  On
    ** generic posix, however, there is no such API.  So we simply try the
    ** lock once every millisecond until either the timeout expires, or until
    ** the lock is obtained. */
    usleep(1000);
    rc = osFcntl(h,F_SETLK,pLock);
    pFile->iBusyTimeout--;
  }
  return rc;
}
#endif /* SQLITE_ENABLE_SETLK_TIMEOUT */


/*
** Attempt to set a system-lock on the file pFile.  The lock is 
** described by pLock.
**
** If the pFile was opened read/write from unix-excl, then the only lock
** ever obtained is an exclusive lock, and it is obtained exactly once
** the first time any lock is attempted.  All subsequent system locking
** operations become no-ops.  Locking operations still happen internally,
** in order to coordinate access between separate database connections
** within this process, but all of that is handled in memory and the
** operating system does not participate.
**
** This function is a pass-through to fcntl(F_SETLK) if pFile is using
** any VFS other than "unix-excl" or if pFile is opened on "unix-excl"
** and is read-only.
**
** Zero is returned if the call completes successfully, or -1 if a call
** to fcntl() fails. In this case, errno is set appropriately (by fcntl()).
*/
static int unixFileLock(unixFile *pFile, struct flock *pLock){
  int rc;
  unixInodeInfo *pInode = pFile->pInode;
  assert( pInode!=0 );
  assert( sqlite3_mutex_held(pInode->pLockMutex) );
  if( (pFile->ctrlFlags & (UNIXFILE_EXCL|UNIXFILE_RDONLY))==UNIXFILE_EXCL ){
    if( pInode->bProcessLock==0 ){
      struct flock lock;
      assert( pInode->nLock==0 );
      lock.l_whence = SEEK_SET;
      lock.l_start = SHARED_FIRST;
      lock.l_len = SHARED_SIZE;
      lock.l_type = F_WRLCK;
      rc = osSetPosixAdvisoryLock(pFile->h, &lock, pFile);
      if( rc<0 ) return rc;
      pInode->bProcessLock = 1;
      pInode->nLock++;
    }else{
      rc = 0;
    }
  }else{
    rc = osSetPosixAdvisoryLock(pFile->h, pLock, pFile);
  }
  return rc;
}

/*
** Lock the file with the lock specified by parameter eFileLock - one
** of the following:
**
**     (1) SHARED_LOCK
**     (2) RESERVED_LOCK
**     (3) PENDING_LOCK
**     (4) EXCLUSIVE_LOCK
**
** Sometimes when requesting one lock state, additional lock states
** are inserted in between.  The locking might fail on one of the later
** transitions leaving the lock state different from what it started but
** still short of its goal.  The following chart shows the allowed
** transitions and the inserted intermediate states:
**
**    UNLOCKED -> SHARED
**    SHARED -> RESERVED
**    SHARED -> (PENDING) -> EXCLUSIVE
**    RESERVED -> (PENDING) -> EXCLUSIVE
**    PENDING -> EXCLUSIVE
**
** This routine will only increase a lock.  Use the sqlite3OsUnlock()
** routine to lower a locking level.
*/
static int unixLock(sqlite3_file *id, int eFileLock){
  /* The following describes the implementation of the various locks and
  ** lock transitions in terms of the POSIX advisory shared and exclusive
  ** lock primitives (called read-locks and write-locks below, to avoid
  ** confusion with SQLite lock names). The algorithms are complicated
  ** slightly in order to be compatible with Windows95 systems simultaneously
  ** accessing the same database file, in case that is ever required.
  **
  ** Symbols defined in os.h indentify the 'pending byte' and the 'reserved
  ** byte', each single bytes at well known offsets, and the 'shared byte
  ** range', a range of 510 bytes at a well known offset.
  **
  ** To obtain a SHARED lock, a read-lock is obtained on the 'pending
  ** byte'.  If this is successful, 'shared byte range' is read-locked
  ** and the lock on the 'pending byte' released.  (Legacy note:  When
  ** SQLite was first developed, Windows95 systems were still very common,
  ** and Widnows95 lacks a shared-lock capability.  So on Windows95, a
  ** single randomly selected by from the 'shared byte range' is locked.
  ** Windows95 is now pretty much extinct, but this work-around for the
  ** lack of shared-locks on Windows95 lives on, for backwards
  ** compatibility.)
  **
  ** A process may only obtain a RESERVED lock after it has a SHARED lock.
  ** A RESERVED lock is implemented by grabbing a write-lock on the
  ** 'reserved byte'. 
  **
  ** A process may only obtain a PENDING lock after it has obtained a
  ** SHARED lock. A PENDING lock is implemented by obtaining a write-lock
  ** on the 'pending byte'. This ensures that no new SHARED locks can be
  ** obtained, but existing SHARED locks are allowed to persist. A process
  ** does not have to obtain a RESERVED lock on the way to a PENDING lock.
  ** This property is used by the algorithm for rolling back a journal file
  ** after a crash.
  **
  ** An EXCLUSIVE lock, obtained after a PENDING lock is held, is
  ** implemented by obtaining a write-lock on the entire 'shared byte
  ** range'. Since all other locks require a read-lock on one of the bytes
  ** within this range, this ensures that no other locks are held on the
  ** database. 
  */
  int rc = SQLITE_OK;
  unixFile *pFile = (unixFile*)id;
  unixInodeInfo *pInode;
  struct flock lock;
  int tErrno = 0;

  assert( pFile );
  OSTRACE(("LOCK    %d %s was %s(%s,%d) pid=%d (unix)\n", pFile->h,
      azFileLock(eFileLock), azFileLock(pFile->eFileLock),
      azFileLock(pFile->pInode->eFileLock), pFile->pInode->nShared,
      osGetpid(0)));

  /* If there is already a lock of this type or more restrictive on the
  ** unixFile, do nothing. Don't use the end_lock: exit path, as
  ** unixEnterMutex() hasn't been called yet.
  */
  if( pFile->eFileLock>=eFileLock ){
    OSTRACE(("LOCK    %d %s ok (already held) (unix)\n", pFile->h,
            azFileLock(eFileLock)));
    return SQLITE_OK;
  }

  /* Make sure the locking sequence is correct.
  **  (1) We never move from unlocked to anything higher than shared lock.
  **  (2) SQLite never explicitly requests a pendig lock.
  **  (3) A shared lock is always held when a reserve lock is requested.
  */
  assert( pFile->eFileLock!=NO_LOCK || eFileLock==SHARED_LOCK );
  assert( eFileLock!=PENDING_LOCK );
  assert( eFileLock!=RESERVED_LOCK || pFile->eFileLock==SHARED_LOCK );

  /* This mutex is needed because pFile->pInode is shared across threads
  */
  pInode = pFile->pInode;
  sqlite3_mutex_enter(pInode->pLockMutex);

  /* If some thread using this PID has a lock via a different unixFile*
  ** handle that precludes the requested lock, return BUSY.
  */
  if( (pFile->eFileLock!=pInode->eFileLock && 
          (pInode->eFileLock>=PENDING_LOCK || eFileLock>SHARED_LOCK))
  ){
    rc = SQLITE_BUSY;
    goto end_lock;
  }

  /* If a SHARED lock is requested, and some thread using this PID already
  ** has a SHARED or RESERVED lock, then increment reference counts and
  ** return SQLITE_OK.
  */
  if( eFileLock==SHARED_LOCK && 
      (pInode->eFileLock==SHARED_LOCK || pInode->eFileLock==RESERVED_LOCK) ){
    assert( eFileLock==SHARED_LOCK );
    assert( pFile->eFileLock==0 );
    assert( pInode->nShared>0 );
    pFile->eFileLock = SHARED_LOCK;
    pInode->nShared++;
    pInode->nLock++;
    goto end_lock;
  }


  /* A PENDING lock is needed before acquiring a SHARED lock and before
  ** acquiring an EXCLUSIVE lock.  For the SHARED lock, the PENDING will
  ** be released.
  */
  lock.l_len = 1L;
  lock.l_whence = SEEK_SET;
  if( eFileLock==SHARED_LOCK 
      || (eFileLock==EXCLUSIVE_LOCK && pFile->eFileLock<PENDING_LOCK)
  ){
    lock.l_type = (eFileLock==SHARED_LOCK?F_RDLCK:F_WRLCK);
    lock.l_start = PENDING_BYTE;
    if( unixFileLock(pFile, &lock) ){
      tErrno = errno;
      rc = sqliteErrorFromPosixError(tErrno, SQLITE_IOERR_LOCK);
      if( rc!=SQLITE_BUSY ){
        storeLastErrno(pFile, tErrno);
      }
      goto end_lock;
    }
  }


  /* If control gets to this point, then actually go ahead and make
  ** operating system calls for the specified lock.
  */
  if( eFileLock==SHARED_LOCK ){
    assert( pInode->nShared==0 );
    assert( pInode->eFileLock==0 );
    assert( rc==SQLITE_OK );

    /* Now get the read-lock */
    lock.l_start = SHARED_FIRST;
    lock.l_len = SHARED_SIZE;
    if( unixFileLock(pFile, &lock) ){
      tErrno = errno;
      rc = sqliteErrorFromPosixError(tErrno, SQLITE_IOERR_LOCK);
    }

    /* Drop the temporary PENDING lock */
    lock.l_start = PENDING_BYTE;
    lock.l_len = 1L;
    lock.l_type = F_UNLCK;
    if( unixFileLock(pFile, &lock) && rc==SQLITE_OK ){
      /* This could happen with a network mount */
      tErrno = errno;
      rc = SQLITE_IOERR_UNLOCK; 
    }

    if( rc ){
      if( rc!=SQLITE_BUSY ){
        storeLastErrno(pFile, tErrno);
      }
      goto end_lock;
    }else{
      pFile->eFileLock = SHARED_LOCK;
      pInode->nLock++;
      pInode->nShared = 1;
    }
  }else if( eFileLock==EXCLUSIVE_LOCK && pInode->nShared>1 ){
    /* We are trying for an exclusive lock but another thread in this
    ** same process is still holding a shared lock. */
    rc = SQLITE_BUSY;
  }else{
    /* The request was for a RESERVED or EXCLUSIVE lock.  It is
    ** assumed that there is a SHARED or greater lock on the file
    ** already.
    */
    assert( 0!=pFile->eFileLock );
    lock.l_type = F_WRLCK;

    assert( eFileLock==RESERVED_LOCK || eFileLock==EXCLUSIVE_LOCK );
    if( eFileLock==RESERVED_LOCK ){
      lock.l_start = RESERVED_BYTE;
      lock.l_len = 1L;
    }else{
      lock.l_start = SHARED_FIRST;
      lock.l_len = SHARED_SIZE;
    }

    if( unixFileLock(pFile, &lock) ){
      tErrno = errno;
      rc = sqliteErrorFromPosixError(tErrno, SQLITE_IOERR_LOCK);
      if( rc!=SQLITE_BUSY ){
        storeLastErrno(pFile, tErrno);
      }
    }
  }
  

#ifdef SQLITE_DEBUG
  /* Set up the transaction-counter change checking flags when
  ** transitioning from a SHARED to a RESERVED lock.  The change
  ** from SHARED to RESERVED marks the beginning of a normal
  ** write operation (not a hot journal rollback).
  */
  if( rc==SQLITE_OK
   && pFile->eFileLock<=SHARED_LOCK
   && eFileLock==RESERVED_LOCK
  ){
    pFile->transCntrChng = 0;
    pFile->dbUpdate = 0;
    pFile->inNormalWrite = 1;
  }
#endif


  if( rc==SQLITE_OK ){
    pFile->eFileLock = eFileLock;
    pInode->eFileLock = eFileLock;
  }else if( eFileLock==EXCLUSIVE_LOCK ){
    pFile->eFileLock = PENDING_LOCK;
    pInode->eFileLock = PENDING_LOCK;
  }

end_lock:
  sqlite3_mutex_leave(pInode->pLockMutex);
  OSTRACE(("LOCK    %d %s %s (unix)\n", pFile->h, azFileLock(eFileLock), 
      rc==SQLITE_OK ? "ok" : "failed"));
  return rc;
}

/*
** Add the file descriptor used by file handle pFile to the corresponding
** pUnused list.
*/
static void setPendingFd(unixFile *pFile){
  unixInodeInfo *pInode = pFile->pInode;
  UnixUnusedFd *p = pFile->pPreallocatedUnused;
  assert( unixFileMutexHeld(pFile) );
  p->pNext = pInode->pUnused;
  pInode->pUnused = p;
  pFile->h = -1;
  pFile->pPreallocatedUnused = 0;
}

/*
** Lower the locking level on file descriptor pFile to eFileLock.  eFileLock
** must be either NO_LOCK or SHARED_LOCK.
**
** If the locking level of the file descriptor is already at or below
** the requested locking level, this routine is a no-op.
** 
** If handleNFSUnlock is true, then on downgrading an EXCLUSIVE_LOCK to SHARED
** the byte range is divided into 2 parts and the first part is unlocked then
** set to a read lock, then the other part is simply unlocked.  This works 
** around a bug in BSD NFS lockd (also seen on MacOSX 10.3+) that fails to 
** remove the write lock on a region when a read lock is set.
*/
static int posixUnlock(sqlite3_file *id, int eFileLock, int handleNFSUnlock){
  unixFile *pFile = (unixFile*)id;
  unixInodeInfo *pInode;
  struct flock lock;
  int rc = SQLITE_OK;

  assert( pFile );
  OSTRACE(("UNLOCK  %d %d was %d(%d,%d) pid=%d (unix)\n", pFile->h, eFileLock,
      pFile->eFileLock, pFile->pInode->eFileLock, pFile->pInode->nShared,
      osGetpid(0)));

  assert( eFileLock<=SHARED_LOCK );
  if( pFile->eFileLock<=eFileLock ){
    return SQLITE_OK;
  }
  pInode = pFile->pInode;
  sqlite3_mutex_enter(pInode->pLockMutex);
  assert( pInode->nShared!=0 );
  if( pFile->eFileLock>SHARED_LOCK ){
    assert( pInode->eFileLock==pFile->eFileLock );

#ifdef SQLITE_DEBUG
    /* When reducing a lock such that other processes can start
    ** reading the database file again, make sure that the
    ** transaction counter was updated if any part of the database
    ** file changed.  If the transaction counter is not updated,
    ** other connections to the same file might not realize that
    ** the file has changed and hence might not know to flush their
    ** cache.  The use of a stale cache can lead to database corruption.
    */
    pFile->inNormalWrite = 0;
#endif

    /* downgrading to a shared lock on NFS involves clearing the write lock
    ** before establishing the readlock - to avoid a race condition we downgrade
    ** the lock in 2 blocks, so that part of the range will be covered by a 
    ** write lock until the rest is covered by a read lock:
    **  1:   [WWWWW]
    **  2:   [....W]
    **  3:   [RRRRW]
    **  4:   [RRRR.]
    */
    if( eFileLock==SHARED_LOCK ){
#if !defined(__APPLE__) || !SQLITE_ENABLE_LOCKING_STYLE
      (void)handleNFSUnlock;
      assert( handleNFSUnlock==0 );
#endif
#if defined(__APPLE__) && SQLITE_ENABLE_LOCKING_STYLE
      if( handleNFSUnlock ){
        int tErrno;               /* Error code from system call errors */
        off_t divSize = SHARED_SIZE - 1;
        
        lock.l_type = F_UNLCK;
        lock.l_whence = SEEK_SET;
        lock.l_start = SHARED_FIRST;
        lock.l_len = divSize;
        if( unixFileLock(pFile, &lock)==(-1) ){
          tErrno = errno;
          rc = SQLITE_IOERR_UNLOCK;
          storeLastErrno(pFile, tErrno);
          goto end_unlock;
        }
        lock.l_type = F_RDLCK;
        lock.l_whence = SEEK_SET;
        lock.l_start = SHARED_FIRST;
        lock.l_len = divSize;
        if( unixFileLock(pFile, &lock)==(-1) ){
          tErrno = errno;
          rc = sqliteErrorFromPosixError(tErrno, SQLITE_IOERR_RDLOCK);
          if( IS_LOCK_ERROR(rc) ){
            storeLastErrno(pFile, tErrno);
          }
          goto end_unlock;
        }
        lock.l_type = F_UNLCK;
        lock.l_whence = SEEK_SET;
        lock.l_start = SHARED_FIRST+divSize;
        lock.l_len = SHARED_SIZE-divSize;
        if( unixFileLock(pFile, &lock)==(-1) ){
          tErrno = errno;
          rc = SQLITE_IOERR_UNLOCK;
          storeLastErrno(pFile, tErrno);
          goto end_unlock;
        }
      }else
#endif /* defined(__APPLE__) && SQLITE_ENABLE_LOCKING_STYLE */
      {
        lock.l_type = F_RDLCK;
        lock.l_whence = SEEK_SET;
        lock.l_start = SHARED_FIRST;
        lock.l_len = SHARED_SIZE;
        if( unixFileLock(pFile, &lock) ){
          /* In theory, the call to unixFileLock() cannot fail because another
          ** process is holding an incompatible lock. If it does, this 
          ** indicates that the other process is not following the locking
          ** protocol. If this happens, return SQLITE_IOERR_RDLOCK. Returning
          ** SQLITE_BUSY would confuse the upper layer (in practice it causes 
          ** an assert to fail). */ 
          rc = SQLITE_IOERR_RDLOCK;
          storeLastErrno(pFile, errno);
          goto end_unlock;
        }
      }
    }
    lock.l_type = F_UNLCK;
    lock.l_whence = SEEK_SET;
    lock.l_start = PENDING_BYTE;
    lock.l_len = 2L;  assert( PENDING_BYTE+1==RESERVED_BYTE );
    if( unixFileLock(pFile, &lock)==0 ){
      pInode->eFileLock = SHARED_LOCK;
    }else{
      rc = SQLITE_IOERR_UNLOCK;
      storeLastErrno(pFile, errno);
      goto end_unlock;
    }
  }
  if( eFileLock==NO_LOCK ){
    /* Decrement the shared lock counter.  Release the lock using an
    ** OS call only when all threads in this same process have released
    ** the lock.
    */
    pInode->nShared--;
    if( pInode->nShared==0 ){
      lock.l_type = F_UNLCK;
      lock.l_whence = SEEK_SET;
      lock.l_start = lock.l_len = 0L;
      if( unixFileLock(pFile, &lock)==0 ){
        pInode->eFileLock = NO_LOCK;
      }else{
        rc = SQLITE_IOERR_UNLOCK;
        storeLastErrno(pFile, errno);
        pInode->eFileLock = NO_LOCK;
        pFile->eFileLock = NO_LOCK;
      }
    }

    /* Decrement the count of locks against this same file.  When the
    ** count reaches zero, close any other file descriptors whose close
    ** was deferred because of outstanding locks.
    */
    pInode->nLock--;
    assert( pInode->nLock>=0 );
    if( pInode->nLock==0 ) closePendingFds(pFile);
  }

end_unlock:
  sqlite3_mutex_leave(pInode->pLockMutex);
  if( rc==SQLITE_OK ){
    pFile->eFileLock = eFileLock;
  }
  return rc;
}

/*
** Lower the locking level on file descriptor pFile to eFileLock.  eFileLock
** must be either NO_LOCK or SHARED_LOCK.
**
** If the locking level of the file descriptor is already at or below
** the requested locking level, this routine is a no-op.
*/
static int unixUnlock(sqlite3_file *id, int eFileLock){
#if SQLITE_MAX_MMAP_SIZE>0
  assert( eFileLock==SHARED_LOCK || ((unixFile *)id)->nFetchOut==0 );
#endif
  return posixUnlock(id, eFileLock, 0);
}

#if SQLITE_MAX_MMAP_SIZE>0
static int unixMapfile(unixFile *pFd, i64 nByte);
static void unixUnmapfile(unixFile *pFd);
#endif

/*
** This function performs the parts of the "close file" operation 
** common to all locking schemes. It closes the directory and file
** handles, if they are valid, and sets all fields of the unixFile
** structure to 0.
**
** It is *not* necessary to hold the mutex when this routine is called,
** even on VxWorks.  A mutex will be acquired on VxWorks by the
** vxworksReleaseFileId() routine.
*/
static int closeUnixFile(sqlite3_file *id){
  unixFile *pFile = (unixFile*)id;
#if SQLITE_MAX_MMAP_SIZE>0
  unixUnmapfile(pFile);
#endif
  if( pFile->h>=0 ){
    robust_close(pFile, pFile->h, __LINE__);
    pFile->h = -1;
  }
#if OS_VXWORKS
  if( pFile->pId ){
    if( pFile->ctrlFlags & UNIXFILE_DELETE ){
      osUnlink(pFile->pId->zCanonicalName);
    }
    vxworksReleaseFileId(pFile->pId);
    pFile->pId = 0;
  }
#endif
#ifdef SQLITE_UNLINK_AFTER_CLOSE
  if( pFile->ctrlFlags & UNIXFILE_DELETE ){
    osUnlink(pFile->zPath);
    sqlite3_free(*(char**)&pFile->zPath);
    pFile->zPath = 0;
  }
#endif
  OSTRACE(("CLOSE   %-3d\n", pFile->h));
  OpenCounter(-1);
  sqlite3_free(pFile->pPreallocatedUnused);
  memset(pFile, 0, sizeof(unixFile));
  return SQLITE_OK;
}

/*
** Close a file.
*/
static int unixClose(sqlite3_file *id){
  int rc = SQLITE_OK;
  unixFile *pFile = (unixFile *)id;
  unixInodeInfo *pInode = pFile->pInode;

  assert( pInode!=0 );
  verifyDbFile(pFile);
  unixUnlock(id, NO_LOCK);
  assert( unixFileMutexNotheld(pFile) );
  unixEnterMutex();

  /* unixFile.pInode is always valid here. Otherwise, a different close
  ** routine (e.g. nolockClose()) would be called instead.
  */
  assert( pFile->pInode->nLock>0 || pFile->pInode->bProcessLock==0 );
  sqlite3_mutex_enter(pInode->pLockMutex);
  if( pInode->nLock ){
    /* If there are outstanding locks, do not actually close the file just
    ** yet because that would clear those locks.  Instead, add the file
    ** descriptor to pInode->pUnused list.  It will be automatically closed 
    ** when the last lock is cleared.
    */
    setPendingFd(pFile);
  }
  sqlite3_mutex_leave(pInode->pLockMutex);
  releaseInodeInfo(pFile);
  rc = closeUnixFile(id);
  unixLeaveMutex();
  return rc;
}

/************** End of the posix advisory lock implementation *****************
******************************************************************************/

/******************************************************************************
****************************** No-op Locking **********************************
**
** Of the various locking implementations available, this is by far the
** simplest:  locking is ignored.  No attempt is made to lock the database
** file for reading or writing.
**
** This locking mode is appropriate for use on read-only databases
** (ex: databases that are burned into CD-ROM, for example.)  It can
** also be used if the application employs some external mechanism to
** prevent simultaneous access of the same database by two or more
** database connections.  But there is a serious risk of database
** corruption if this locking mode is used in situations where multiple
** database connections are accessing the same database file at the same
** time and one or more of those connections are writing.
*/

static int nolockCheckReservedLock(sqlite3_file *NotUsed, int *pResOut){
  UNUSED_PARAMETER(NotUsed);
  *pResOut = 0;
  return SQLITE_OK;
}
static int nolockLock(sqlite3_file *NotUsed, int NotUsed2){
  UNUSED_PARAMETER2(NotUsed, NotUsed2);
  return SQLITE_OK;
}
static int nolockUnlock(sqlite3_file *NotUsed, int NotUsed2){
  UNUSED_PARAMETER2(NotUsed, NotUsed2);
  return SQLITE_OK;
}

/*
** Close the file.
*/
static int nolockClose(sqlite3_file *id) {
#ifdef SQLITE_SHARED_MAPPING
  unixFile *pFd = (unixFile*)id;
  if( pFd->pInode ){
    unixEnterMutex();
    releaseInodeInfo(pFd);
    unixLeaveMutex();
  }
#endif
  return closeUnixFile(id);
}

/******************* End of the no-op lock implementation *********************
******************************************************************************/

/******************************************************************************
************************* Begin dot-file Locking ******************************
**
** The dotfile locking implementation uses the existence of separate lock
** files (really a directory) to control access to the database.  This works
** on just about every filesystem imaginable.  But there are serious downsides:
**
**    (1)  There is zero concurrency.  A single reader blocks all other
**         connections from reading or writing the database.
**
**    (2)  An application crash or power loss can leave stale lock files
**         sitting around that need to be cleared manually.
**
** Nevertheless, a dotlock is an appropriate locking mode for use if no
** other locking strategy is available.
**
** Dotfile locking works by creating a subdirectory in the same directory as
** the database and with the same name but with a ".lock" extension added.
** The existence of a lock directory implies an EXCLUSIVE lock.  All other
** lock types (SHARED, RESERVED, PENDING) are mapped into EXCLUSIVE.
*/

/*
** The file suffix added to the data base filename in order to create the
** lock directory.
*/
#define DOTLOCK_SUFFIX ".lock"

/*
** This routine checks if there is a RESERVED lock held on the specified
** file by this or any other process. If such a lock is held, set *pResOut
** to a non-zero value otherwise *pResOut is set to zero.  The return value
** is set to SQLITE_OK unless an I/O error occurs during lock checking.
**
** In dotfile locking, either a lock exists or it does not.  So in this
** variation of CheckReservedLock(), *pResOut is set to true if any lock
** is held on the file and false if the file is unlocked.
*/
static int dotlockCheckReservedLock(sqlite3_file *id, int *pResOut) {
  int rc = SQLITE_OK;
  int reserved = 0;
  unixFile *pFile = (unixFile*)id;

  SimulateIOError( return SQLITE_IOERR_CHECKRESERVEDLOCK; );
  
  assert( pFile );
  reserved = osAccess((const char*)pFile->lockingContext, 0)==0;
  OSTRACE(("TEST WR-LOCK %d %d %d (dotlock)\n", pFile->h, rc, reserved));
  *pResOut = reserved;
  return rc;
}

/*
** Lock the file with the lock specified by parameter eFileLock - one
** of the following:
**
**     (1) SHARED_LOCK
**     (2) RESERVED_LOCK
**     (3) PENDING_LOCK
**     (4) EXCLUSIVE_LOCK
**
** Sometimes when requesting one lock state, additional lock states
** are inserted in between.  The locking might fail on one of the later
** transitions leaving the lock state different from what it started but
** still short of its goal.  The following chart shows the allowed
** transitions and the inserted intermediate states:
**
**    UNLOCKED -> SHARED
**    SHARED -> RESERVED
**    SHARED -> (PENDING) -> EXCLUSIVE
**    RESERVED -> (PENDING) -> EXCLUSIVE
**    PENDING -> EXCLUSIVE
**
** This routine will only increase a lock.  Use the sqlite3OsUnlock()
** routine to lower a locking level.
**
** With dotfile locking, we really only support state (4): EXCLUSIVE.
** But we track the other locking levels internally.
*/
static int dotlockLock(sqlite3_file *id, int eFileLock) {
  unixFile *pFile = (unixFile*)id;
  char *zLockFile = (char *)pFile->lockingContext;
  int rc = SQLITE_OK;


  /* If we have any lock, then the lock file already exists.  All we have
  ** to do is adjust our internal record of the lock level.
  */
  if( pFile->eFileLock > NO_LOCK ){
    pFile->eFileLock = eFileLock;
    /* Always update the timestamp on the old file */
#ifdef HAVE_UTIME
    utime(zLockFile, NULL);
#else
    utimes(zLockFile, NULL);
#endif
    return SQLITE_OK;
  }
  
  /* grab an exclusive lock */
  rc = osMkdir(zLockFile, 0777);
  if( rc<0 ){
    /* failed to open/create the lock directory */
    int tErrno = errno;
    if( EEXIST == tErrno ){
      rc = SQLITE_BUSY;
    } else {
      rc = sqliteErrorFromPosixError(tErrno, SQLITE_IOERR_LOCK);
      if( rc!=SQLITE_BUSY ){
        storeLastErrno(pFile, tErrno);
      }
    }
    return rc;
  } 
  
  /* got it, set the type and return ok */
  pFile->eFileLock = eFileLock;
  return rc;
}

/*
** Lower the locking level on file descriptor pFile to eFileLock.  eFileLock
** must be either NO_LOCK or SHARED_LOCK.
**
** If the locking level of the file descriptor is already at or below
** the requested locking level, this routine is a no-op.
**
** When the locking level reaches NO_LOCK, delete the lock file.
*/
static int dotlockUnlock(sqlite3_file *id, int eFileLock) {
  unixFile *pFile = (unixFile*)id;
  char *zLockFile = (char *)pFile->lockingContext;
  int rc;

  assert( pFile );
  OSTRACE(("UNLOCK  %d %d was %d pid=%d (dotlock)\n", pFile->h, eFileLock,
           pFile->eFileLock, osGetpid(0)));
  assert( eFileLock<=SHARED_LOCK );
  
  /* no-op if possible */
  if( pFile->eFileLock==eFileLock ){
    return SQLITE_OK;
  }

  /* To downgrade to shared, simply update our internal notion of the
  ** lock state.  No need to mess with the file on disk.
  */
  if( eFileLock==SHARED_LOCK ){
    pFile->eFileLock = SHARED_LOCK;
    return SQLITE_OK;
  }
  
  /* To fully unlock the database, delete the lock file */
  assert( eFileLock==NO_LOCK );
  rc = osRmdir(zLockFile);
  if( rc<0 ){
    int tErrno = errno;
    if( tErrno==ENOENT ){
      rc = SQLITE_OK;
    }else{
      rc = SQLITE_IOERR_UNLOCK;
      storeLastErrno(pFile, tErrno);
    }
    return rc; 
  }
  pFile->eFileLock = NO_LOCK;
  return SQLITE_OK;
}

/*
** Close a file.  Make sure the lock has been released before closing.
*/
static int dotlockClose(sqlite3_file *id) {
  unixFile *pFile = (unixFile*)id;
  assert( id!=0 );
  dotlockUnlock(id, NO_LOCK);
  sqlite3_free(pFile->lockingContext);
  return closeUnixFile(id);
}
/****************** End of the dot-file lock implementation *******************
******************************************************************************/

/******************************************************************************
************************** Begin flock Locking ********************************
**
** Use the flock() system call to do file locking.
**
** flock() locking is like dot-file locking in that the various
** fine-grain locking levels supported by SQLite are collapsed into
** a single exclusive lock.  In other words, SHARED, RESERVED, and
** PENDING locks are the same thing as an EXCLUSIVE lock.  SQLite
** still works when you do this, but concurrency is reduced since
** only a single process can be reading the database at a time.
**
** Omit this section if SQLITE_ENABLE_LOCKING_STYLE is turned off
*/
#if SQLITE_ENABLE_LOCKING_STYLE

/*
** Retry flock() calls that fail with EINTR
*/
#ifdef EINTR
static int robust_flock(int fd, int op){
  int rc;
  do{ rc = flock(fd,op); }while( rc<0 && errno==EINTR );
  return rc;
}
#else
# define robust_flock(a,b) flock(a,b)
#endif
     

/*
** This routine checks if there is a RESERVED lock held on the specified
** file by this or any other process. If such a lock is held, set *pResOut
** to a non-zero value otherwise *pResOut is set to zero.  The return value
** is set to SQLITE_OK unless an I/O error occurs during lock checking.
*/
static int flockCheckReservedLock(sqlite3_file *id, int *pResOut){
  int rc = SQLITE_OK;
  int reserved = 0;
  unixFile *pFile = (unixFile*)id;
  
  SimulateIOError( return SQLITE_IOERR_CHECKRESERVEDLOCK; );
  
  assert( pFile );
  
  /* Check if a thread in this process holds such a lock */
  if( pFile->eFileLock>SHARED_LOCK ){
    reserved = 1;
  }
  
  /* Otherwise see if some other process holds it. */
  if( !reserved ){
    /* attempt to get the lock */
    int lrc = robust_flock(pFile->h, LOCK_EX | LOCK_NB);
    if( !lrc ){
      /* got the lock, unlock it */
      lrc = robust_flock(pFile->h, LOCK_UN);
      if ( lrc ) {
        int tErrno = errno;
        /* unlock failed with an error */
        lrc = SQLITE_IOERR_UNLOCK; 
        storeLastErrno(pFile, tErrno);
        rc = lrc;
      }
    } else {
      int tErrno = errno;
      reserved = 1;
      /* someone else might have it reserved */
      lrc = sqliteErrorFromPosixError(tErrno, SQLITE_IOERR_LOCK); 
      if( IS_LOCK_ERROR(lrc) ){
        storeLastErrno(pFile, tErrno);
        rc = lrc;
      }
    }
  }
  OSTRACE(("TEST WR-LOCK %d %d %d (flock)\n", pFile->h, rc, reserved));

#ifdef SQLITE_IGNORE_FLOCK_LOCK_ERRORS
  if( (rc & 0xff) == SQLITE_IOERR ){
    rc = SQLITE_OK;
    reserved=1;
  }
#endif /* SQLITE_IGNORE_FLOCK_LOCK_ERRORS */
  *pResOut = reserved;
  return rc;
}

/*
** Lock the file with the lock specified by parameter eFileLock - one
** of the following:
**
**     (1) SHARED_LOCK
**     (2) RESERVED_LOCK
**     (3) PENDING_LOCK
**     (4) EXCLUSIVE_LOCK
**
** Sometimes when requesting one lock state, additional lock states
** are inserted in between.  The locking might fail on one of the later
** transitions leaving the lock state different from what it started but
** still short of its goal.  The following chart shows the allowed
** transitions and the inserted intermediate states:
**
**    UNLOCKED -> SHARED
**    SHARED -> RESERVED
**    SHARED -> (PENDING) -> EXCLUSIVE
**    RESERVED -> (PENDING) -> EXCLUSIVE
**    PENDING -> EXCLUSIVE
**
** flock() only really support EXCLUSIVE locks.  We track intermediate
** lock states in the sqlite3_file structure, but all locks SHARED or
** above are really EXCLUSIVE locks and exclude all other processes from
** access the file.
**
** This routine will only increase a lock.  Use the sqlite3OsUnlock()
** routine to lower a locking level.
*/
static int flockLock(sqlite3_file *id, int eFileLock) {
  int rc = SQLITE_OK;
  unixFile *pFile = (unixFile*)id;

  assert( pFile );

  /* if we already have a lock, it is exclusive.  
  ** Just adjust level and punt on outta here. */
  if (pFile->eFileLock > NO_LOCK) {
    pFile->eFileLock = eFileLock;
    return SQLITE_OK;
  }
  
  /* grab an exclusive lock */
  
  if (robust_flock(pFile->h, LOCK_EX | LOCK_NB)) {
    int tErrno = errno;
    /* didn't get, must be busy */
    rc = sqliteErrorFromPosixError(tErrno, SQLITE_IOERR_LOCK);
    if( IS_LOCK_ERROR(rc) ){
      storeLastErrno(pFile, tErrno);
    }
  } else {
    /* got it, set the type and return ok */
    pFile->eFileLock = eFileLock;
  }
  OSTRACE(("LOCK    %d %s %s (flock)\n", pFile->h, azFileLock(eFileLock), 
           rc==SQLITE_OK ? "ok" : "failed"));
#ifdef SQLITE_IGNORE_FLOCK_LOCK_ERRORS
  if( (rc & 0xff) == SQLITE_IOERR ){
    rc = SQLITE_BUSY;
  }
#endif /* SQLITE_IGNORE_FLOCK_LOCK_ERRORS */
  return rc;
}


/*
** Lower the locking level on file descriptor pFile to eFileLock.  eFileLock
** must be either NO_LOCK or SHARED_LOCK.
**
** If the locking level of the file descriptor is already at or below
** the requested locking level, this routine is a no-op.
*/
static int flockUnlock(sqlite3_file *id, int eFileLock) {
  unixFile *pFile = (unixFile*)id;
  
  assert( pFile );
  OSTRACE(("UNLOCK  %d %d was %d pid=%d (flock)\n", pFile->h, eFileLock,
           pFile->eFileLock, osGetpid(0)));
  assert( eFileLock<=SHARED_LOCK );
  
  /* no-op if possible */
  if( pFile->eFileLock==eFileLock ){
    return SQLITE_OK;
  }
  
  /* shared can just be set because we always have an exclusive */
  if (eFileLock==SHARED_LOCK) {
    pFile->eFileLock = eFileLock;
    return SQLITE_OK;
  }
  
  /* no, really, unlock. */
  if( robust_flock(pFile->h, LOCK_UN) ){
#ifdef SQLITE_IGNORE_FLOCK_LOCK_ERRORS
    return SQLITE_OK;
#endif /* SQLITE_IGNORE_FLOCK_LOCK_ERRORS */
    return SQLITE_IOERR_UNLOCK;
  }else{
    pFile->eFileLock = NO_LOCK;
    return SQLITE_OK;
  }
}

/*
** Close a file.
*/
static int flockClose(sqlite3_file *id) {
  assert( id!=0 );
  flockUnlock(id, NO_LOCK);
  return closeUnixFile(id);
}

#endif /* SQLITE_ENABLE_LOCKING_STYLE && !OS_VXWORK */

/******************* End of the flock lock implementation *********************
******************************************************************************/

/******************************************************************************
************************ Begin Named Semaphore Locking ************************
**
** Named semaphore locking is only supported on VxWorks.
**
** Semaphore locking is like dot-lock and flock in that it really only
** supports EXCLUSIVE locking.  Only a single process can read or write
** the database file at a time.  This reduces potential concurrency, but
** makes the lock implementation much easier.
*/
#if OS_VXWORKS

/*
** This routine checks if there is a RESERVED lock held on the specified
** file by this or any other process. If such a lock is held, set *pResOut
** to a non-zero value otherwise *pResOut is set to zero.  The return value
** is set to SQLITE_OK unless an I/O error occurs during lock checking.
*/
static int semXCheckReservedLock(sqlite3_file *id, int *pResOut) {
  int rc = SQLITE_OK;
  int reserved = 0;
  unixFile *pFile = (unixFile*)id;

  SimulateIOError( return SQLITE_IOERR_CHECKRESERVEDLOCK; );
  
  assert( pFile );

  /* Check if a thread in this process holds such a lock */
  if( pFile->eFileLock>SHARED_LOCK ){
    reserved = 1;
  }
  
  /* Otherwise see if some other process holds it. */
  if( !reserved ){
    sem_t *pSem = pFile->pInode->pSem;

    if( sem_trywait(pSem)==-1 ){
      int tErrno = errno;
      if( EAGAIN != tErrno ){
        rc = sqliteErrorFromPosixError(tErrno, SQLITE_IOERR_CHECKRESERVEDLOCK);
        storeLastErrno(pFile, tErrno);
      } else {
        /* someone else has the lock when we are in NO_LOCK */
        reserved = (pFile->eFileLock < SHARED_LOCK);
      }
    }else{
      /* we could have it if we want it */
      sem_post(pSem);
    }
  }
  OSTRACE(("TEST WR-LOCK %d %d %d (sem)\n", pFile->h, rc, reserved));

  *pResOut = reserved;
  return rc;
}

/*
** Lock the file with the lock specified by parameter eFileLock - one
** of the following:
**
**     (1) SHARED_LOCK
**     (2) RESERVED_LOCK
**     (3) PENDING_LOCK
**     (4) EXCLUSIVE_LOCK
**
** Sometimes when requesting one lock state, additional lock states
** are inserted in between.  The locking might fail on one of the later
** transitions leaving the lock state different from what it started but
** still short of its goal.  The following chart shows the allowed
** transitions and the inserted intermediate states:
**
**    UNLOCKED -> SHARED
**    SHARED -> RESERVED
**    SHARED -> (PENDING) -> EXCLUSIVE
**    RESERVED -> (PENDING) -> EXCLUSIVE
**    PENDING -> EXCLUSIVE
**
** Semaphore locks only really support EXCLUSIVE locks.  We track intermediate
** lock states in the sqlite3_file structure, but all locks SHARED or
** above are really EXCLUSIVE locks and exclude all other processes from
** access the file.
**
** This routine will only increase a lock.  Use the sqlite3OsUnlock()
** routine to lower a locking level.
*/
static int semXLock(sqlite3_file *id, int eFileLock) {
  unixFile *pFile = (unixFile*)id;
  sem_t *pSem = pFile->pInode->pSem;
  int rc = SQLITE_OK;

  /* if we already have a lock, it is exclusive.  
  ** Just adjust level and punt on outta here. */
  if (pFile->eFileLock > NO_LOCK) {
    pFile->eFileLock = eFileLock;
    rc = SQLITE_OK;
    goto sem_end_lock;
  }
  
  /* lock semaphore now but bail out when already locked. */
  if( sem_trywait(pSem)==-1 ){
    rc = SQLITE_BUSY;
    goto sem_end_lock;
  }

  /* got it, set the type and return ok */
  pFile->eFileLock = eFileLock;

 sem_end_lock:
  return rc;
}

/*
** Lower the locking level on file descriptor pFile to eFileLock.  eFileLock
** must be either NO_LOCK or SHARED_LOCK.
**
** If the locking level of the file descriptor is already at or below
** the requested locking level, this routine is a no-op.
*/
static int semXUnlock(sqlite3_file *id, int eFileLock) {
  unixFile *pFile = (unixFile*)id;
  sem_t *pSem = pFile->pInode->pSem;

  assert( pFile );
  assert( pSem );
  OSTRACE(("UNLOCK  %d %d was %d pid=%d (sem)\n", pFile->h, eFileLock,
           pFile->eFileLock, osGetpid(0)));
  assert( eFileLock<=SHARED_LOCK );
  
  /* no-op if possible */
  if( pFile->eFileLock==eFileLock ){
    return SQLITE_OK;
  }
  
  /* shared can just be set because we always have an exclusive */
  if (eFileLock==SHARED_LOCK) {
    pFile->eFileLock = eFileLock;
    return SQLITE_OK;
  }
  
  /* no, really unlock. */
  if ( sem_post(pSem)==-1 ) {
    int rc, tErrno = errno;
    rc = sqliteErrorFromPosixError(tErrno, SQLITE_IOERR_UNLOCK);
    if( IS_LOCK_ERROR(rc) ){
      storeLastErrno(pFile, tErrno);
    }
    return rc; 
  }
  pFile->eFileLock = NO_LOCK;
  return SQLITE_OK;
}

/*
 ** Close a file.
 */
static int semXClose(sqlite3_file *id) {
  if( id ){
    unixFile *pFile = (unixFile*)id;
    semXUnlock(id, NO_LOCK);
    assert( pFile );
    assert( unixFileMutexNotheld(pFile) );
    unixEnterMutex();
    releaseInodeInfo(pFile);
    unixLeaveMutex();
    closeUnixFile(id);
  }
  return SQLITE_OK;
}

#endif /* OS_VXWORKS */
/*
** Named semaphore locking is only available on VxWorks.
**
*************** End of the named semaphore lock implementation ****************
******************************************************************************/


/******************************************************************************
*************************** Begin AFP Locking *********************************
**
** AFP is the Apple Filing Protocol.  AFP is a network filesystem found
** on Apple Macintosh computers - both OS9 and OSX.
**
** Third-party implementations of AFP are available.  But this code here
** only works on OSX.
*/

#if defined(__APPLE__) && SQLITE_ENABLE_LOCKING_STYLE
/*
** The afpLockingContext structure contains all afp lock specific state
*/
typedef struct afpLockingContext afpLockingContext;
struct afpLockingContext {
  int reserved;
  const char *dbPath;             /* Name of the open file */
};

struct ByteRangeLockPB2
{
  unsigned long long offset;        /* offset to first byte to lock */
  unsigned long long length;        /* nbr of bytes to lock */
  unsigned long long retRangeStart; /* nbr of 1st byte locked if successful */
  unsigned char unLockFlag;         /* 1 = unlock, 0 = lock */
  unsigned char startEndFlag;       /* 1=rel to end of fork, 0=rel to start */
  int fd;                           /* file desc to assoc this lock with */
};

#define afpfsByteRangeLock2FSCTL        _IOWR('z', 23, struct ByteRangeLockPB2)

/*
** This is a utility for setting or clearing a bit-range lock on an
** AFP filesystem.
** 
** Return SQLITE_OK on success, SQLITE_BUSY on failure.
*/
static int afpSetLock(
  const char *path,              /* Name of the file to be locked or unlocked */
  unixFile *pFile,               /* Open file descriptor on path */
  unsigned long long offset,     /* First byte to be locked */
  unsigned long long length,     /* Number of bytes to lock */
  int setLockFlag                /* True to set lock.  False to clear lock */
){
  struct ByteRangeLockPB2 pb;
  int err;
  
  pb.unLockFlag = setLockFlag ? 0 : 1;
  pb.startEndFlag = 0;
  pb.offset = offset;
  pb.length = length; 
  pb.fd = pFile->h;
  
  OSTRACE(("AFPSETLOCK [%s] for %d%s in range %llx:%llx\n", 
    (setLockFlag?"ON":"OFF"), pFile->h, (pb.fd==-1?"[testval-1]":""),
    offset, length));
  err = fsctl(path, afpfsByteRangeLock2FSCTL, &pb, 0);
  if ( err==-1 ) {
    int rc;
    int tErrno = errno;
    OSTRACE(("AFPSETLOCK failed to fsctl() '%s' %d %s\n",
             path, tErrno, strerror(tErrno)));
#ifdef SQLITE_IGNORE_AFP_LOCK_ERRORS
    rc = SQLITE_BUSY;
#else
    rc = sqliteErrorFromPosixError(tErrno,
                    setLockFlag ? SQLITE_IOERR_LOCK : SQLITE_IOERR_UNLOCK);
#endif /* SQLITE_IGNORE_AFP_LOCK_ERRORS */
    if( IS_LOCK_ERROR(rc) ){
      storeLastErrno(pFile, tErrno);
    }
    return rc;
  } else {
    return SQLITE_OK;
  }
}

/*
** This routine checks if there is a RESERVED lock held on the specified
** file by this or any other process. If such a lock is held, set *pResOut
** to a non-zero value otherwise *pResOut is set to zero.  The return value
** is set to SQLITE_OK unless an I/O error occurs during lock checking.
*/
static int afpCheckReservedLock(sqlite3_file *id, int *pResOut){
  int rc = SQLITE_OK;
  int reserved = 0;
  unixFile *pFile = (unixFile*)id;
  afpLockingContext *context;
  
  SimulateIOError( return SQLITE_IOERR_CHECKRESERVEDLOCK; );
  
  assert( pFile );
  context = (afpLockingContext *) pFile->lockingContext;
  if( context->reserved ){
    *pResOut = 1;
    return SQLITE_OK;
  }
  sqlite3_mutex_enter(pFile->pInode->pLockMutex);
  /* Check if a thread in this process holds such a lock */
  if( pFile->pInode->eFileLock>SHARED_LOCK ){
    reserved = 1;
  }
  
  /* Otherwise see if some other process holds it.
   */
  if( !reserved ){
    /* lock the RESERVED byte */
    int lrc = afpSetLock(context->dbPath, pFile, RESERVED_BYTE, 1,1);  
    if( SQLITE_OK==lrc ){
      /* if we succeeded in taking the reserved lock, unlock it to restore
      ** the original state */
      lrc = afpSetLock(context->dbPath, pFile, RESERVED_BYTE, 1, 0);
    } else {
      /* if we failed to get the lock then someone else must have it */
      reserved = 1;
    }
    if( IS_LOCK_ERROR(lrc) ){
      rc=lrc;
    }
  }
  
  sqlite3_mutex_leave(pFile->pInode->pLockMutex);
  OSTRACE(("TEST WR-LOCK %d %d %d (afp)\n", pFile->h, rc, reserved));
  
  *pResOut = reserved;
  return rc;
}

/*
** Lock the file with the lock specified by parameter eFileLock - one
** of the following:
**
**     (1) SHARED_LOCK
**     (2) RESERVED_LOCK
**     (3) PENDING_LOCK
**     (4) EXCLUSIVE_LOCK
**
** Sometimes when requesting one lock state, additional lock states
** are inserted in between.  The locking might fail on one of the later
** transitions leaving the lock state different from what it started but
** still short of its goal.  The following chart shows the allowed
** transitions and the inserted intermediate states:
**
**    UNLOCKED -> SHARED
**    SHARED -> RESERVED
**    SHARED -> (PENDING) -> EXCLUSIVE
**    RESERVED -> (PENDING) -> EXCLUSIVE
**    PENDING -> EXCLUSIVE
**
** This routine will only increase a lock.  Use the sqlite3OsUnlock()
** routine to lower a locking level.
*/
static int afpLock(sqlite3_file *id, int eFileLock){
  int rc = SQLITE_OK;
  unixFile *pFile = (unixFile*)id;
  unixInodeInfo *pInode = pFile->pInode;
  afpLockingContext *context = (afpLockingContext *) pFile->lockingContext;
  
  assert( pFile );
  OSTRACE(("LOCK    %d %s was %s(%s,%d) pid=%d (afp)\n", pFile->h,
           azFileLock(eFileLock), azFileLock(pFile->eFileLock),
           azFileLock(pInode->eFileLock), pInode->nShared , osGetpid(0)));

  /* If there is already a lock of this type or more restrictive on the
  ** unixFile, do nothing. Don't use the afp_end_lock: exit path, as
  ** unixEnterMutex() hasn't been called yet.
  */
  if( pFile->eFileLock>=eFileLock ){
    OSTRACE(("LOCK    %d %s ok (already held) (afp)\n", pFile->h,
           azFileLock(eFileLock)));
    return SQLITE_OK;
  }

  /* Make sure the locking sequence is correct
  **  (1) We never move from unlocked to anything higher than shared lock.
  **  (2) SQLite never explicitly requests a pendig lock.
  **  (3) A shared lock is always held when a reserve lock is requested.
  */
  assert( pFile->eFileLock!=NO_LOCK || eFileLock==SHARED_LOCK );
  assert( eFileLock!=PENDING_LOCK );
  assert( eFileLock!=RESERVED_LOCK || pFile->eFileLock==SHARED_LOCK );
  
  /* This mutex is needed because pFile->pInode is shared across threads
  */
  pInode = pFile->pInode;
  sqlite3_mutex_enter(pInode->pLockMutex);

  /* If some thread using this PID has a lock via a different unixFile*
  ** handle that precludes the requested lock, return BUSY.
  */
  if( (pFile->eFileLock!=pInode->eFileLock && 
       (pInode->eFileLock>=PENDING_LOCK || eFileLock>SHARED_LOCK))
     ){
    rc = SQLITE_BUSY;
    goto afp_end_lock;
  }
  
  /* If a SHARED lock is requested, and some thread using this PID already
  ** has a SHARED or RESERVED lock, then increment reference counts and
  ** return SQLITE_OK.
  */
  if( eFileLock==SHARED_LOCK && 
     (pInode->eFileLock==SHARED_LOCK || pInode->eFileLock==RESERVED_LOCK) ){
    assert( eFileLock==SHARED_LOCK );
    assert( pFile->eFileLock==0 );
    assert( pInode->nShared>0 );
    pFile->eFileLock = SHARED_LOCK;
    pInode->nShared++;
    pInode->nLock++;
    goto afp_end_lock;
  }
    
  /* A PENDING lock is needed before acquiring a SHARED lock and before
  ** acquiring an EXCLUSIVE lock.  For the SHARED lock, the PENDING will
  ** be released.
  */
  if( eFileLock==SHARED_LOCK 
      || (eFileLock==EXCLUSIVE_LOCK && pFile->eFileLock<PENDING_LOCK)
  ){
    int failed;
    failed = afpSetLock(context->dbPath, pFile, PENDING_BYTE, 1, 1);
    if (failed) {
      rc = failed;
      goto afp_end_lock;
    }
  }
  
  /* If control gets to this point, then actually go ahead and make
  ** operating system calls for the specified lock.
  */
  if( eFileLock==SHARED_LOCK ){
    int lrc1, lrc2, lrc1Errno = 0;
    long lk, mask;
    
    assert( pInode->nShared==0 );
    assert( pInode->eFileLock==0 );
        
    mask = (sizeof(long)==8) ? LARGEST_INT64 : 0x7fffffff;
    /* Now get the read-lock SHARED_LOCK */
    /* note that the quality of the randomness doesn't matter that much */
    lk = random(); 
    pInode->sharedByte = (lk & mask)%(SHARED_SIZE - 1);
    lrc1 = afpSetLock(context->dbPath, pFile, 
          SHARED_FIRST+pInode->sharedByte, 1, 1);
    if( IS_LOCK_ERROR(lrc1) ){
      lrc1Errno = pFile->lastErrno;
    }
    /* Drop the temporary PENDING lock */
    lrc2 = afpSetLock(context->dbPath, pFile, PENDING_BYTE, 1, 0);
    
    if( IS_LOCK_ERROR(lrc1) ) {
      storeLastErrno(pFile, lrc1Errno);
      rc = lrc1;
      goto afp_end_lock;
    } else if( IS_LOCK_ERROR(lrc2) ){
      rc = lrc2;
      goto afp_end_lock;
    } else if( lrc1 != SQLITE_OK ) {
      rc = lrc1;
    } else {
      pFile->eFileLock = SHARED_LOCK;
      pInode->nLock++;
      pInode->nShared = 1;
    }
  }else if( eFileLock==EXCLUSIVE_LOCK && pInode->nShared>1 ){
    /* We are trying for an exclusive lock but another thread in this
     ** same process is still holding a shared lock. */
    rc = SQLITE_BUSY;
  }else{
    /* The request was for a RESERVED or EXCLUSIVE lock.  It is
    ** assumed that there is a SHARED or greater lock on the file
    ** already.
    */
    int failed = 0;
    assert( 0!=pFile->eFileLock );
    if (eFileLock >= RESERVED_LOCK && pFile->eFileLock < RESERVED_LOCK) {
        /* Acquire a RESERVED lock */
        failed = afpSetLock(context->dbPath, pFile, RESERVED_BYTE, 1,1);
      if( !failed ){
        context->reserved = 1;
      }
    }
    if (!failed && eFileLock == EXCLUSIVE_LOCK) {
      /* Acquire an EXCLUSIVE lock */
        
      /* Remove the shared lock before trying the range.  we'll need to 
      ** reestablish the shared lock if we can't get the  afpUnlock
      */
      if( !(failed = afpSetLock(context->dbPath, pFile, SHARED_FIRST +
                         pInode->sharedByte, 1, 0)) ){
        int failed2 = SQLITE_OK;
        /* now attemmpt to get the exclusive lock range */
        failed = afpSetLock(context->dbPath, pFile, SHARED_FIRST, 
                               SHARED_SIZE, 1);
        if( failed && (failed2 = afpSetLock(context->dbPath, pFile, 
                       SHARED_FIRST + pInode->sharedByte, 1, 1)) ){
          /* Can't reestablish the shared lock.  Sqlite can't deal, this is
          ** a critical I/O error
          */
          rc = ((failed & 0xff) == SQLITE_IOERR) ? failed2 : 
               SQLITE_IOERR_LOCK;
          goto afp_end_lock;
        } 
      }else{
        rc = failed; 
      }
    }
    if( failed ){
      rc = failed;
    }
  }
  
  if( rc==SQLITE_OK ){
    pFile->eFileLock = eFileLock;
    pInode->eFileLock = eFileLock;
  }else if( eFileLock==EXCLUSIVE_LOCK ){
    pFile->eFileLock = PENDING_LOCK;
    pInode->eFileLock = PENDING_LOCK;
  }
  
afp_end_lock:
  sqlite3_mutex_leave(pInode->pLockMutex);
  OSTRACE(("LOCK    %d %s %s (afp)\n", pFile->h, azFileLock(eFileLock), 
         rc==SQLITE_OK ? "ok" : "failed"));
  return rc;
}

/*
** Lower the locking level on file descriptor pFile to eFileLock.  eFileLock
** must be either NO_LOCK or SHARED_LOCK.
**
** If the locking level of the file descriptor is already at or below
** the requested locking level, this routine is a no-op.
*/
static int afpUnlock(sqlite3_file *id, int eFileLock) {
  int rc = SQLITE_OK;
  unixFile *pFile = (unixFile*)id;
  unixInodeInfo *pInode;
  afpLockingContext *context = (afpLockingContext *) pFile->lockingContext;
  int skipShared = 0;
#ifdef SQLITE_TEST
  int h = pFile->h;
#endif

  assert( pFile );
  OSTRACE(("UNLOCK  %d %d was %d(%d,%d) pid=%d (afp)\n", pFile->h, eFileLock,
           pFile->eFileLock, pFile->pInode->eFileLock, pFile->pInode->nShared,
           osGetpid(0)));

  assert( eFileLock<=SHARED_LOCK );
  if( pFile->eFileLock<=eFileLock ){
    return SQLITE_OK;
  }
  pInode = pFile->pInode;
  sqlite3_mutex_enter(pInode->pLockMutex);
  assert( pInode->nShared!=0 );
  if( pFile->eFileLock>SHARED_LOCK ){
    assert( pInode->eFileLock==pFile->eFileLock );
    SimulateIOErrorBenign(1);
    SimulateIOError( h=(-1) )
    SimulateIOErrorBenign(0);
    
#ifdef SQLITE_DEBUG
    /* When reducing a lock such that other processes can start
    ** reading the database file again, make sure that the
    ** transaction counter was updated if any part of the database
    ** file changed.  If the transaction counter is not updated,
    ** other connections to the same file might not realize that
    ** the file has changed and hence might not know to flush their
    ** cache.  The use of a stale cache can lead to database corruption.
    */
    assert( pFile->inNormalWrite==0
           || pFile->dbUpdate==0
           || pFile->transCntrChng==1 );
    pFile->inNormalWrite = 0;
#endif
    
    if( pFile->eFileLock==EXCLUSIVE_LOCK ){
      rc = afpSetLock(context->dbPath, pFile, SHARED_FIRST, SHARED_SIZE, 0);
      if( rc==SQLITE_OK && (eFileLock==SHARED_LOCK || pInode->nShared>1) ){
        /* only re-establish the shared lock if necessary */
        int sharedLockByte = SHARED_FIRST+pInode->sharedByte;
        rc = afpSetLock(context->dbPath, pFile, sharedLockByte, 1, 1);
      } else {
        skipShared = 1;
      }
    }
    if( rc==SQLITE_OK && pFile->eFileLock>=PENDING_LOCK ){
      rc = afpSetLock(context->dbPath, pFile, PENDING_BYTE, 1, 0);
    } 
    if( rc==SQLITE_OK && pFile->eFileLock>=RESERVED_LOCK && context->reserved ){
      rc = afpSetLock(context->dbPath, pFile, RESERVED_BYTE, 1, 0);
      if( !rc ){ 
        context->reserved = 0; 
      }
    }
    if( rc==SQLITE_OK && (eFileLock==SHARED_LOCK || pInode->nShared>1)){
      pInode->eFileLock = SHARED_LOCK;
    }
  }
  if( rc==SQLITE_OK && eFileLock==NO_LOCK ){

    /* Decrement the shared lock counter.  Release the lock using an
    ** OS call only when all threads in this same process have released
    ** the lock.
    */
    unsigned long long sharedLockByte = SHARED_FIRST+pInode->sharedByte;
    pInode->nShared--;
    if( pInode->nShared==0 ){
      SimulateIOErrorBenign(1);
      SimulateIOError( h=(-1) )
      SimulateIOErrorBenign(0);
      if( !skipShared ){
        rc = afpSetLock(context->dbPath, pFile, sharedLockByte, 1, 0);
      }
      if( !rc ){
        pInode->eFileLock = NO_LOCK;
        pFile->eFileLock = NO_LOCK;
      }
    }
    if( rc==SQLITE_OK ){
      pInode->nLock--;
      assert( pInode->nLock>=0 );
      if( pInode->nLock==0 ) closePendingFds(pFile);
    }
  }
  
  sqlite3_mutex_leave(pInode->pLockMutex);
  if( rc==SQLITE_OK ){
    pFile->eFileLock = eFileLock;
  }
  return rc;
}

/*
** Close a file & cleanup AFP specific locking context 
*/
static int afpClose(sqlite3_file *id) {
  int rc = SQLITE_OK;
  unixFile *pFile = (unixFile*)id;
  assert( id!=0 );
  afpUnlock(id, NO_LOCK);
  assert( unixFileMutexNotheld(pFile) );
  unixEnterMutex();
  if( pFile->pInode ){
    unixInodeInfo *pInode = pFile->pInode;
    sqlite3_mutex_enter(pInode->pLockMutex);
    if( pInode->nLock ){
      /* If there are outstanding locks, do not actually close the file just
      ** yet because that would clear those locks.  Instead, add the file
      ** descriptor to pInode->aPending.  It will be automatically closed when
      ** the last lock is cleared.
      */
      setPendingFd(pFile);
    }
    sqlite3_mutex_leave(pInode->pLockMutex);
  }
  releaseInodeInfo(pFile);
  sqlite3_free(pFile->lockingContext);
  rc = closeUnixFile(id);
  unixLeaveMutex();
  return rc;
}

#endif /* defined(__APPLE__) && SQLITE_ENABLE_LOCKING_STYLE */
/*
** The code above is the AFP lock implementation.  The code is specific
** to MacOSX and does not work on other unix platforms.  No alternative
** is available.  If you don't compile for a mac, then the "unix-afp"
** VFS is not available.
**
********************* End of the AFP lock implementation **********************
******************************************************************************/

/******************************************************************************
*************************** Begin NFS Locking ********************************/

#if defined(__APPLE__) && SQLITE_ENABLE_LOCKING_STYLE
/*
 ** Lower the locking level on file descriptor pFile to eFileLock.  eFileLock
 ** must be either NO_LOCK or SHARED_LOCK.
 **
 ** If the locking level of the file descriptor is already at or below
 ** the requested locking level, this routine is a no-op.
 */
static int nfsUnlock(sqlite3_file *id, int eFileLock){
  return posixUnlock(id, eFileLock, 1);
}

#endif /* defined(__APPLE__) && SQLITE_ENABLE_LOCKING_STYLE */
/*
** The code above is the NFS lock implementation.  The code is specific
** to MacOSX and does not work on other unix platforms.  No alternative
** is available.  
**
********************* End of the NFS lock implementation **********************
******************************************************************************/

/******************************************************************************
**************** Non-locking sqlite3_file methods *****************************
**
** The next division contains implementations for all methods of the 
** sqlite3_file object other than the locking methods.  The locking
** methods were defined in divisions above (one locking method per
** division).  Those methods that are common to all locking modes
** are gather together into this division.
*/

/*
** Seek to the offset passed as the second argument, then read cnt 
** bytes into pBuf. Return the number of bytes actually read.
**
** NB:  If you define USE_PREAD or USE_PREAD64, then it might also
** be necessary to define _XOPEN_SOURCE to be 500.  This varies from
** one system to another.  Since SQLite does not define USE_PREAD
** in any form by default, we will not attempt to define _XOPEN_SOURCE.
** See tickets #2741 and #2681.
**
** To avoid stomping the errno value on a failed read the lastErrno value
** is set before returning.
*/
static int seekAndRead(unixFile *id, sqlite3_int64 offset, void *pBuf, int cnt){
  int got;
  int prior = 0;
#if (!defined(USE_PREAD) && !defined(USE_PREAD64))
  i64 newOffset;
#endif
  TIMER_START;
  assert( cnt==(cnt&0x1ffff) );
  assert( id->h>2 );
  do{
#if defined(USE_PREAD)
    got = osPread(id->h, pBuf, cnt, offset);
    SimulateIOError( got = -1 );
#elif defined(USE_PREAD64)
    got = osPread64(id->h, pBuf, cnt, offset);
    SimulateIOError( got = -1 );
#else
    newOffset = lseek(id->h, offset, SEEK_SET);
    SimulateIOError( newOffset = -1 );
    if( newOffset<0 ){
      storeLastErrno((unixFile*)id, errno);
      return -1;
    }
    got = osRead(id->h, pBuf, cnt);
#endif
    if( got==cnt ) break;
    if( got<0 ){
      if( errno==EINTR ){ got = 1; continue; }
      prior = 0;
      storeLastErrno((unixFile*)id,  errno);
      break;
    }else if( got>0 ){
      cnt -= got;
      offset += got;
      prior += got;
      pBuf = (void*)(got + (char*)pBuf);
    }
  }while( got>0 );
  TIMER_END;
  OSTRACE(("READ    %-3d %5d %7lld %llu\n",
            id->h, got+prior, offset-prior, TIMER_ELAPSED));
  return got+prior;
}

/*
** Read data from a file into a buffer.  Return SQLITE_OK if all
** bytes were read successfully and SQLITE_IOERR if anything goes
** wrong.
*/
static int unixRead(
  sqlite3_file *id, 
  void *pBuf, 
  int amt,
  sqlite3_int64 offset
){
  unixFile *pFile = (unixFile *)id;
  int got;
  assert( id );
  assert( offset>=0 );
  assert( amt>0 );

  /* If this is a database file (not a journal, master-journal or temp
  ** file), the bytes in the locking range should never be read or written. */
#if 0
  assert( pFile->pPreallocatedUnused==0
       || offset>=PENDING_BYTE+512
       || offset+amt<=PENDING_BYTE 
  );
#endif

#if SQLITE_MAX_MMAP_SIZE>0
  /* Deal with as much of this read request as possible by transfering
  ** data from the memory mapping using memcpy().  */
  if( offset<pFile->mmapSize ){
    if( offset+amt <= pFile->mmapSize ){
      memcpy(pBuf, &((u8 *)(pFile->pMapRegion))[offset], amt);
      return SQLITE_OK;
    }else{
      int nCopy = pFile->mmapSize - offset;
      memcpy(pBuf, &((u8 *)(pFile->pMapRegion))[offset], nCopy);
      pBuf = &((u8 *)pBuf)[nCopy];
      amt -= nCopy;
      offset += nCopy;
    }
  }
#endif

  got = seekAndRead(pFile, offset, pBuf, amt);
  if( got==amt ){
    return SQLITE_OK;
  }else if( got<0 ){
    /* lastErrno set by seekAndRead */
    return SQLITE_IOERR_READ;
  }else{
    storeLastErrno(pFile, 0);   /* not a system error */
    /* Unread parts of the buffer must be zero-filled */
    memset(&((char*)pBuf)[got], 0, amt-got);
    return SQLITE_IOERR_SHORT_READ;
  }
}

/*
** Attempt to seek the file-descriptor passed as the first argument to
** absolute offset iOff, then attempt to write nBuf bytes of data from
** pBuf to it. If an error occurs, return -1 and set *piErrno. Otherwise, 
** return the actual number of bytes written (which may be less than
** nBuf).
*/
static int seekAndWriteFd(
  int fd,                         /* File descriptor to write to */
  i64 iOff,                       /* File offset to begin writing at */
  const void *pBuf,               /* Copy data from this buffer to the file */
  int nBuf,                       /* Size of buffer pBuf in bytes */
  int *piErrno                    /* OUT: Error number if error occurs */
){
  int rc = 0;                     /* Value returned by system call */

  assert( nBuf==(nBuf&0x1ffff) );
  assert( fd>2 );
  assert( piErrno!=0 );
  nBuf &= 0x1ffff;
  TIMER_START;

#if defined(USE_PREAD)
  do{ rc = (int)osPwrite(fd, pBuf, nBuf, iOff); }while( rc<0 && errno==EINTR );
#elif defined(USE_PREAD64)
  do{ rc = (int)osPwrite64(fd, pBuf, nBuf, iOff);}while( rc<0 && errno==EINTR);
#else
  do{
    i64 iSeek = lseek(fd, iOff, SEEK_SET);
    SimulateIOError( iSeek = -1 );
    if( iSeek<0 ){
      rc = -1;
      break;
    }
    rc = osWrite(fd, pBuf, nBuf);
  }while( rc<0 && errno==EINTR );
#endif

  TIMER_END;
  OSTRACE(("WRITE   %-3d %5d %7lld %llu\n", fd, rc, iOff, TIMER_ELAPSED));

  if( rc<0 ) *piErrno = errno;
  return rc;
}


/*
** Seek to the offset in id->offset then read cnt bytes into pBuf.
** Return the number of bytes actually read.  Update the offset.
**
** To avoid stomping the errno value on a failed write the lastErrno value
** is set before returning.
*/
static int seekAndWrite(unixFile *id, i64 offset, const void *pBuf, int cnt){
  return seekAndWriteFd(id->h, offset, pBuf, cnt, &id->lastErrno);
}


/*
** Write data from a buffer into a file.  Return SQLITE_OK on success
** or some other error code on failure.
*/
static int unixWrite(
  sqlite3_file *id, 
  const void *pBuf, 
  int amt,
  sqlite3_int64 offset 
){
  unixFile *pFile = (unixFile*)id;
  int wrote = 0;
  assert( id );
  assert( amt>0 );

  /* If this is a database file (not a journal, master-journal or temp
  ** file), the bytes in the locking range should never be read or written. */
#if 0
  assert( pFile->pPreallocatedUnused==0
       || offset>=PENDING_BYTE+512
       || offset+amt<=PENDING_BYTE 
  );
#endif

#ifdef SQLITE_DEBUG
  /* If we are doing a normal write to a database file (as opposed to
  ** doing a hot-journal rollback or a write to some file other than a
  ** normal database file) then record the fact that the database
  ** has changed.  If the transaction counter is modified, record that
  ** fact too.
  */
  if( pFile->inNormalWrite ){
    pFile->dbUpdate = 1;  /* The database has been modified */
    if( offset<=24 && offset+amt>=27 ){
      int rc;
      char oldCntr[4];
      SimulateIOErrorBenign(1);
      rc = seekAndRead(pFile, 24, oldCntr, 4);
      SimulateIOErrorBenign(0);
      if( rc!=4 || memcmp(oldCntr, &((char*)pBuf)[24-offset], 4)!=0 ){
        pFile->transCntrChng = 1;  /* The transaction counter has changed */
      }
    }
  }
#endif

#if defined(SQLITE_MMAP_READWRITE) && SQLITE_MAX_MMAP_SIZE>0
  /* Deal with as much of this write request as possible by transfering
  ** data from the memory mapping using memcpy().  */
  if( offset<pFile->mmapSize ){
    if( offset+amt <= pFile->mmapSize ){
      memcpy(&((u8 *)(pFile->pMapRegion))[offset], pBuf, amt);
      return SQLITE_OK;
    }else{
      int nCopy = pFile->mmapSize - offset;
      memcpy(&((u8 *)(pFile->pMapRegion))[offset], pBuf, nCopy);
      pBuf = &((u8 *)pBuf)[nCopy];
      amt -= nCopy;
      offset += nCopy;
    }
  }
#endif
 
  while( (wrote = seekAndWrite(pFile, offset, pBuf, amt))<amt && wrote>0 ){
    amt -= wrote;
    offset += wrote;
    pBuf = &((char*)pBuf)[wrote];
  }
  SimulateIOError(( wrote=(-1), amt=1 ));
  SimulateDiskfullError(( wrote=0, amt=1 ));

  if( amt>wrote ){
    if( wrote<0 && pFile->lastErrno!=ENOSPC ){
      /* lastErrno set by seekAndWrite */
      return SQLITE_IOERR_WRITE;
    }else{
      storeLastErrno(pFile, 0); /* not a system error */
      return SQLITE_FULL;
    }
  }

  return SQLITE_OK;
}

#ifdef SQLITE_TEST
/*
** Count the number of fullsyncs and normal syncs.  This is used to test
** that syncs and fullsyncs are occurring at the right times.
*/
int sqlite3_sync_count = 0;
int sqlite3_fullsync_count = 0;
#endif

/*
** We do not trust systems to provide a working fdatasync().  Some do.
** Others do no.  To be safe, we will stick with the (slightly slower)
** fsync(). If you know that your system does support fdatasync() correctly,
** then simply compile with -Dfdatasync=fdatasync or -DHAVE_FDATASYNC
*/
#if !defined(fdatasync) && !HAVE_FDATASYNC
# define fdatasync fsync
#endif

/*
** Define HAVE_FULLFSYNC to 0 or 1 depending on whether or not
** the F_FULLFSYNC macro is defined.  F_FULLFSYNC is currently
** only available on Mac OS X.  But that could change.
*/
#ifdef F_FULLFSYNC
# define HAVE_FULLFSYNC 1
#else
# define HAVE_FULLFSYNC 0
#endif


/*
** The fsync() system call does not work as advertised on many
** unix systems.  The following procedure is an attempt to make
** it work better.
**
** The SQLITE_NO_SYNC macro disables all fsync()s.  This is useful
** for testing when we want to run through the test suite quickly.
** You are strongly advised *not* to deploy with SQLITE_NO_SYNC
** enabled, however, since with SQLITE_NO_SYNC enabled, an OS crash
** or power failure will likely corrupt the database file.
**
** SQLite sets the dataOnly flag if the size of the file is unchanged.
** The idea behind dataOnly is that it should only write the file content
** to disk, not the inode.  We only set dataOnly if the file size is 
** unchanged since the file size is part of the inode.  However, 
** Ted Ts'o tells us that fdatasync() will also write the inode if the
** file size has changed.  The only real difference between fdatasync()
** and fsync(), Ted tells us, is that fdatasync() will not flush the
** inode if the mtime or owner or other inode attributes have changed.
** We only care about the file size, not the other file attributes, so
** as far as SQLite is concerned, an fdatasync() is always adequate.
** So, we always use fdatasync() if it is available, regardless of
** the value of the dataOnly flag.
*/
static int full_fsync(int fd, int fullSync, int dataOnly){
  int rc;

  /* The following "ifdef/elif/else/" block has the same structure as
  ** the one below. It is replicated here solely to avoid cluttering 
  ** up the real code with the UNUSED_PARAMETER() macros.
  */
#ifdef SQLITE_NO_SYNC
  UNUSED_PARAMETER(fd);
  UNUSED_PARAMETER(fullSync);
  UNUSED_PARAMETER(dataOnly);
#elif HAVE_FULLFSYNC
  UNUSED_PARAMETER(dataOnly);
#else
  UNUSED_PARAMETER(fullSync);
  UNUSED_PARAMETER(dataOnly);
#endif

  /* Record the number of times that we do a normal fsync() and 
  ** FULLSYNC.  This is used during testing to verify that this procedure
  ** gets called with the correct arguments.
  */
#ifdef SQLITE_TEST
  if( fullSync ) sqlite3_fullsync_count++;
  sqlite3_sync_count++;
#endif

  /* If we compiled with the SQLITE_NO_SYNC flag, then syncing is a
  ** no-op.  But go ahead and call fstat() to validate the file
  ** descriptor as we need a method to provoke a failure during
  ** coverate testing.
  */
#ifdef SQLITE_NO_SYNC
  {
    struct stat buf;
    rc = osFstat(fd, &buf);
  }
#elif HAVE_FULLFSYNC
  if( fullSync ){
    rc = osFcntl(fd, F_FULLFSYNC, 0);
  }else{
    rc = 1;
  }
  /* If the FULLFSYNC failed, fall back to attempting an fsync().
  ** It shouldn't be possible for fullfsync to fail on the local 
  ** file system (on OSX), so failure indicates that FULLFSYNC
  ** isn't supported for this file system. So, attempt an fsync 
  ** and (for now) ignore the overhead of a superfluous fcntl call.  
  ** It'd be better to detect fullfsync support once and avoid 
  ** the fcntl call every time sync is called.
  */
  if( rc ) rc = fsync(fd);

#elif defined(__APPLE__)
  /* fdatasync() on HFS+ doesn't yet flush the file size if it changed correctly
  ** so currently we default to the macro that redefines fdatasync to fsync
  */
  rc = fsync(fd);
#else 
  rc = fdatasync(fd);
#if OS_VXWORKS
  if( rc==-1 && errno==ENOTSUP ){
    rc = fsync(fd);
  }
#endif /* OS_VXWORKS */
#endif /* ifdef SQLITE_NO_SYNC elif HAVE_FULLFSYNC */

  if( OS_VXWORKS && rc!= -1 ){
    rc = 0;
  }
  return rc;
}

/*
** Open a file descriptor to the directory containing file zFilename.
** If successful, *pFd is set to the opened file descriptor and
** SQLITE_OK is returned. If an error occurs, either SQLITE_NOMEM
** or SQLITE_CANTOPEN is returned and *pFd is set to an undefined
** value.
**
** The directory file descriptor is used for only one thing - to
** fsync() a directory to make sure file creation and deletion events
** are flushed to disk.  Such fsyncs are not needed on newer
** journaling filesystems, but are required on older filesystems.
**
** This routine can be overridden using the xSetSysCall interface.
** The ability to override this routine was added in support of the
** chromium sandbox.  Opening a directory is a security risk (we are
** told) so making it overrideable allows the chromium sandbox to
** replace this routine with a harmless no-op.  To make this routine
** a no-op, replace it with a stub that returns SQLITE_OK but leaves
** *pFd set to a negative number.
**
** If SQLITE_OK is returned, the caller is responsible for closing
** the file descriptor *pFd using close().
*/
static int openDirectory(const char *zFilename, int *pFd){
  int ii;
  int fd = -1;
  char zDirname[MAX_PATHNAME+1];

  sqlite3_snprintf(MAX_PATHNAME, zDirname, "%s", zFilename);
  for(ii=(int)strlen(zDirname); ii>0 && zDirname[ii]!='/'; ii--);
  if( ii>0 ){
    zDirname[ii] = '\0';
  }else{
    if( zDirname[0]!='/' ) zDirname[0] = '.';
    zDirname[1] = 0;
  }
  fd = robust_open(zDirname, O_RDONLY|O_BINARY|O_NOFOLLOW, 0);
  if( fd>=0 ){
    OSTRACE(("OPENDIR %-3d %s\n", fd, zDirname));
  }
  *pFd = fd;
  if( fd>=0 ) return SQLITE_OK;
  return unixLogError(SQLITE_CANTOPEN_BKPT, "openDirectory", zDirname);
}

/*
** Make sure all writes to a particular file are committed to disk.
**
** If dataOnly==0 then both the file itself and its metadata (file
** size, access time, etc) are synced.  If dataOnly!=0 then only the
** file data is synced.
**
** Under Unix, also make sure that the directory entry for the file
** has been created by fsync-ing the directory that contains the file.
** If we do not do this and we encounter a power failure, the directory
** entry for the journal might not exist after we reboot.  The next
** SQLite to access the file will not know that the journal exists (because
** the directory entry for the journal was never created) and the transaction
** will not roll back - possibly leading to database corruption.
*/
static int unixSync(sqlite3_file *id, int flags){
  int rc;
  unixFile *pFile = (unixFile*)id;

  int isDataOnly = (flags&SQLITE_SYNC_DATAONLY);
  int isFullsync = (flags&0x0F)==SQLITE_SYNC_FULL;

  /* Check that one of SQLITE_SYNC_NORMAL or FULL was passed */
  assert((flags&0x0F)==SQLITE_SYNC_NORMAL
      || (flags&0x0F)==SQLITE_SYNC_FULL
  );

  /* Unix cannot, but some systems may return SQLITE_FULL from here. This
  ** line is to test that doing so does not cause any problems.
  */
  SimulateDiskfullError( return SQLITE_FULL );

  assert( pFile );
  OSTRACE(("SYNC    %-3d\n", pFile->h));
  rc = full_fsync(pFile->h, isFullsync, isDataOnly);
  SimulateIOError( rc=1 );
  if( rc ){
    storeLastErrno(pFile, errno);
    return unixLogError(SQLITE_IOERR_FSYNC, "full_fsync", pFile->zPath);
  }

  /* Also fsync the directory containing the file if the DIRSYNC flag
  ** is set.  This is a one-time occurrence.  Many systems (examples: AIX)
  ** are unable to fsync a directory, so ignore errors on the fsync.
  */
  if( pFile->ctrlFlags & UNIXFILE_DIRSYNC ){
    int dirfd;
    OSTRACE(("DIRSYNC %s (have_fullfsync=%d fullsync=%d)\n", pFile->zPath,
            HAVE_FULLFSYNC, isFullsync));
    rc = osOpenDirectory(pFile->zPath, &dirfd);
    if( rc==SQLITE_OK ){
      full_fsync(dirfd, 0, 0);
      robust_close(pFile, dirfd, __LINE__);
    }else{
      assert( rc==SQLITE_CANTOPEN );
      rc = SQLITE_OK;
    }
    pFile->ctrlFlags &= ~UNIXFILE_DIRSYNC;
  }
  return rc;
}

/*
** Truncate an open file to a specified size
*/
static int unixTruncate(sqlite3_file *id, i64 nByte){
  unixFile *pFile = (unixFile *)id;
  int rc;
  assert( pFile );
  SimulateIOError( return SQLITE_IOERR_TRUNCATE );

  /* If the user has configured a chunk-size for this file, truncate the
  ** file so that it consists of an integer number of chunks (i.e. the
  ** actual file size after the operation may be larger than the requested
  ** size).
  */
  if( pFile->szChunk>0 ){
    nByte = ((nByte + pFile->szChunk - 1)/pFile->szChunk) * pFile->szChunk;
  }

  rc = robust_ftruncate(pFile->h, nByte);
  if( rc ){
    storeLastErrno(pFile, errno);
    return unixLogError(SQLITE_IOERR_TRUNCATE, "ftruncate", pFile->zPath);
  }else{
#ifdef SQLITE_DEBUG
    /* If we are doing a normal write to a database file (as opposed to
    ** doing a hot-journal rollback or a write to some file other than a
    ** normal database file) and we truncate the file to zero length,
    ** that effectively updates the change counter.  This might happen
    ** when restoring a database using the backup API from a zero-length
    ** source.
    */
    if( pFile->inNormalWrite && nByte==0 ){
      pFile->transCntrChng = 1;
    }
#endif

#if SQLITE_MAX_MMAP_SIZE>0
    /* If the file was just truncated to a size smaller than the currently
    ** mapped region, reduce the effective mapping size as well. SQLite will
    ** use read() and write() to access data beyond this point from now on.  
    */
    if( nByte<pFile->mmapSize ){
      pFile->mmapSize = nByte;
    }
#endif

    return SQLITE_OK;
  }
}

/*
** Determine the current size of a file in bytes
*/
static int unixFileSize(sqlite3_file *id, i64 *pSize){
  int rc;
  struct stat buf;
  assert( id );
  rc = osFstat(((unixFile*)id)->h, &buf);
  SimulateIOError( rc=1 );
  if( rc!=0 ){
    storeLastErrno((unixFile*)id, errno);
    return SQLITE_IOERR_FSTAT;
  }
  *pSize = buf.st_size;

  /* When opening a zero-size database, the findInodeInfo() procedure
  ** writes a single byte into that file in order to work around a bug
  ** in the OS-X msdos filesystem.  In order to avoid problems with upper
  ** layers, we need to report this file size as zero even though it is
  ** really 1.   Ticket #3260.
  */
  if( *pSize==1 ) *pSize = 0;


  return SQLITE_OK;
}

#if SQLITE_ENABLE_LOCKING_STYLE && defined(__APPLE__)
/*
** Handler for proxy-locking file-control verbs.  Defined below in the
** proxying locking division.
*/
static int proxyFileControl(sqlite3_file*,int,void*);
#endif

/* 
** This function is called to handle the SQLITE_FCNTL_SIZE_HINT 
** file-control operation.  Enlarge the database to nBytes in size
** (rounded up to the next chunk-size).  If the database is already
** nBytes or larger, this routine is a no-op.
*/
static int fcntlSizeHint(unixFile *pFile, i64 nByte){
  if( pFile->szChunk>0 ){
    i64 nSize;                    /* Required file size */
    struct stat buf;              /* Used to hold return values of fstat() */
   
    if( osFstat(pFile->h, &buf) ){
      return SQLITE_IOERR_FSTAT;
    }

    nSize = ((nByte+pFile->szChunk-1) / pFile->szChunk) * pFile->szChunk;
    if( nSize>(i64)buf.st_size ){

#if defined(HAVE_POSIX_FALLOCATE) && HAVE_POSIX_FALLOCATE
      /* The code below is handling the return value of osFallocate() 
      ** correctly. posix_fallocate() is defined to "returns zero on success, 
      ** or an error number on  failure". See the manpage for details. */
      int err;
      do{
        err = osFallocate(pFile->h, buf.st_size, nSize-buf.st_size);
      }while( err==EINTR );
      if( err && err!=EINVAL ) return SQLITE_IOERR_WRITE;
#else
      /* If the OS does not have posix_fallocate(), fake it. Write a 
      ** single byte to the last byte in each block that falls entirely
      ** within the extended region. Then, if required, a single byte
      ** at offset (nSize-1), to set the size of the file correctly.
      ** This is a similar technique to that used by glibc on systems
      ** that do not have a real fallocate() call.
      */
      int nBlk = buf.st_blksize;  /* File-system block size */
      int nWrite = 0;             /* Number of bytes written by seekAndWrite */
      i64 iWrite;                 /* Next offset to write to */

      iWrite = (buf.st_size/nBlk)*nBlk + nBlk - 1;
      assert( iWrite>=buf.st_size );
      assert( ((iWrite+1)%nBlk)==0 );
      for(/*no-op*/; iWrite<nSize+nBlk-1; iWrite+=nBlk ){
        if( iWrite>=nSize ) iWrite = nSize - 1;
        nWrite = seekAndWrite(pFile, iWrite, "", 1);
        if( nWrite!=1 ) return SQLITE_IOERR_WRITE;
      }
#endif
    }
  }

#if SQLITE_MAX_MMAP_SIZE>0
  if( pFile->mmapSizeMax>0 && nByte>pFile->mmapSize ){
    int rc;
    if( pFile->szChunk<=0 ){
      if( robust_ftruncate(pFile->h, nByte) ){
        storeLastErrno(pFile, errno);
        return unixLogError(SQLITE_IOERR_TRUNCATE, "ftruncate", pFile->zPath);
      }
    }

    rc = unixMapfile(pFile, nByte);
    return rc;
  }
#endif

  return SQLITE_OK;
}

/*
** If *pArg is initially negative then this is a query.  Set *pArg to
** 1 or 0 depending on whether or not bit mask of pFile->ctrlFlags is set.
**
** If *pArg is 0 or 1, then clear or set the mask bit of pFile->ctrlFlags.
*/
static void unixModeBit(unixFile *pFile, unsigned char mask, int *pArg){
  if( *pArg<0 ){
    *pArg = (pFile->ctrlFlags & mask)!=0;
  }else if( (*pArg)==0 ){
    pFile->ctrlFlags &= ~mask;
  }else{
    pFile->ctrlFlags |= mask;
  }
}

/* Forward declaration */
static int unixGetTempname(int nBuf, char *zBuf);

/*
** Information and control of an open file handle.
*/
static int unixFileControl(sqlite3_file *id, int op, void *pArg){
  unixFile *pFile = (unixFile*)id;
  switch( op ){
#if defined(__linux__) && defined(SQLITE_ENABLE_BATCH_ATOMIC_WRITE)
    case SQLITE_FCNTL_BEGIN_ATOMIC_WRITE: {
      int rc = osIoctl(pFile->h, F2FS_IOC_START_ATOMIC_WRITE);
      return rc ? SQLITE_IOERR_BEGIN_ATOMIC : SQLITE_OK;
    }
    case SQLITE_FCNTL_COMMIT_ATOMIC_WRITE: {
      int rc = osIoctl(pFile->h, F2FS_IOC_COMMIT_ATOMIC_WRITE);
      return rc ? SQLITE_IOERR_COMMIT_ATOMIC : SQLITE_OK;
    }
    case SQLITE_FCNTL_ROLLBACK_ATOMIC_WRITE: {
      int rc = osIoctl(pFile->h, F2FS_IOC_ABORT_VOLATILE_WRITE);
      return rc ? SQLITE_IOERR_ROLLBACK_ATOMIC : SQLITE_OK;
    }
#endif /* __linux__ && SQLITE_ENABLE_BATCH_ATOMIC_WRITE */

    case SQLITE_FCNTL_LOCKSTATE: {
      *(int*)pArg = pFile->eFileLock;
      return SQLITE_OK;
    }
    case SQLITE_FCNTL_LAST_ERRNO: {
      *(int*)pArg = pFile->lastErrno;
      return SQLITE_OK;
    }
    case SQLITE_FCNTL_CHUNK_SIZE: {
      pFile->szChunk = *(int *)pArg;
      return SQLITE_OK;
    }
    case SQLITE_FCNTL_SIZE_HINT: {
      int rc;
      SimulateIOErrorBenign(1);
      rc = fcntlSizeHint(pFile, *(i64 *)pArg);
      SimulateIOErrorBenign(0);
      return rc;
    }
    case SQLITE_FCNTL_PERSIST_WAL: {
      unixModeBit(pFile, UNIXFILE_PERSIST_WAL, (int*)pArg);
      return SQLITE_OK;
    }
    case SQLITE_FCNTL_POWERSAFE_OVERWRITE: {
      unixModeBit(pFile, UNIXFILE_PSOW, (int*)pArg);
      return SQLITE_OK;
    }
    case SQLITE_FCNTL_VFSNAME: {
      *(char**)pArg = sqlite3_mprintf("%s", pFile->pVfs->zName);
      return SQLITE_OK;
    }
    case SQLITE_FCNTL_TEMPFILENAME: {
      char *zTFile = sqlite3_malloc64( pFile->pVfs->mxPathname );
      if( zTFile ){
        unixGetTempname(pFile->pVfs->mxPathname, zTFile);
        *(char**)pArg = zTFile;
      }
      return SQLITE_OK;
    }
    case SQLITE_FCNTL_HAS_MOVED: {
      *(int*)pArg = fileHasMoved(pFile);
      return SQLITE_OK;
    }
#ifdef SQLITE_ENABLE_SETLK_TIMEOUT
    case SQLITE_FCNTL_LOCK_TIMEOUT: {
      int iOld = pFile->iBusyTimeout;
      pFile->iBusyTimeout = *(int*)pArg;
      *(int*)pArg = iOld;
      return SQLITE_OK;
    }
#endif
#if SQLITE_MAX_MMAP_SIZE>0
    case SQLITE_FCNTL_MMAP_SIZE: {
      i64 newLimit = *(i64*)pArg;
      int rc = SQLITE_OK;
      if( newLimit>sqlite3GlobalConfig.mxMmap ){
        newLimit = sqlite3GlobalConfig.mxMmap;
      }

      /* The value of newLimit may be eventually cast to (size_t) and passed
      ** to mmap(). Restrict its value to 2GB if (size_t) is not at least a
      ** 64-bit type. */
      if( newLimit>0 && sizeof(size_t)<8 ){
        newLimit = (newLimit & 0x7FFFFFFF);
      }

      *(i64*)pArg = pFile->mmapSizeMax;
      if( newLimit>=0 && newLimit!=pFile->mmapSizeMax && pFile->nFetchOut==0 ){
        pFile->mmapSizeMax = newLimit;
#ifdef SQLITE_SHARED_MAPPING
        if( pFile->pInode==0 )
#endif
        if( pFile->mmapSize>0 ){
          unixUnmapfile(pFile);
          rc = unixMapfile(pFile, -1);
        }
      }
      return rc;
    }
#endif
#ifdef SQLITE_DEBUG
    /* The pager calls this method to signal that it has done
    ** a rollback and that the database is therefore unchanged and
    ** it hence it is OK for the transaction change counter to be
    ** unchanged.
    */
    case SQLITE_FCNTL_DB_UNCHANGED: {
      ((unixFile*)id)->dbUpdate = 0;
      return SQLITE_OK;
    }
#endif
#if SQLITE_ENABLE_LOCKING_STYLE && defined(__APPLE__)
    case SQLITE_FCNTL_SET_LOCKPROXYFILE:
    case SQLITE_FCNTL_GET_LOCKPROXYFILE: {
      return proxyFileControl(id,op,pArg);
    }
#endif /* SQLITE_ENABLE_LOCKING_STYLE && defined(__APPLE__) */
  }
  return SQLITE_NOTFOUND;
}

/*
** If pFd->sectorSize is non-zero when this function is called, it is a
** no-op. Otherwise, the values of pFd->sectorSize and 
** pFd->deviceCharacteristics are set according to the file-system 
** characteristics. 
**
** There are two versions of this function. One for QNX and one for all
** other systems.
*/
#ifndef __QNXNTO__
static void setDeviceCharacteristics(unixFile *pFd){
  assert( pFd->deviceCharacteristics==0 || pFd->sectorSize!=0 );
  if( pFd->sectorSize==0 ){
#if defined(__linux__) && defined(SQLITE_ENABLE_BATCH_ATOMIC_WRITE)
    int res;
    u32 f = 0;

    /* Check for support for F2FS atomic batch writes. */
    res = osIoctl(pFd->h, F2FS_IOC_GET_FEATURES, &f);
    if( res==0 && (f & F2FS_FEATURE_ATOMIC_WRITE) ){
      pFd->deviceCharacteristics = SQLITE_IOCAP_BATCH_ATOMIC;
    }
#endif /* __linux__ && SQLITE_ENABLE_BATCH_ATOMIC_WRITE */

    /* Set the POWERSAFE_OVERWRITE flag if requested. */
    if( pFd->ctrlFlags & UNIXFILE_PSOW ){
      pFd->deviceCharacteristics |= SQLITE_IOCAP_POWERSAFE_OVERWRITE;
    }

    pFd->sectorSize = SQLITE_DEFAULT_SECTOR_SIZE;
  }
}
#else
#include <sys/dcmd_blk.h>
#include <sys/statvfs.h>
static void setDeviceCharacteristics(unixFile *pFile){
  if( pFile->sectorSize == 0 ){
    struct statvfs fsInfo;
       
    /* Set defaults for non-supported filesystems */
    pFile->sectorSize = SQLITE_DEFAULT_SECTOR_SIZE;
    pFile->deviceCharacteristics = 0;
    if( fstatvfs(pFile->h, &fsInfo) == -1 ) {
      return;
    }

    if( !strcmp(fsInfo.f_basetype, "tmp") ) {
      pFile->sectorSize = fsInfo.f_bsize;
      pFile->deviceCharacteristics =
        SQLITE_IOCAP_ATOMIC4K |       /* All ram filesystem writes are atomic */
        SQLITE_IOCAP_SAFE_APPEND |    /* growing the file does not occur until
                                      ** the write succeeds */
        SQLITE_IOCAP_SEQUENTIAL |     /* The ram filesystem has no write behind
                                      ** so it is ordered */
        0;
    }else if( strstr(fsInfo.f_basetype, "etfs") ){
      pFile->sectorSize = fsInfo.f_bsize;
      pFile->deviceCharacteristics =
        /* etfs cluster size writes are atomic */
        (pFile->sectorSize / 512 * SQLITE_IOCAP_ATOMIC512) |
        SQLITE_IOCAP_SAFE_APPEND |    /* growing the file does not occur until
                                      ** the write succeeds */
        SQLITE_IOCAP_SEQUENTIAL |     /* The ram filesystem has no write behind
                                      ** so it is ordered */
        0;
    }else if( !strcmp(fsInfo.f_basetype, "qnx6") ){
      pFile->sectorSize = fsInfo.f_bsize;
      pFile->deviceCharacteristics =
        SQLITE_IOCAP_ATOMIC |         /* All filesystem writes are atomic */
        SQLITE_IOCAP_SAFE_APPEND |    /* growing the file does not occur until
                                      ** the write succeeds */
        SQLITE_IOCAP_SEQUENTIAL |     /* The ram filesystem has no write behind
                                      ** so it is ordered */
        0;
    }else if( !strcmp(fsInfo.f_basetype, "qnx4") ){
      pFile->sectorSize = fsInfo.f_bsize;
      pFile->deviceCharacteristics =
        /* full bitset of atomics from max sector size and smaller */
        ((pFile->sectorSize / 512 * SQLITE_IOCAP_ATOMIC512) << 1) - 2 |
        SQLITE_IOCAP_SEQUENTIAL |     /* The ram filesystem has no write behind
                                      ** so it is ordered */
        0;
    }else if( strstr(fsInfo.f_basetype, "dos") ){
      pFile->sectorSize = fsInfo.f_bsize;
      pFile->deviceCharacteristics =
        /* full bitset of atomics from max sector size and smaller */
        ((pFile->sectorSize / 512 * SQLITE_IOCAP_ATOMIC512) << 1) - 2 |
        SQLITE_IOCAP_SEQUENTIAL |     /* The ram filesystem has no write behind
                                      ** so it is ordered */
        0;
    }else{
      pFile->deviceCharacteristics =
        SQLITE_IOCAP_ATOMIC512 |      /* blocks are atomic */
        SQLITE_IOCAP_SAFE_APPEND |    /* growing the file does not occur until
                                      ** the write succeeds */
        0;
    }
  }
  /* Last chance verification.  If the sector size isn't a multiple of 512
  ** then it isn't valid.*/
  if( pFile->sectorSize % 512 != 0 ){
    pFile->deviceCharacteristics = 0;
    pFile->sectorSize = SQLITE_DEFAULT_SECTOR_SIZE;
  }
}
#endif

/*
** Return the sector size in bytes of the underlying block device for
** the specified file. This is almost always 512 bytes, but may be
** larger for some devices.
**
** SQLite code assumes this function cannot fail. It also assumes that
** if two files are created in the same file-system directory (i.e.
** a database and its journal file) that the sector size will be the
** same for both.
*/
static int unixSectorSize(sqlite3_file *id){
  unixFile *pFd = (unixFile*)id;
  setDeviceCharacteristics(pFd);
  return pFd->sectorSize;
}

/*
** Return the device characteristics for the file.
**
** This VFS is set up to return SQLITE_IOCAP_POWERSAFE_OVERWRITE by default.
** However, that choice is controversial since technically the underlying
** file system does not always provide powersafe overwrites.  (In other
** words, after a power-loss event, parts of the file that were never
** written might end up being altered.)  However, non-PSOW behavior is very,
** very rare.  And asserting PSOW makes a large reduction in the amount
** of required I/O for journaling, since a lot of padding is eliminated.
**  Hence, while POWERSAFE_OVERWRITE is on by default, there is a file-control
** available to turn it off and URI query parameter available to turn it off.
*/
static int unixDeviceCharacteristics(sqlite3_file *id){
  unixFile *pFd = (unixFile*)id;
  setDeviceCharacteristics(pFd);
  return pFd->deviceCharacteristics;
}

#if !defined(SQLITE_OMIT_WAL) || SQLITE_MAX_MMAP_SIZE>0

/*
** Return the system page size.
**
** This function should not be called directly by other code in this file. 
** Instead, it should be called via macro osGetpagesize().
*/
static int unixGetpagesize(void){
#if OS_VXWORKS
  return 1024;
#elif defined(_BSD_SOURCE)
  return getpagesize();
#else
  return (int)sysconf(_SC_PAGESIZE);
#endif
}

#endif /* !defined(SQLITE_OMIT_WAL) || SQLITE_MAX_MMAP_SIZE>0 */

#ifndef SQLITE_OMIT_WAL

/*
** Object used to represent an shared memory buffer.  
**
** When multiple threads all reference the same wal-index, each thread
** has its own unixShm object, but they all point to a single instance
** of this unixShmNode object.  In other words, each wal-index is opened
** only once per process.
**
** Each unixShmNode object is connected to a single unixInodeInfo object.
** We could coalesce this object into unixInodeInfo, but that would mean
** every open file that does not use shared memory (in other words, most
** open files) would have to carry around this extra information.  So
** the unixInodeInfo object contains a pointer to this unixShmNode object
** and the unixShmNode object is created only when needed.
**
** unixMutexHeld() must be true when creating or destroying
** this object or while reading or writing the following fields:
**
**      nRef
**
** The following fields are read-only after the object is created:
** 
**      hShm
**      zFilename
**
** Either unixShmNode.pShmMutex must be held or unixShmNode.nRef==0 and
** unixMutexHeld() is true when reading or writing any other field
** in this structure.
*/
struct unixShmNode {
  unixInodeInfo *pInode;     /* unixInodeInfo that owns this SHM node */
  sqlite3_mutex *pShmMutex;  /* Mutex to access this object */
  char *zFilename;           /* Name of the mmapped file */
  int hShm;                  /* Open file descriptor */
  int szRegion;              /* Size of shared-memory regions */
  u16 nRegion;               /* Size of array apRegion */
  u8 isReadonly;             /* True if read-only */
  u8 isUnlocked;             /* True if no DMS lock held */
  char **apRegion;           /* Array of mapped shared-memory regions */
  int nRef;                  /* Number of unixShm objects pointing to this */
  unixShm *pFirst;           /* All unixShm objects pointing to this */
#ifdef SQLITE_DEBUG
  u8 exclMask;               /* Mask of exclusive locks held */
  u8 sharedMask;             /* Mask of shared locks held */
  u8 nextShmId;              /* Next available unixShm.id value */
#endif

#ifdef SQLITE_MUTEXFREE_SHMLOCK
  /* In unix-excl mode, if SQLITE_MUTEXFREE_SHMLOCK is defined, all locks
  ** are stored in the following 64-bit value. There are in total 8 
  ** shm-locking slots, each of which are assigned 8-bits from the 64-bit
  ** value. The least-significant 8 bits correspond to shm-locking slot
  ** 0, and so on.
  **
  ** If the 8-bits corresponding to a shm-locking locking slot are set to
  ** 0xFF, then a write-lock is held on the slot. Or, if they are set to
  ** a non-zero value smaller than 0xFF, then they represent the total 
  ** number of read-locks held on the slot. There is no way to distinguish
  ** between a write-lock and 255 read-locks.  */
  struct LockingSlot {
    u32 nLock;
    u64 aPadding[7];
  } aMFSlot[3 + SQLITE_MFS_NSHARD*5];
#endif
};

/*
** Atomic CAS primitive used in multi-process mode. Equivalent to:
** 
**   int unixCompareAndSwap(u32 *ptr, u32 oldval, u32 newval){
**     if( *ptr==oldval ){
**       *ptr = newval;
**       return 1;
**     }
**     return 0;
**   }
*/
#define unixCompareAndSwap(ptr,oldval,newval) \
    __sync_bool_compare_and_swap(ptr,oldval,newval)


/*
** Structure used internally by this VFS to record the state of an
** open shared memory connection.
**
** The following fields are initialized when this object is created and
** are read-only thereafter:
**
**    unixShm.pShmNode
**    unixShm.id
**
** All other fields are read/write.  The unixShm.pShmNode->pShmMutex must
** be held while accessing any read/write fields.
*/
struct unixShm {
  unixShmNode *pShmNode;     /* The underlying unixShmNode object */
  unixShm *pNext;            /* Next unixShm with the same unixShmNode */
  u8 hasMutex;               /* True if holding the unixShmNode->pShmMutex */
  u8 id;                     /* Id of this connection within its unixShmNode */
  u16 sharedMask;            /* Mask of shared locks held */
  u16 exclMask;              /* Mask of exclusive locks held */
#ifdef SQLITE_MUTEXFREE_SHMLOCK
  u8 aMFCurrent[8];          /* Current slot used for each shared lock */
#endif
};

/*
** Constants used for locking
*/
#define UNIX_SHM_BASE   ((22+SQLITE_SHM_NLOCK)*4)         /* first lock byte */
#define UNIX_SHM_DMS    (UNIX_SHM_BASE+SQLITE_SHM_NLOCK)  /* deadman switch */

/*
** Apply posix advisory locks for all bytes from ofst through ofst+n-1.
**
** Locks block if the mask is exactly UNIX_SHM_C and are non-blocking
** otherwise.
*/
static int unixShmSystemLock(
  unixFile *pFile,       /* Open connection to the WAL file */
  int lockType,          /* F_UNLCK, F_RDLCK, or F_WRLCK */
  int ofst,              /* First byte of the locking range */
  int n                  /* Number of bytes to lock */
){
  unixShmNode *pShmNode; /* Apply locks to this open shared-memory segment */
  struct flock f;        /* The posix advisory locking structure */
  int rc = SQLITE_OK;    /* Result code form fcntl() */

  /* Access to the unixShmNode object is serialized by the caller */
  pShmNode = pFile->pInode->pShmNode;
  assert( pShmNode->nRef==0 || sqlite3_mutex_held(pShmNode->pShmMutex) );
  assert( pShmNode->nRef>0 || unixMutexHeld() );

  /* Shared locks never span more than one byte */
  assert( n==1 || lockType!=F_RDLCK );

  /* Locks are within range */
  assert( n>=1 && n<=SQLITE_SHM_NLOCK );

  if( pShmNode->hShm>=0 ){
    /* Initialize the locking parameters */
    f.l_type = lockType;
    f.l_whence = SEEK_SET;
    f.l_start = ofst;
    f.l_len = n;
    rc = osSetPosixAdvisoryLock(pShmNode->hShm, &f, pFile);
    rc = (rc!=(-1)) ? SQLITE_OK : SQLITE_BUSY;
  }

  /* Update the global lock state and do debug tracing */
#ifdef SQLITE_DEBUG
  { u16 mask;
  OSTRACE(("SHM-LOCK "));
  mask = ofst>31 ? 0xffff : (1<<(ofst+n)) - (1<<ofst);
  if( rc==SQLITE_OK ){
    if( lockType==F_UNLCK ){
      OSTRACE(("unlock %d ok", ofst));
      pShmNode->exclMask &= ~mask;
      pShmNode->sharedMask &= ~mask;
    }else if( lockType==F_RDLCK ){
      OSTRACE(("read-lock %d ok", ofst));
      pShmNode->exclMask &= ~mask;
      pShmNode->sharedMask |= mask;
    }else{
      assert( lockType==F_WRLCK );
      OSTRACE(("write-lock %d ok", ofst));
      pShmNode->exclMask |= mask;
      pShmNode->sharedMask &= ~mask;
    }
  }else{
    if( lockType==F_UNLCK ){
      OSTRACE(("unlock %d failed", ofst));
    }else if( lockType==F_RDLCK ){
      OSTRACE(("read-lock failed"));
    }else{
      assert( lockType==F_WRLCK );
      OSTRACE(("write-lock %d failed", ofst));
    }
  }
  OSTRACE((" - afterwards %03x,%03x\n",
           pShmNode->sharedMask, pShmNode->exclMask));
  }
#endif

  return rc;        
}

/*
** Return the minimum number of 32KB shm regions that should be mapped at
** a time, assuming that each mapping must be an integer multiple of the
** current system page-size.
**
** Usually, this is 1. The exception seems to be systems that are configured
** to use 64KB pages - in this case each mapping must cover at least two
** shm regions.
*/
static int unixShmRegionPerMap(void){
  int shmsz = 32*1024;            /* SHM region size */
  int pgsz = osGetpagesize();   /* System page size */
  assert( ((pgsz-1)&pgsz)==0 );   /* Page size must be a power of 2 */
  if( pgsz<shmsz ) return 1;
  return pgsz/shmsz;
}

/*
** Purge the unixShmNodeList list of all entries with unixShmNode.nRef==0.
**
** This is not a VFS shared-memory method; it is a utility function called
** by VFS shared-memory methods.
*/
static void unixShmPurge(unixFile *pFd){
  unixShmNode *p = pFd->pInode->pShmNode;
  assert( unixMutexHeld() );
  if( p && ALWAYS(p->nRef==0) ){
    int nShmPerMap = unixShmRegionPerMap();
    int i;
    assert( p->pInode==pFd->pInode );
    sqlite3_mutex_free(p->pShmMutex);
    for(i=0; i<p->nRegion; i+=nShmPerMap){
      if( p->hShm>=0 ){
        osMunmap(p->apRegion[i], p->szRegion);
      }else{
        sqlite3_free(p->apRegion[i]);
      }
    }
    sqlite3_free(p->apRegion);
    if( p->hShm>=0 ){
      robust_close(pFd, p->hShm, __LINE__);
      p->hShm = -1;
    }
    p->pInode->pShmNode = 0;
    sqlite3_free(p);
  }
}

/*
** The DMS lock has not yet been taken on shm file pShmNode. Attempt to
** take it now. Return SQLITE_OK if successful, or an SQLite error
** code otherwise.
**
** If the DMS cannot be locked because this is a readonly_shm=1 
** connection and no other process already holds a lock, return
** SQLITE_READONLY_CANTINIT and set pShmNode->isUnlocked=1.
*/
static int unixLockSharedMemory(unixFile *pDbFd, unixShmNode *pShmNode){
  struct flock lock;
  int rc = SQLITE_OK;

  /* Use F_GETLK to determine the locks other processes are holding
  ** on the DMS byte. If it indicates that another process is holding
  ** a SHARED lock, then this process may also take a SHARED lock
  ** and proceed with opening the *-shm file. 
  **
  ** Or, if no other process is holding any lock, then this process
  ** is the first to open it. In this case take an EXCLUSIVE lock on the
  ** DMS byte and truncate the *-shm file to zero bytes in size. Then
  ** downgrade to a SHARED lock on the DMS byte.
  **
  ** If another process is holding an EXCLUSIVE lock on the DMS byte,
  ** return SQLITE_BUSY to the caller (it will try again). An earlier
  ** version of this code attempted the SHARED lock at this point. But
  ** this introduced a subtle race condition: if the process holding
  ** EXCLUSIVE failed just before truncating the *-shm file, then this
  ** process might open and use the *-shm file without truncating it.
  ** And if the *-shm file has been corrupted by a power failure or
  ** system crash, the database itself may also become corrupt.  */
  lock.l_whence = SEEK_SET;
  lock.l_start = UNIX_SHM_DMS;
  lock.l_len = 1;
  lock.l_type = F_WRLCK;
  if( osFcntl(pShmNode->hShm, F_GETLK, &lock)!=0 ) {
    rc = SQLITE_IOERR_LOCK;
  }else if( lock.l_type==F_UNLCK ){
    if( pShmNode->isReadonly ){
      pShmNode->isUnlocked = 1;
      rc = SQLITE_READONLY_CANTINIT;
    }else{
      rc = unixShmSystemLock(pDbFd, F_WRLCK, UNIX_SHM_DMS, 1);
      /* The first connection to attach must truncate the -shm file.  We
      ** truncate to 3 bytes (an arbitrary small number, less than the
      ** -shm header size) rather than 0 as a system debugging aid, to
      ** help detect if a -shm file truncation is legitimate or is the work
      ** or a rogue process. */
      if( rc==SQLITE_OK && robust_ftruncate(pShmNode->hShm, 3) ){
        rc = unixLogError(SQLITE_IOERR_SHMOPEN,"ftruncate",pShmNode->zFilename);
      }
    }
  }else if( lock.l_type==F_WRLCK ){
    rc = SQLITE_BUSY;
  }

  if( rc==SQLITE_OK ){
    assert( lock.l_type==F_UNLCK || lock.l_type==F_RDLCK );
    rc = unixShmSystemLock(pDbFd, F_RDLCK, UNIX_SHM_DMS, 1);
  }
  return rc;
}

/*
** Open a shared-memory area associated with open database file pDbFd.  
** This particular implementation uses mmapped files.
**
** The file used to implement shared-memory is in the same directory
** as the open database file and has the same name as the open database
** file with the "-shm" suffix added.  For example, if the database file
** is "/home/user1/config.db" then the file that is created and mmapped
** for shared memory will be called "/home/user1/config.db-shm".  
**
** Another approach to is to use files in /dev/shm or /dev/tmp or an
** some other tmpfs mount. But if a file in a different directory
** from the database file is used, then differing access permissions
** or a chroot() might cause two different processes on the same
** database to end up using different files for shared memory - 
** meaning that their memory would not really be shared - resulting
** in database corruption.  Nevertheless, this tmpfs file usage
** can be enabled at compile-time using -DSQLITE_SHM_DIRECTORY="/dev/shm"
** or the equivalent.  The use of the SQLITE_SHM_DIRECTORY compile-time
** option results in an incompatible build of SQLite;  builds of SQLite
** that with differing SQLITE_SHM_DIRECTORY settings attempt to use the
** same database file at the same time, database corruption will likely
** result. The SQLITE_SHM_DIRECTORY compile-time option is considered
** "unsupported" and may go away in a future SQLite release.
**
** When opening a new shared-memory file, if no other instances of that
** file are currently open, in this process or in other processes, then
** the file must be truncated to zero length or have its header cleared.
**
** If the original database file (pDbFd) is using the "unix-excl" VFS
** that means that an exclusive lock is held on the database file and
** that no other processes are able to read or write the database.  In
** that case, we do not really need shared memory.  No shared memory
** file is created.  The shared memory will be simulated with heap memory.
*/
static int unixOpenSharedMemory(unixFile *pDbFd){
  struct unixShm *p = 0;          /* The connection to be opened */
  struct unixShmNode *pShmNode;   /* The underlying mmapped file */
  int rc = SQLITE_OK;             /* Result code */
  unixInodeInfo *pInode;          /* The inode of fd */
  char *zShm;             /* Name of the file used for SHM */
  int nShmFilename;               /* Size of the SHM filename in bytes */

  /* Allocate space for the new unixShm object. */
  p = sqlite3_malloc64( sizeof(*p) );
  if( p==0 ) return SQLITE_NOMEM_BKPT;
  memset(p, 0, sizeof(*p));
  assert( pDbFd->pShm==0 );

  /* Check to see if a unixShmNode object already exists. Reuse an existing
  ** one if present. Create a new one if necessary.
  */
  assert( unixFileMutexNotheld(pDbFd) );
  unixEnterMutex();
  pInode = pDbFd->pInode;
  pShmNode = pInode->pShmNode;
  if( pShmNode==0 ){
    struct stat sStat;                 /* fstat() info for database file */
#ifndef SQLITE_SHM_DIRECTORY
    const char *zBasePath = pDbFd->zPath;
#endif

    /* Call fstat() to figure out the permissions on the database file. If
    ** a new *-shm file is created, an attempt will be made to create it
    ** with the same permissions.
    */
    if( osFstat(pDbFd->h, &sStat) ){
      rc = SQLITE_IOERR_FSTAT;
      goto shm_open_err;
    }

#ifdef SQLITE_SHM_DIRECTORY
    nShmFilename = sizeof(SQLITE_SHM_DIRECTORY) + 31;
#else
    nShmFilename = 6 + (int)strlen(zBasePath);
#endif
    pShmNode = sqlite3_malloc64( sizeof(*pShmNode) + nShmFilename );
    if( pShmNode==0 ){
      rc = SQLITE_NOMEM_BKPT;
      goto shm_open_err;
    }
    memset(pShmNode, 0, sizeof(*pShmNode)+nShmFilename);
    zShm = pShmNode->zFilename = (char*)&pShmNode[1];
#ifdef SQLITE_SHM_DIRECTORY
    sqlite3_snprintf(nShmFilename, zShm, 
                     SQLITE_SHM_DIRECTORY "/sqlite-shm-%x-%x",
                     (u32)sStat.st_ino, (u32)sStat.st_dev);
#else
    sqlite3_snprintf(nShmFilename, zShm, "%s-shm", zBasePath);
    sqlite3FileSuffix3(pDbFd->zPath, zShm);
#endif
    pShmNode->hShm = -1;
    pDbFd->pInode->pShmNode = pShmNode;
    pShmNode->pInode = pDbFd->pInode;
    if( sqlite3GlobalConfig.bCoreMutex ){
      pShmNode->pShmMutex = sqlite3_mutex_alloc(SQLITE_MUTEX_FAST);
      if( pShmNode->pShmMutex==0 ){
        rc = SQLITE_NOMEM_BKPT;
        goto shm_open_err;
      }
    }

    if( pInode->bProcessLock==0 ){
      if( 0==sqlite3_uri_boolean(pDbFd->zPath, "readonly_shm", 0) ){
        pShmNode->hShm = robust_open(zShm, O_RDWR|O_CREAT|O_NOFOLLOW,
                                     (sStat.st_mode&0777));
      }
      if( pShmNode->hShm<0 ){
        pShmNode->hShm = robust_open(zShm, O_RDONLY|O_NOFOLLOW,
                                     (sStat.st_mode&0777));
        if( pShmNode->hShm<0 ){
          rc = unixLogError(SQLITE_CANTOPEN_BKPT, "open", zShm);
          goto shm_open_err;
        }
        pShmNode->isReadonly = 1;
      }

      /* If this process is running as root, make sure that the SHM file
      ** is owned by the same user that owns the original database.  Otherwise,
      ** the original owner will not be able to connect.
      */
      robustFchown(pShmNode->hShm, sStat.st_uid, sStat.st_gid);

      rc = unixLockSharedMemory(pDbFd, pShmNode);
      if( rc!=SQLITE_OK && rc!=SQLITE_READONLY_CANTINIT ) goto shm_open_err;
    }
  }

  /* Make the new connection a child of the unixShmNode */
  p->pShmNode = pShmNode;
#ifdef SQLITE_DEBUG
  p->id = pShmNode->nextShmId++;
#endif
  pShmNode->nRef++;
  pDbFd->pShm = p;
  unixLeaveMutex();

  /* The reference count on pShmNode has already been incremented under
  ** the cover of the unixEnterMutex() mutex and the pointer from the
  ** new (struct unixShm) object to the pShmNode has been set. All that is
  ** left to do is to link the new object into the linked list starting
  ** at pShmNode->pFirst. This must be done while holding the
  ** pShmNode->pShmMutex.
  */
  sqlite3_mutex_enter(pShmNode->pShmMutex);
  p->pNext = pShmNode->pFirst;
  pShmNode->pFirst = p;
  sqlite3_mutex_leave(pShmNode->pShmMutex);
  return rc;

  /* Jump here on any error */
shm_open_err:
  unixShmPurge(pDbFd);       /* This call frees pShmNode if required */
  sqlite3_free(p);
  unixLeaveMutex();
  return rc;
}

/*
** This function is called to obtain a pointer to region iRegion of the 
** shared-memory associated with the database file fd. Shared-memory regions 
** are numbered starting from zero. Each shared-memory region is szRegion 
** bytes in size.
**
** If an error occurs, an error code is returned and *pp is set to NULL.
**
** Otherwise, if the bExtend parameter is 0 and the requested shared-memory
** region has not been allocated (by any client, including one running in a
** separate process), then *pp is set to NULL and SQLITE_OK returned. If 
** bExtend is non-zero and the requested shared-memory region has not yet 
** been allocated, it is allocated by this function.
**
** If the shared-memory region has already been allocated or is allocated by
** this call as described above, then it is mapped into this processes 
** address space (if it is not already), *pp is set to point to the mapped 
** memory and SQLITE_OK returned.
*/
static int unixShmMap(
  sqlite3_file *fd,               /* Handle open on database file */
  int iRegion,                    /* Region to retrieve */
  int szRegion,                   /* Size of regions */
  int bExtend,                    /* True to extend file if necessary */
  void volatile **pp              /* OUT: Mapped memory */
){
  unixFile *pDbFd = (unixFile*)fd;
  unixShm *p;
  unixShmNode *pShmNode;
  int rc = SQLITE_OK;
  int nShmPerMap = unixShmRegionPerMap();
  int nReqRegion;

  /* If the shared-memory file has not yet been opened, open it now. */
  if( pDbFd->pShm==0 ){
    rc = unixOpenSharedMemory(pDbFd);
    if( rc!=SQLITE_OK ) return rc;
  }

  p = pDbFd->pShm;
  pShmNode = p->pShmNode;
  sqlite3_mutex_enter(pShmNode->pShmMutex);
  if( pShmNode->isUnlocked ){
    rc = unixLockSharedMemory(pDbFd, pShmNode);
    if( rc!=SQLITE_OK ) goto shmpage_out;
    pShmNode->isUnlocked = 0;
  }
  assert( szRegion==pShmNode->szRegion || pShmNode->nRegion==0 );
  assert( pShmNode->pInode==pDbFd->pInode );
  assert( pShmNode->hShm>=0 || pDbFd->pInode->bProcessLock==1 );
  assert( pShmNode->hShm<0 || pDbFd->pInode->bProcessLock==0 );

  /* Minimum number of regions required to be mapped. */
  nReqRegion = ((iRegion+nShmPerMap) / nShmPerMap) * nShmPerMap;

  if( pShmNode->nRegion<nReqRegion ){
    char **apNew;                      /* New apRegion[] array */
    int nByte = nReqRegion*szRegion;   /* Minimum required file size */
    struct stat sStat;                 /* Used by fstat() */

    pShmNode->szRegion = szRegion;

    if( pShmNode->hShm>=0 ){
      /* The requested region is not mapped into this processes address space.
      ** Check to see if it has been allocated (i.e. if the wal-index file is
      ** large enough to contain the requested region).
      */
      if( osFstat(pShmNode->hShm, &sStat) ){
        rc = SQLITE_IOERR_SHMSIZE;
        goto shmpage_out;
      }
  
      if( sStat.st_size<nByte ){
        /* The requested memory region does not exist. If bExtend is set to
        ** false, exit early. *pp will be set to NULL and SQLITE_OK returned.
        */
        if( !bExtend ){
          goto shmpage_out;
        }

        /* Alternatively, if bExtend is true, extend the file. Do this by
        ** writing a single byte to the end of each (OS) page being
        ** allocated or extended. Technically, we need only write to the
        ** last page in order to extend the file. But writing to all new
        ** pages forces the OS to allocate them immediately, which reduces
        ** the chances of SIGBUS while accessing the mapped region later on.
        */
        else{
          static const int pgsz = 4096;
          int iPg;

          /* Write to the last byte of each newly allocated or extended page */
          assert( (nByte % pgsz)==0 );
          for(iPg=(sStat.st_size/pgsz); iPg<(nByte/pgsz); iPg++){
            int x = 0;
            if( seekAndWriteFd(pShmNode->hShm, iPg*pgsz + pgsz-1,"",1,&x)!=1 ){
              const char *zFile = pShmNode->zFilename;
              rc = unixLogError(SQLITE_IOERR_SHMSIZE, "write", zFile);
              goto shmpage_out;
            }
          }
        }
      }
    }

    /* Map the requested memory region into this processes address space. */
    apNew = (char **)sqlite3_realloc(
        pShmNode->apRegion, nReqRegion*sizeof(char *)
    );
    if( !apNew ){
      rc = SQLITE_IOERR_NOMEM_BKPT;
      goto shmpage_out;
    }
    pShmNode->apRegion = apNew;
    while( pShmNode->nRegion<nReqRegion ){
      int nMap = szRegion*nShmPerMap;
      int i;
      void *pMem;
      if( pShmNode->hShm>=0 ){
        pMem = osMmap(0, nMap,
            pShmNode->isReadonly ? PROT_READ : PROT_READ|PROT_WRITE, 
            MAP_SHARED, pShmNode->hShm, szRegion*(i64)pShmNode->nRegion
        );
        if( pMem==MAP_FAILED ){
          rc = unixLogError(SQLITE_IOERR_SHMMAP, "mmap", pShmNode->zFilename);
          goto shmpage_out;
        }
      }else{
        pMem = sqlite3_malloc64(nMap);
        if( pMem==0 ){
          rc = SQLITE_NOMEM_BKPT;
          goto shmpage_out;
        }
        memset(pMem, 0, nMap);
      }

      for(i=0; i<nShmPerMap; i++){
        pShmNode->apRegion[pShmNode->nRegion+i] = &((char*)pMem)[szRegion*i];
      }
      pShmNode->nRegion += nShmPerMap;
    }
  }

shmpage_out:
  if( pShmNode->nRegion>iRegion ){
    *pp = pShmNode->apRegion[iRegion];
  }else{
    *pp = 0;
  }
  if( pShmNode->isReadonly && rc==SQLITE_OK ) rc = SQLITE_READONLY;
  sqlite3_mutex_leave(pShmNode->pShmMutex);
  return rc;
}

#ifdef SQLITE_MUTEXFREE_SHMLOCK
static int unixMutexFreeShmlock(
  unixFile *pFd,             /* Database file holding the shared memory */
  int ofst,                  /* First lock to acquire or release */
  int n,                     /* Number of locks to acquire or release */
  int flags                  /* What to do with the lock */
){
  struct LockMapEntry {
    int iFirst;
    int nSlot;
  } aMap[9] = {
    { 0, 1 },
    { 1, 1 },
    { 2, 1 },
    { 3+0*SQLITE_MFS_NSHARD, SQLITE_MFS_NSHARD },
    { 3+1*SQLITE_MFS_NSHARD, SQLITE_MFS_NSHARD },
    { 3+2*SQLITE_MFS_NSHARD, SQLITE_MFS_NSHARD },
    { 3+3*SQLITE_MFS_NSHARD, SQLITE_MFS_NSHARD },
    { 3+4*SQLITE_MFS_NSHARD, SQLITE_MFS_NSHARD },
    { 3+5*SQLITE_MFS_NSHARD, 0 },
  };

  unixShm *p = pFd->pShm;               /* The shared memory being locked */
  unixShmNode *pShmNode = p->pShmNode;  /* The underlying file iNode */

  if( flags & SQLITE_SHM_SHARED ){
    /* SHARED locks */
    u32 iOld, iNew, *ptr;
    int iIncr = -1;
    if( (flags & SQLITE_SHM_UNLOCK)==0 ){
      p->aMFCurrent[ofst] = (p->aMFCurrent[ofst] + 1) % aMap[ofst].nSlot;
      iIncr = 1;
    }
    ptr = &pShmNode->aMFSlot[aMap[ofst].iFirst + p->aMFCurrent[ofst]].nLock;
    do {
      iOld = *ptr;
      iNew = iOld + iIncr;
      if( iNew>SQLITE_MFS_EXCLUSIVE ){
        return SQLITE_BUSY;
      }
    }while( 0==unixCompareAndSwap(ptr, iOld, iNew) );
  }else{
    /* EXCLUSIVE locks */
    u16 mask = (1<<(ofst+n)) - (1<<ofst);
    if( (flags & SQLITE_SHM_LOCK) || (mask & p->exclMask) ){
      int iFirst = aMap[ofst].iFirst;
      int iLast = aMap[ofst+n].iFirst;
      int i;
      for(i=iFirst; i<iLast; i++){
        u32 *ptr = &pShmNode->aMFSlot[i].nLock;
        if( flags & SQLITE_SHM_UNLOCK ){
          assert( (*ptr)==SQLITE_MFS_EXCLUSIVE );
          *ptr = 0;
        }else{
          u32 iOld;
          do {
            iOld = *ptr;
            if( iOld>0 ){
              while( i>iFirst ){
                i--;
                pShmNode->aMFSlot[i].nLock = 0;
              }
              return SQLITE_BUSY;
            }
          }while( 0==unixCompareAndSwap(ptr, iOld, SQLITE_MFS_EXCLUSIVE) );
        }
      }
      if( flags & SQLITE_SHM_UNLOCK ){
        p->exclMask &= ~mask;
      }else{
        p->exclMask |= mask;
      }
    }
  }

  return SQLITE_OK;
}
#else
# define unixMutexFreeShmlock(a,b,c,d) SQLITE_OK
#endif

/*
** Change the lock state for a shared-memory segment.
**
** Note that the relationship between SHAREd and EXCLUSIVE locks is a little
** different here than in posix.  In xShmLock(), one can go from unlocked
** to shared and back or from unlocked to exclusive and back.  But one may
** not go from shared to exclusive or from exclusive to shared.
*/
static int unixShmLock(
  sqlite3_file *fd,          /* Database file holding the shared memory */
  int ofst,                  /* First lock to acquire or release */
  int n,                     /* Number of locks to acquire or release */
  int flags                  /* What to do with the lock */
){
  unixFile *pDbFd = (unixFile*)fd;      /* Connection holding shared memory */
  unixShm *p = pDbFd->pShm;             /* The shared memory being locked */
  unixShm *pX;                          /* For looping over all siblings */
  unixShmNode *pShmNode = p->pShmNode;  /* The underlying file iNode */
  int rc = SQLITE_OK;                   /* Result code */
  u16 mask;                             /* Mask of locks to take or release */

  assert( pShmNode==pDbFd->pInode->pShmNode );
  assert( pShmNode->pInode==pDbFd->pInode );
  assert( ofst>=0 && ofst+n<=SQLITE_SHM_NLOCK );
  assert( n>=1 );
  assert( flags==(SQLITE_SHM_LOCK | SQLITE_SHM_SHARED)
       || flags==(SQLITE_SHM_LOCK | SQLITE_SHM_EXCLUSIVE)
       || flags==(SQLITE_SHM_UNLOCK | SQLITE_SHM_SHARED)
       || flags==(SQLITE_SHM_UNLOCK | SQLITE_SHM_EXCLUSIVE) );
  assert( n==1 || (flags & SQLITE_SHM_EXCLUSIVE)!=0 );
  assert( pShmNode->hShm>=0 || pDbFd->pInode->bProcessLock==1 );
  assert( pShmNode->hShm<0 || pDbFd->pInode->bProcessLock==0 );

<<<<<<< HEAD
  if( pDbFd->pInode->bProcessLock ){
    return unixMutexFreeShmlock(pDbFd, ofst, n, flags);
  }
=======
  /* Check that, if this to be a blocking lock, that locks have been
  ** obtained in the following order.
  **
  **   1. Checkpointer lock (ofst==1).
  **   2. Recover lock (ofst==2).
  **   3. Read locks (ofst>=3 && ofst<SQLITE_SHM_NLOCK).
  **   4. Write lock (ofst==0).
  **
  ** In other words, if this is a blocking lock, none of the locks that
  ** occur later in the above list than the lock being obtained may be
  ** held.  */
#ifdef SQLITE_ENABLE_SETLK_TIMEOUT
  assert( pDbFd->iBusyTimeout==0 
       || (flags & SQLITE_SHM_UNLOCK) || ofst==0
       || ((p->exclMask|p->sharedMask)&~((1<<ofst)-2))==0
  );
#endif
>>>>>>> bd74861e

  mask = (1<<(ofst+n)) - (1<<ofst);
  assert( n>1 || mask==(1<<ofst) );
  if( flags & SQLITE_SHM_LOCK ){
    assert( !(flags&SQLITE_SHM_SHARED) || (p->sharedMask&mask)==0 );
    assert( !(flags&SQLITE_SHM_EXCLUSIVE) || !(p->exclMask&mask) );
  }else{
    assert( !(flags&SQLITE_SHM_SHARED) || (p->sharedMask&mask)==mask );
    /* assert( !(flags&SQLITE_SHM_EXCLUSIVE) || (p->exclMask&mask)==mask ); */
  }

  sqlite3_mutex_enter(pShmNode->pShmMutex);
  if( flags & SQLITE_SHM_UNLOCK ){
    u16 allMask = 0; /* Mask of locks held by siblings */

    /* See if any siblings hold this same lock */
    for(pX=pShmNode->pFirst; pX; pX=pX->pNext){
      if( pX==p ) continue;
      assert( (pX->exclMask & (p->exclMask|p->sharedMask))==0 );
      allMask |= pX->sharedMask;
    }

    /* Unlock the system-level locks */
    if( (mask & allMask)==0 ){
      rc = unixShmSystemLock(pDbFd, F_UNLCK, ofst+UNIX_SHM_BASE, n);
    }else{
      rc = SQLITE_OK;
    }

    /* Undo the local locks */
    if( rc==SQLITE_OK ){
      p->exclMask &= ~mask;
      p->sharedMask &= ~mask;
    } 
  }else if( flags & SQLITE_SHM_SHARED ){
    u16 allShared = 0;  /* Union of locks held by connections other than "p" */

    /* Find out which shared locks are already held by sibling connections.
    ** If any sibling already holds an exclusive lock, go ahead and return
    ** SQLITE_BUSY.
    */
    for(pX=pShmNode->pFirst; pX; pX=pX->pNext){
      if( (pX->exclMask & mask)!=0 ){
        rc = SQLITE_BUSY;
        break;
      }
      allShared |= pX->sharedMask;
    }

    /* Get shared locks at the system level, if necessary */
    if( rc==SQLITE_OK ){
      if( (allShared & mask)==0 ){
        rc = unixShmSystemLock(pDbFd, F_RDLCK, ofst+UNIX_SHM_BASE, n);
      }else{
        rc = SQLITE_OK;
      }
    }

    /* Get the local shared locks */
    if( rc==SQLITE_OK ){
      p->sharedMask |= mask;
    }
  }else{
    /* Make sure no sibling connections hold locks that will block this
    ** lock.  If any do, return SQLITE_BUSY right away.
    */
    for(pX=pShmNode->pFirst; pX; pX=pX->pNext){
      if( (pX->exclMask & mask)!=0 || (pX->sharedMask & mask)!=0 ){
        rc = SQLITE_BUSY;
        break;
      }
    }
  
    /* Get the exclusive locks at the system level.  Then if successful
    ** also mark the local connection as being locked.
    */
    if( rc==SQLITE_OK ){
      rc = unixShmSystemLock(pDbFd, F_WRLCK, ofst+UNIX_SHM_BASE, n);
      if( rc==SQLITE_OK ){
        assert( (p->sharedMask & mask)==0 );
        p->exclMask |= mask;
      }
    }
  }
  sqlite3_mutex_leave(pShmNode->pShmMutex);
  OSTRACE(("SHM-LOCK shmid-%d, pid-%d got %03x,%03x\n",
           p->id, osGetpid(0), p->sharedMask, p->exclMask));
  return rc;
}

/*
** Implement a memory barrier or memory fence on shared memory.  
**
** All loads and stores begun before the barrier must complete before
** any load or store begun after the barrier.
*/
static void unixShmBarrier(
  sqlite3_file *fd                /* Database file holding the shared memory */
){
  UNUSED_PARAMETER(fd);
#ifdef SQLITE_MUTEXFREE_SHMLOCK
  __sync_synchronize();
#else
  sqlite3MemoryBarrier();         /* compiler-defined memory barrier */
  assert( fd->pMethods->xLock==nolockLock 
       || unixFileMutexNotheld((unixFile*)fd) 
  );
  unixEnterMutex();               /* Also mutex, for redundancy */
  unixLeaveMutex();
#endif
}

/*
** Close a connection to shared-memory.  Delete the underlying 
** storage if deleteFlag is true.
**
** If there is no shared memory associated with the connection then this
** routine is a harmless no-op.
*/
static int unixShmUnmap(
  sqlite3_file *fd,               /* The underlying database file */
  int deleteFlag                  /* Delete shared-memory if true */
){
  unixShm *p;                     /* The connection to be closed */
  unixShmNode *pShmNode;          /* The underlying shared-memory file */
  unixShm **pp;                   /* For looping over sibling connections */
  unixFile *pDbFd;                /* The underlying database file */

  pDbFd = (unixFile*)fd;
  p = pDbFd->pShm;
  if( p==0 ) return SQLITE_OK;
  pShmNode = p->pShmNode;

  assert( pShmNode==pDbFd->pInode->pShmNode );
  assert( pShmNode->pInode==pDbFd->pInode );

  /* Remove connection p from the set of connections associated
  ** with pShmNode */
  sqlite3_mutex_enter(pShmNode->pShmMutex);
  for(pp=&pShmNode->pFirst; (*pp)!=p; pp = &(*pp)->pNext){}
  *pp = p->pNext;

  /* Free the connection p */
  sqlite3_free(p);
  pDbFd->pShm = 0;
  sqlite3_mutex_leave(pShmNode->pShmMutex);

  /* If pShmNode->nRef has reached 0, then close the underlying
  ** shared-memory file, too */
  assert( unixFileMutexNotheld(pDbFd) );
  unixEnterMutex();
  assert( pShmNode->nRef>0 );
  pShmNode->nRef--;
  if( pShmNode->nRef==0 ){
    if( deleteFlag && pShmNode->hShm>=0 ){
      osUnlink(pShmNode->zFilename);
    }
    unixShmPurge(pDbFd);
  }
  unixLeaveMutex();

  return SQLITE_OK;
}


#else
# define unixShmMap     0
# define unixShmLock    0
# define unixShmBarrier 0
# define unixShmUnmap   0
#endif /* #ifndef SQLITE_OMIT_WAL */

#if SQLITE_MAX_MMAP_SIZE>0
/*
** If it is currently memory mapped, unmap file pFd.
*/
static void unixUnmapfile(unixFile *pFd){
  assert( pFd->nFetchOut==0 );
#ifdef SQLITE_SHARED_MAPPING
  if( pFd->pInode ) return;
#endif
  if( pFd->pMapRegion ){
    osMunmap(pFd->pMapRegion, pFd->mmapSizeActual);
    pFd->pMapRegion = 0;
    pFd->mmapSize = 0;
    pFd->mmapSizeActual = 0;
  }
}

/*
** Attempt to set the size of the memory mapping maintained by file 
** descriptor pFd to nNew bytes. Any existing mapping is discarded.
**
** If successful, this function sets the following variables:
**
**       unixFile.pMapRegion
**       unixFile.mmapSize
**       unixFile.mmapSizeActual
**
** If unsuccessful, an error message is logged via sqlite3_log() and
** the three variables above are zeroed. In this case SQLite should
** continue accessing the database using the xRead() and xWrite()
** methods.
*/
static void unixRemapfile(
  unixFile *pFd,                  /* File descriptor object */
  i64 nNew                        /* Required mapping size */
){
  const char *zErr = "mmap";
  int h = pFd->h;                      /* File descriptor open on db file */
  u8 *pOrig = (u8 *)pFd->pMapRegion;   /* Pointer to current file mapping */
  i64 nOrig = pFd->mmapSizeActual;     /* Size of pOrig region in bytes */
  u8 *pNew = 0;                        /* Location of new mapping */
  int flags = PROT_READ;               /* Flags to pass to mmap() */

  assert( pFd->nFetchOut==0 );
  assert( nNew>pFd->mmapSize );
  assert( nNew<=pFd->mmapSizeMax );
  assert( nNew>0 );
  assert( pFd->mmapSizeActual>=pFd->mmapSize );
  assert( MAP_FAILED!=0 );

#ifdef SQLITE_MMAP_READWRITE
  if( (pFd->ctrlFlags & UNIXFILE_RDONLY)==0 ) flags |= PROT_WRITE;
#endif

  if( pOrig ){
#if HAVE_MREMAP
    i64 nReuse = pFd->mmapSize;
#else
    const int szSyspage = osGetpagesize();
    i64 nReuse = (pFd->mmapSize & ~(szSyspage-1));
#endif
    u8 *pReq = &pOrig[nReuse];

    /* Unmap any pages of the existing mapping that cannot be reused. */
    if( nReuse!=nOrig ){
      osMunmap(pReq, nOrig-nReuse);
    }

#if HAVE_MREMAP
    pNew = osMremap(pOrig, nReuse, nNew, MREMAP_MAYMOVE);
    zErr = "mremap";
#else
    pNew = osMmap(pReq, nNew-nReuse, flags, MAP_SHARED, h, nReuse);
    if( pNew!=MAP_FAILED ){
      if( pNew!=pReq ){
        osMunmap(pNew, nNew - nReuse);
        pNew = 0;
      }else{
        pNew = pOrig;
      }
    }
#endif

    /* The attempt to extend the existing mapping failed. Free it. */
    if( pNew==MAP_FAILED || pNew==0 ){
      osMunmap(pOrig, nReuse);
    }
  }

  /* If pNew is still NULL, try to create an entirely new mapping. */
  if( pNew==0 ){
    pNew = osMmap(0, nNew, flags, MAP_SHARED, h, 0);
  }

  if( pNew==MAP_FAILED ){
    pNew = 0;
    nNew = 0;
    unixLogError(SQLITE_OK, zErr, pFd->zPath);

    /* If the mmap() above failed, assume that all subsequent mmap() calls
    ** will probably fail too. Fall back to using xRead/xWrite exclusively
    ** in this case.  */
    pFd->mmapSizeMax = 0;
  }
  pFd->pMapRegion = (void *)pNew;
  pFd->mmapSize = pFd->mmapSizeActual = nNew;
}

/*
** Memory map or remap the file opened by file-descriptor pFd (if the file
** is already mapped, the existing mapping is replaced by the new). Or, if 
** there already exists a mapping for this file, and there are still 
** outstanding xFetch() references to it, this function is a no-op.
**
** If parameter nByte is non-negative, then it is the requested size of 
** the mapping to create. Otherwise, if nByte is less than zero, then the 
** requested size is the size of the file on disk. The actual size of the
** created mapping is either the requested size or the value configured 
** using SQLITE_FCNTL_MMAP_LIMIT, whichever is smaller.
**
** SQLITE_OK is returned if no error occurs (even if the mapping is not
** recreated as a result of outstanding references) or an SQLite error
** code otherwise.
*/
static int unixMapfile(unixFile *pFd, i64 nMap){
  assert( nMap>=0 || pFd->nFetchOut==0 );
  assert( nMap>0 || (pFd->mmapSize==0 && pFd->pMapRegion==0) );
  if( pFd->nFetchOut>0 ) return SQLITE_OK;

  if( nMap<0 ){
    struct stat statbuf;          /* Low-level file information */
    if( osFstat(pFd->h, &statbuf) ){
      return SQLITE_IOERR_FSTAT;
    }
    nMap = statbuf.st_size;
  }
  if( nMap>pFd->mmapSizeMax ){
    nMap = pFd->mmapSizeMax;
  }

#ifdef SQLITE_SHARED_MAPPING
  if( pFd->pInode ){
    unixInodeInfo *pInode = pFd->pInode;
    if( pFd->pMapRegion ) return SQLITE_OK;
    unixEnterMutex();
    if( pInode->pSharedMapping==0 ){
      u8 *pNew = osMmap(0, nMap, PROT_READ, MAP_SHARED, pFd->h, 0);
      if( pNew==MAP_FAILED ){
        unixLogError(SQLITE_OK, "mmap", pFd->zPath);
        pFd->mmapSizeMax = 0;
      }else{
        pInode->pSharedMapping = pNew;
        pInode->nSharedMapping = nMap;
      }
    }
    pFd->pMapRegion = pInode->pSharedMapping;
    pFd->mmapSizeActual = pFd->mmapSize = pInode->nSharedMapping;
    unixLeaveMutex();
    return SQLITE_OK;
  }
#endif

  assert( nMap>0 || (pFd->mmapSize==0 && pFd->pMapRegion==0) );
  if( nMap!=pFd->mmapSize ){
    unixRemapfile(pFd, nMap);
  }

  return SQLITE_OK;
}
#endif /* SQLITE_MAX_MMAP_SIZE>0 */

/*
** If possible, return a pointer to a mapping of file fd starting at offset
** iOff. The mapping must be valid for at least nAmt bytes.
**
** If such a pointer can be obtained, store it in *pp and return SQLITE_OK.
** Or, if one cannot but no error occurs, set *pp to 0 and return SQLITE_OK.
** Finally, if an error does occur, return an SQLite error code. The final
** value of *pp is undefined in this case.
**
** If this function does return a pointer, the caller must eventually 
** release the reference by calling unixUnfetch().
*/
static int unixFetch(sqlite3_file *fd, i64 iOff, int nAmt, void **pp){
#if SQLITE_MAX_MMAP_SIZE>0
  unixFile *pFd = (unixFile *)fd;   /* The underlying database file */
#endif
  *pp = 0;

#if SQLITE_MAX_MMAP_SIZE>0
  if( pFd->mmapSizeMax>0 ){
    if( pFd->pMapRegion==0 ){
      int rc = unixMapfile(pFd, -1);
      if( rc!=SQLITE_OK ) return rc;
    }
    if( pFd->mmapSize >= iOff+nAmt ){
      *pp = &((u8 *)pFd->pMapRegion)[iOff];
      pFd->nFetchOut++;
    }
  }
#endif
  return SQLITE_OK;
}

/*
** If the third argument is non-NULL, then this function releases a 
** reference obtained by an earlier call to unixFetch(). The second
** argument passed to this function must be the same as the corresponding
** argument that was passed to the unixFetch() invocation. 
**
** Or, if the third argument is NULL, then this function is being called 
** to inform the VFS layer that, according to POSIX, any existing mapping 
** may now be invalid and should be unmapped.
*/
static int unixUnfetch(sqlite3_file *fd, i64 iOff, void *p){
#if SQLITE_MAX_MMAP_SIZE>0
  unixFile *pFd = (unixFile *)fd;   /* The underlying database file */
  UNUSED_PARAMETER(iOff);

  /* If p==0 (unmap the entire file) then there must be no outstanding 
  ** xFetch references. Or, if p!=0 (meaning it is an xFetch reference),
  ** then there must be at least one outstanding.  */
  assert( (p==0)==(pFd->nFetchOut==0) );

  /* If p!=0, it must match the iOff value. */
  assert( p==0 || p==&((u8 *)pFd->pMapRegion)[iOff] );

  if( p ){
    pFd->nFetchOut--;
  }else{
    unixUnmapfile(pFd);
  }

  assert( pFd->nFetchOut>=0 );
#else
  UNUSED_PARAMETER(fd);
  UNUSED_PARAMETER(p);
  UNUSED_PARAMETER(iOff);
#endif
  return SQLITE_OK;
}

/*
** Here ends the implementation of all sqlite3_file methods.
**
********************** End sqlite3_file Methods *******************************
******************************************************************************/

/*
** This division contains definitions of sqlite3_io_methods objects that
** implement various file locking strategies.  It also contains definitions
** of "finder" functions.  A finder-function is used to locate the appropriate
** sqlite3_io_methods object for a particular database file.  The pAppData
** field of the sqlite3_vfs VFS objects are initialized to be pointers to
** the correct finder-function for that VFS.
**
** Most finder functions return a pointer to a fixed sqlite3_io_methods
** object.  The only interesting finder-function is autolockIoFinder, which
** looks at the filesystem type and tries to guess the best locking
** strategy from that.
**
** For finder-function F, two objects are created:
**
**    (1) The real finder-function named "FImpt()".
**
**    (2) A constant pointer to this function named just "F".
**
**
** A pointer to the F pointer is used as the pAppData value for VFS
** objects.  We have to do this instead of letting pAppData point
** directly at the finder-function since C90 rules prevent a void*
** from be cast into a function pointer.
**
**
** Each instance of this macro generates two objects:
**
**   *  A constant sqlite3_io_methods object call METHOD that has locking
**      methods CLOSE, LOCK, UNLOCK, CKRESLOCK.
**
**   *  An I/O method finder function called FINDER that returns a pointer
**      to the METHOD object in the previous bullet.
*/
#define IOMETHODS(FINDER,METHOD,VERSION,CLOSE,LOCK,UNLOCK,CKLOCK,SHMMAP)     \
static const sqlite3_io_methods METHOD = {                                   \
   VERSION,                    /* iVersion */                                \
   CLOSE,                      /* xClose */                                  \
   unixRead,                   /* xRead */                                   \
   unixWrite,                  /* xWrite */                                  \
   unixTruncate,               /* xTruncate */                               \
   unixSync,                   /* xSync */                                   \
   unixFileSize,               /* xFileSize */                               \
   LOCK,                       /* xLock */                                   \
   UNLOCK,                     /* xUnlock */                                 \
   CKLOCK,                     /* xCheckReservedLock */                      \
   unixFileControl,            /* xFileControl */                            \
   unixSectorSize,             /* xSectorSize */                             \
   unixDeviceCharacteristics,  /* xDeviceCapabilities */                     \
   SHMMAP,                     /* xShmMap */                                 \
   unixShmLock,                /* xShmLock */                                \
   unixShmBarrier,             /* xShmBarrier */                             \
   unixShmUnmap,               /* xShmUnmap */                               \
   unixFetch,                  /* xFetch */                                  \
   unixUnfetch,                /* xUnfetch */                                \
};                                                                           \
static const sqlite3_io_methods *FINDER##Impl(const char *z, unixFile *p){   \
  UNUSED_PARAMETER(z); UNUSED_PARAMETER(p);                                  \
  return &METHOD;                                                            \
}                                                                            \
static const sqlite3_io_methods *(*const FINDER)(const char*,unixFile *p)    \
    = FINDER##Impl;

/*
** Here are all of the sqlite3_io_methods objects for each of the
** locking strategies.  Functions that return pointers to these methods
** are also created.
*/
IOMETHODS(
  posixIoFinder,            /* Finder function name */
  posixIoMethods,           /* sqlite3_io_methods object name */
  3,                        /* shared memory and mmap are enabled */
  unixClose,                /* xClose method */
  unixLock,                 /* xLock method */
  unixUnlock,               /* xUnlock method */
  unixCheckReservedLock,    /* xCheckReservedLock method */
  unixShmMap                /* xShmMap method */
)
IOMETHODS(
  nolockIoFinder,           /* Finder function name */
  nolockIoMethods,          /* sqlite3_io_methods object name */
  3,                        /* shared memory and mmap are enabled */
  nolockClose,              /* xClose method */
  nolockLock,               /* xLock method */
  nolockUnlock,             /* xUnlock method */
  nolockCheckReservedLock,  /* xCheckReservedLock method */
  0                         /* xShmMap method */
)
IOMETHODS(
  dotlockIoFinder,          /* Finder function name */
  dotlockIoMethods,         /* sqlite3_io_methods object name */
  1,                        /* shared memory is disabled */
  dotlockClose,             /* xClose method */
  dotlockLock,              /* xLock method */
  dotlockUnlock,            /* xUnlock method */
  dotlockCheckReservedLock, /* xCheckReservedLock method */
  0                         /* xShmMap method */
)

#if SQLITE_ENABLE_LOCKING_STYLE
IOMETHODS(
  flockIoFinder,            /* Finder function name */
  flockIoMethods,           /* sqlite3_io_methods object name */
  1,                        /* shared memory is disabled */
  flockClose,               /* xClose method */
  flockLock,                /* xLock method */
  flockUnlock,              /* xUnlock method */
  flockCheckReservedLock,   /* xCheckReservedLock method */
  0                         /* xShmMap method */
)
#endif

#if OS_VXWORKS
IOMETHODS(
  semIoFinder,              /* Finder function name */
  semIoMethods,             /* sqlite3_io_methods object name */
  1,                        /* shared memory is disabled */
  semXClose,                /* xClose method */
  semXLock,                 /* xLock method */
  semXUnlock,               /* xUnlock method */
  semXCheckReservedLock,    /* xCheckReservedLock method */
  0                         /* xShmMap method */
)
#endif

#if defined(__APPLE__) && SQLITE_ENABLE_LOCKING_STYLE
IOMETHODS(
  afpIoFinder,              /* Finder function name */
  afpIoMethods,             /* sqlite3_io_methods object name */
  1,                        /* shared memory is disabled */
  afpClose,                 /* xClose method */
  afpLock,                  /* xLock method */
  afpUnlock,                /* xUnlock method */
  afpCheckReservedLock,     /* xCheckReservedLock method */
  0                         /* xShmMap method */
)
#endif

/*
** The proxy locking method is a "super-method" in the sense that it
** opens secondary file descriptors for the conch and lock files and
** it uses proxy, dot-file, AFP, and flock() locking methods on those
** secondary files.  For this reason, the division that implements
** proxy locking is located much further down in the file.  But we need
** to go ahead and define the sqlite3_io_methods and finder function
** for proxy locking here.  So we forward declare the I/O methods.
*/
#if defined(__APPLE__) && SQLITE_ENABLE_LOCKING_STYLE
static int proxyClose(sqlite3_file*);
static int proxyLock(sqlite3_file*, int);
static int proxyUnlock(sqlite3_file*, int);
static int proxyCheckReservedLock(sqlite3_file*, int*);
IOMETHODS(
  proxyIoFinder,            /* Finder function name */
  proxyIoMethods,           /* sqlite3_io_methods object name */
  1,                        /* shared memory is disabled */
  proxyClose,               /* xClose method */
  proxyLock,                /* xLock method */
  proxyUnlock,              /* xUnlock method */
  proxyCheckReservedLock,   /* xCheckReservedLock method */
  0                         /* xShmMap method */
)
#endif

/* nfs lockd on OSX 10.3+ doesn't clear write locks when a read lock is set */
#if defined(__APPLE__) && SQLITE_ENABLE_LOCKING_STYLE
IOMETHODS(
  nfsIoFinder,               /* Finder function name */
  nfsIoMethods,              /* sqlite3_io_methods object name */
  1,                         /* shared memory is disabled */
  unixClose,                 /* xClose method */
  unixLock,                  /* xLock method */
  nfsUnlock,                 /* xUnlock method */
  unixCheckReservedLock,     /* xCheckReservedLock method */
  0                          /* xShmMap method */
)
#endif

#if defined(__APPLE__) && SQLITE_ENABLE_LOCKING_STYLE
/* 
** This "finder" function attempts to determine the best locking strategy 
** for the database file "filePath".  It then returns the sqlite3_io_methods
** object that implements that strategy.
**
** This is for MacOSX only.
*/
static const sqlite3_io_methods *autolockIoFinderImpl(
  const char *filePath,    /* name of the database file */
  unixFile *pNew           /* open file object for the database file */
){
  static const struct Mapping {
    const char *zFilesystem;              /* Filesystem type name */
    const sqlite3_io_methods *pMethods;   /* Appropriate locking method */
  } aMap[] = {
    { "hfs",    &posixIoMethods },
    { "ufs",    &posixIoMethods },
    { "afpfs",  &afpIoMethods },
    { "smbfs",  &afpIoMethods },
    { "webdav", &nolockIoMethods },
    { 0, 0 }
  };
  int i;
  struct statfs fsInfo;
  struct flock lockInfo;

  if( !filePath ){
    /* If filePath==NULL that means we are dealing with a transient file
    ** that does not need to be locked. */
    return &nolockIoMethods;
  }
  if( statfs(filePath, &fsInfo) != -1 ){
    if( fsInfo.f_flags & MNT_RDONLY ){
      return &nolockIoMethods;
    }
    for(i=0; aMap[i].zFilesystem; i++){
      if( strcmp(fsInfo.f_fstypename, aMap[i].zFilesystem)==0 ){
        return aMap[i].pMethods;
      }
    }
  }

  /* Default case. Handles, amongst others, "nfs".
  ** Test byte-range lock using fcntl(). If the call succeeds, 
  ** assume that the file-system supports POSIX style locks. 
  */
  lockInfo.l_len = 1;
  lockInfo.l_start = 0;
  lockInfo.l_whence = SEEK_SET;
  lockInfo.l_type = F_RDLCK;
  if( osFcntl(pNew->h, F_GETLK, &lockInfo)!=-1 ) {
    if( strcmp(fsInfo.f_fstypename, "nfs")==0 ){
      return &nfsIoMethods;
    } else {
      return &posixIoMethods;
    }
  }else{
    return &dotlockIoMethods;
  }
}
static const sqlite3_io_methods 
  *(*const autolockIoFinder)(const char*,unixFile*) = autolockIoFinderImpl;

#endif /* defined(__APPLE__) && SQLITE_ENABLE_LOCKING_STYLE */

#if OS_VXWORKS
/*
** This "finder" function for VxWorks checks to see if posix advisory
** locking works.  If it does, then that is what is used.  If it does not
** work, then fallback to named semaphore locking.
*/
static const sqlite3_io_methods *vxworksIoFinderImpl(
  const char *filePath,    /* name of the database file */
  unixFile *pNew           /* the open file object */
){
  struct flock lockInfo;

  if( !filePath ){
    /* If filePath==NULL that means we are dealing with a transient file
    ** that does not need to be locked. */
    return &nolockIoMethods;
  }

  /* Test if fcntl() is supported and use POSIX style locks.
  ** Otherwise fall back to the named semaphore method.
  */
  lockInfo.l_len = 1;
  lockInfo.l_start = 0;
  lockInfo.l_whence = SEEK_SET;
  lockInfo.l_type = F_RDLCK;
  if( osFcntl(pNew->h, F_GETLK, &lockInfo)!=-1 ) {
    return &posixIoMethods;
  }else{
    return &semIoMethods;
  }
}
static const sqlite3_io_methods 
  *(*const vxworksIoFinder)(const char*,unixFile*) = vxworksIoFinderImpl;

#endif /* OS_VXWORKS */

/*
** An abstract type for a pointer to an IO method finder function:
*/
typedef const sqlite3_io_methods *(*finder_type)(const char*,unixFile*);


/****************************************************************************
**************************** sqlite3_vfs methods ****************************
**
** This division contains the implementation of methods on the
** sqlite3_vfs object.
*/

/*
** Initialize the contents of the unixFile structure pointed to by pId.
*/
static int fillInUnixFile(
  sqlite3_vfs *pVfs,      /* Pointer to vfs object */
  int h,                  /* Open file descriptor of file being opened */
  sqlite3_file *pId,      /* Write to the unixFile structure here */
  const char *zFilename,  /* Name of the file being opened */
  int ctrlFlags           /* Zero or more UNIXFILE_* values */
){
  const sqlite3_io_methods *pLockingStyle;
  unixFile *pNew = (unixFile *)pId;
  int rc = SQLITE_OK;

  assert( pNew->pInode==NULL );

  /* No locking occurs in temporary files */
  assert( zFilename!=0 || (ctrlFlags & UNIXFILE_NOLOCK)!=0 );

  OSTRACE(("OPEN    %-3d %s\n", h, zFilename));
  pNew->h = h;
  pNew->pVfs = pVfs;
  pNew->zPath = zFilename;
  pNew->ctrlFlags = (u8)ctrlFlags;
#if SQLITE_MAX_MMAP_SIZE>0
  pNew->mmapSizeMax = sqlite3GlobalConfig.szMmap;
#endif
  if( sqlite3_uri_boolean(((ctrlFlags & UNIXFILE_URI) ? zFilename : 0),
                           "psow", SQLITE_POWERSAFE_OVERWRITE) ){
    pNew->ctrlFlags |= UNIXFILE_PSOW;
  }
  if( strcmp(pVfs->zName,"unix-excl")==0 ){
    pNew->ctrlFlags |= UNIXFILE_EXCL;
  }

#if OS_VXWORKS
  pNew->pId = vxworksFindFileId(zFilename);
  if( pNew->pId==0 ){
    ctrlFlags |= UNIXFILE_NOLOCK;
    rc = SQLITE_NOMEM_BKPT;
  }
#endif

  if( ctrlFlags & UNIXFILE_NOLOCK ){
    pLockingStyle = &nolockIoMethods;
  }else{
    pLockingStyle = (**(finder_type*)pVfs->pAppData)(zFilename, pNew);
#if SQLITE_ENABLE_LOCKING_STYLE
    /* Cache zFilename in the locking context (AFP and dotlock override) for
    ** proxyLock activation is possible (remote proxy is based on db name)
    ** zFilename remains valid until file is closed, to support */
    pNew->lockingContext = (void*)zFilename;
#endif
  }

  if( pLockingStyle == &posixIoMethods
#if defined(__APPLE__) && SQLITE_ENABLE_LOCKING_STYLE
    || pLockingStyle == &nfsIoMethods
#endif
#ifdef SQLITE_SHARED_MAPPING
    || pLockingStyle == &nolockIoMethods
#endif
  ){
    unixEnterMutex();
    rc = findInodeInfo(pNew, &pNew->pInode);
    if( rc!=SQLITE_OK ){
      /* If an error occurred in findInodeInfo(), close the file descriptor
      ** immediately, before releasing the mutex. findInodeInfo() may fail
      ** in two scenarios:
      **
      **   (a) A call to fstat() failed.
      **   (b) A malloc failed.
      **
      ** Scenario (b) may only occur if the process is holding no other
      ** file descriptors open on the same file. If there were other file
      ** descriptors on this file, then no malloc would be required by
      ** findInodeInfo(). If this is the case, it is quite safe to close
      ** handle h - as it is guaranteed that no posix locks will be released
      ** by doing so.
      **
      ** If scenario (a) caused the error then things are not so safe. The
      ** implicit assumption here is that if fstat() fails, things are in
      ** such bad shape that dropping a lock or two doesn't matter much.
      */
      robust_close(pNew, h, __LINE__);
      h = -1;
    }
    unixLeaveMutex();
  }

#if SQLITE_ENABLE_LOCKING_STYLE && defined(__APPLE__)
  else if( pLockingStyle == &afpIoMethods ){
    /* AFP locking uses the file path so it needs to be included in
    ** the afpLockingContext.
    */
    afpLockingContext *pCtx;
    pNew->lockingContext = pCtx = sqlite3_malloc64( sizeof(*pCtx) );
    if( pCtx==0 ){
      rc = SQLITE_NOMEM_BKPT;
    }else{
      /* NB: zFilename exists and remains valid until the file is closed
      ** according to requirement F11141.  So we do not need to make a
      ** copy of the filename. */
      pCtx->dbPath = zFilename;
      pCtx->reserved = 0;
      srandomdev();
      unixEnterMutex();
      rc = findInodeInfo(pNew, &pNew->pInode);
      if( rc!=SQLITE_OK ){
        sqlite3_free(pNew->lockingContext);
        robust_close(pNew, h, __LINE__);
        h = -1;
      }
      unixLeaveMutex();        
    }
  }
#endif

  else if( pLockingStyle == &dotlockIoMethods ){
    /* Dotfile locking uses the file path so it needs to be included in
    ** the dotlockLockingContext 
    */
    char *zLockFile;
    int nFilename;
    assert( zFilename!=0 );
    nFilename = (int)strlen(zFilename) + 6;
    zLockFile = (char *)sqlite3_malloc64(nFilename);
    if( zLockFile==0 ){
      rc = SQLITE_NOMEM_BKPT;
    }else{
      sqlite3_snprintf(nFilename, zLockFile, "%s" DOTLOCK_SUFFIX, zFilename);
    }
    pNew->lockingContext = zLockFile;
  }

#if OS_VXWORKS
  else if( pLockingStyle == &semIoMethods ){
    /* Named semaphore locking uses the file path so it needs to be
    ** included in the semLockingContext
    */
    unixEnterMutex();
    rc = findInodeInfo(pNew, &pNew->pInode);
    if( (rc==SQLITE_OK) && (pNew->pInode->pSem==NULL) ){
      char *zSemName = pNew->pInode->aSemName;
      int n;
      sqlite3_snprintf(MAX_PATHNAME, zSemName, "/%s.sem",
                       pNew->pId->zCanonicalName);
      for( n=1; zSemName[n]; n++ )
        if( zSemName[n]=='/' ) zSemName[n] = '_';
      pNew->pInode->pSem = sem_open(zSemName, O_CREAT, 0666, 1);
      if( pNew->pInode->pSem == SEM_FAILED ){
        rc = SQLITE_NOMEM_BKPT;
        pNew->pInode->aSemName[0] = '\0';
      }
    }
    unixLeaveMutex();
  }
#endif
  
  storeLastErrno(pNew, 0);
#if OS_VXWORKS
  if( rc!=SQLITE_OK ){
    if( h>=0 ) robust_close(pNew, h, __LINE__);
    h = -1;
    osUnlink(zFilename);
    pNew->ctrlFlags |= UNIXFILE_DELETE;
  }
#endif
  if( rc!=SQLITE_OK ){
    if( h>=0 ) robust_close(pNew, h, __LINE__);
  }else{
    pNew->pMethod = pLockingStyle;
    OpenCounter(+1);
    verifyDbFile(pNew);
  }
  return rc;
}

/*
** Return the name of a directory in which to put temporary files.
** If no suitable temporary file directory can be found, return NULL.
*/
static const char *unixTempFileDir(void){
  static const char *azDirs[] = {
     0,
     0,
     "/var/tmp",
     "/usr/tmp",
     "/tmp",
     "."
  };
  unsigned int i = 0;
  struct stat buf;
  const char *zDir = sqlite3_temp_directory;

  if( !azDirs[0] ) azDirs[0] = getenv("SQLITE_TMPDIR");
  if( !azDirs[1] ) azDirs[1] = getenv("TMPDIR");
  while(1){
    if( zDir!=0
     && osStat(zDir, &buf)==0
     && S_ISDIR(buf.st_mode)
     && osAccess(zDir, 03)==0
    ){
      return zDir;
    }
    if( i>=sizeof(azDirs)/sizeof(azDirs[0]) ) break;
    zDir = azDirs[i++];
  }
  return 0;
}

/*
** Create a temporary file name in zBuf.  zBuf must be allocated
** by the calling process and must be big enough to hold at least
** pVfs->mxPathname bytes.
*/
static int unixGetTempname(int nBuf, char *zBuf){
  const char *zDir;
  int iLimit = 0;

  /* It's odd to simulate an io-error here, but really this is just
  ** using the io-error infrastructure to test that SQLite handles this
  ** function failing. 
  */
  zBuf[0] = 0;
  SimulateIOError( return SQLITE_IOERR );

  zDir = unixTempFileDir();
  if( zDir==0 ) return SQLITE_IOERR_GETTEMPPATH;
  do{
    u64 r;
    sqlite3_randomness(sizeof(r), &r);
    assert( nBuf>2 );
    zBuf[nBuf-2] = 0;
    sqlite3_snprintf(nBuf, zBuf, "%s/"SQLITE_TEMP_FILE_PREFIX"%llx%c",
                     zDir, r, 0);
    if( zBuf[nBuf-2]!=0 || (iLimit++)>10 ) return SQLITE_ERROR;
  }while( osAccess(zBuf,0)==0 );
  return SQLITE_OK;
}

#if SQLITE_ENABLE_LOCKING_STYLE && defined(__APPLE__)
/*
** Routine to transform a unixFile into a proxy-locking unixFile.
** Implementation in the proxy-lock division, but used by unixOpen()
** if SQLITE_PREFER_PROXY_LOCKING is defined.
*/
static int proxyTransformUnixFile(unixFile*, const char*);
#endif

/*
** Search for an unused file descriptor that was opened on the database 
** file (not a journal or master-journal file) identified by pathname
** zPath with SQLITE_OPEN_XXX flags matching those passed as the second
** argument to this function.
**
** Such a file descriptor may exist if a database connection was closed
** but the associated file descriptor could not be closed because some
** other file descriptor open on the same file is holding a file-lock.
** Refer to comments in the unixClose() function and the lengthy comment
** describing "Posix Advisory Locking" at the start of this file for 
** further details. Also, ticket #4018.
**
** If a suitable file descriptor is found, then it is returned. If no
** such file descriptor is located, -1 is returned.
*/
static UnixUnusedFd *findReusableFd(const char *zPath, int flags){
  UnixUnusedFd *pUnused = 0;

  /* Do not search for an unused file descriptor on vxworks. Not because
  ** vxworks would not benefit from the change (it might, we're not sure),
  ** but because no way to test it is currently available. It is better 
  ** not to risk breaking vxworks support for the sake of such an obscure 
  ** feature.  */
#if !OS_VXWORKS
  struct stat sStat;                   /* Results of stat() call */

  unixEnterMutex();

  /* A stat() call may fail for various reasons. If this happens, it is
  ** almost certain that an open() call on the same path will also fail.
  ** For this reason, if an error occurs in the stat() call here, it is
  ** ignored and -1 is returned. The caller will try to open a new file
  ** descriptor on the same path, fail, and return an error to SQLite.
  **
  ** Even if a subsequent open() call does succeed, the consequences of
  ** not searching for a reusable file descriptor are not dire.  */
  if( inodeList!=0 && 0==osStat(zPath, &sStat) ){
    unixInodeInfo *pInode;

    pInode = inodeList;
    while( pInode && (pInode->fileId.dev!=sStat.st_dev
                     || pInode->fileId.ino!=(u64)sStat.st_ino) ){
       pInode = pInode->pNext;
    }
    if( pInode ){
      UnixUnusedFd **pp;
      assert( sqlite3_mutex_notheld(pInode->pLockMutex) );
      sqlite3_mutex_enter(pInode->pLockMutex);
      flags &= (SQLITE_OPEN_READONLY|SQLITE_OPEN_READWRITE);
      for(pp=&pInode->pUnused; *pp && (*pp)->flags!=flags; pp=&((*pp)->pNext));
      pUnused = *pp;
      if( pUnused ){
        *pp = pUnused->pNext;
      }
      sqlite3_mutex_leave(pInode->pLockMutex);
    }
  }
  unixLeaveMutex();
#endif    /* if !OS_VXWORKS */
  return pUnused;
}

/*
** Find the mode, uid and gid of file zFile. 
*/
static int getFileMode(
  const char *zFile,              /* File name */
  mode_t *pMode,                  /* OUT: Permissions of zFile */
  uid_t *pUid,                    /* OUT: uid of zFile. */
  gid_t *pGid                     /* OUT: gid of zFile. */
){
  struct stat sStat;              /* Output of stat() on database file */
  int rc = SQLITE_OK;
  if( 0==osStat(zFile, &sStat) ){
    *pMode = sStat.st_mode & 0777;
    *pUid = sStat.st_uid;
    *pGid = sStat.st_gid;
  }else{
    rc = SQLITE_IOERR_FSTAT;
  }
  return rc;
}

/*
** This function is called by unixOpen() to determine the unix permissions
** to create new files with. If no error occurs, then SQLITE_OK is returned
** and a value suitable for passing as the third argument to open(2) is
** written to *pMode. If an IO error occurs, an SQLite error code is 
** returned and the value of *pMode is not modified.
**
** In most cases, this routine sets *pMode to 0, which will become
** an indication to robust_open() to create the file using
** SQLITE_DEFAULT_FILE_PERMISSIONS adjusted by the umask.
** But if the file being opened is a WAL or regular journal file, then 
** this function queries the file-system for the permissions on the 
** corresponding database file and sets *pMode to this value. Whenever 
** possible, WAL and journal files are created using the same permissions 
** as the associated database file.
**
** If the SQLITE_ENABLE_8_3_NAMES option is enabled, then the
** original filename is unavailable.  But 8_3_NAMES is only used for
** FAT filesystems and permissions do not matter there, so just use
** the default permissions.  In 8_3_NAMES mode, leave *pMode set to zero.
*/
static int findCreateFileMode(
  const char *zPath,              /* Path of file (possibly) being created */
  int flags,                      /* Flags passed as 4th argument to xOpen() */
  mode_t *pMode,                  /* OUT: Permissions to open file with */
  uid_t *pUid,                    /* OUT: uid to set on the file */
  gid_t *pGid                     /* OUT: gid to set on the file */
){
  int rc = SQLITE_OK;             /* Return Code */
  *pMode = 0;
  *pUid = 0;
  *pGid = 0;
  if( flags & (SQLITE_OPEN_WAL|SQLITE_OPEN_MAIN_JOURNAL) ){
    char zDb[MAX_PATHNAME+1];     /* Database file path */
    int nDb;                      /* Number of valid bytes in zDb */

    /* zPath is a path to a WAL or journal file. The following block derives
    ** the path to the associated database file from zPath. This block handles
    ** the following naming conventions:
    **
    **   "<path to db>-journal"
    **   "<path to db>-wal"
    **   "<path to db>-journalNN"
    **   "<path to db>-walNN"
    **
    ** where NN is a decimal number. The NN naming schemes are 
    ** used by the test_multiplex.c module.
    */
    nDb = sqlite3Strlen30(zPath) - 1; 
    while( zPath[nDb]!='-' ){
      /* In normal operation, the journal file name will always contain
      ** a '-' character.  However in 8+3 filename mode, or if a corrupt
      ** rollback journal specifies a master journal with a goofy name, then
      ** the '-' might be missing. */
      if( nDb==0 || zPath[nDb]=='.' ) return SQLITE_OK;
      nDb--;
    }
    memcpy(zDb, zPath, nDb);
    zDb[nDb] = '\0';

    rc = getFileMode(zDb, pMode, pUid, pGid);
  }else if( flags & SQLITE_OPEN_DELETEONCLOSE ){
    *pMode = 0600;
  }else if( flags & SQLITE_OPEN_URI ){
    /* If this is a main database file and the file was opened using a URI
    ** filename, check for the "modeof" parameter. If present, interpret
    ** its value as a filename and try to copy the mode, uid and gid from
    ** that file.  */
    const char *z = sqlite3_uri_parameter(zPath, "modeof");
    if( z ){
      rc = getFileMode(z, pMode, pUid, pGid);
    }
  }
  return rc;
}

/*
** Open the file zPath.
** 
** Previously, the SQLite OS layer used three functions in place of this
** one:
**
**     sqlite3OsOpenReadWrite();
**     sqlite3OsOpenReadOnly();
**     sqlite3OsOpenExclusive();
**
** These calls correspond to the following combinations of flags:
**
**     ReadWrite() ->     (READWRITE | CREATE)
**     ReadOnly()  ->     (READONLY) 
**     OpenExclusive() -> (READWRITE | CREATE | EXCLUSIVE)
**
** The old OpenExclusive() accepted a boolean argument - "delFlag". If
** true, the file was configured to be automatically deleted when the
** file handle closed. To achieve the same effect using this new 
** interface, add the DELETEONCLOSE flag to those specified above for 
** OpenExclusive().
*/
static int unixOpen(
  sqlite3_vfs *pVfs,           /* The VFS for which this is the xOpen method */
  const char *zPath,           /* Pathname of file to be opened */
  sqlite3_file *pFile,         /* The file descriptor to be filled in */
  int flags,                   /* Input flags to control the opening */
  int *pOutFlags               /* Output flags returned to SQLite core */
){
  unixFile *p = (unixFile *)pFile;
  int fd = -1;                   /* File descriptor returned by open() */
  int openFlags = 0;             /* Flags to pass to open() */
  int eType = flags&0x0FFF00;  /* Type of file to open */
  int noLock;                    /* True to omit locking primitives */
  int rc = SQLITE_OK;            /* Function Return Code */
  int ctrlFlags = 0;             /* UNIXFILE_* flags */

  int isExclusive  = (flags & SQLITE_OPEN_EXCLUSIVE);
  int isDelete     = (flags & SQLITE_OPEN_DELETEONCLOSE);
  int isCreate     = (flags & SQLITE_OPEN_CREATE);
  int isReadonly   = (flags & SQLITE_OPEN_READONLY);
  int isReadWrite  = (flags & SQLITE_OPEN_READWRITE);
#if SQLITE_ENABLE_LOCKING_STYLE
  int isAutoProxy  = (flags & SQLITE_OPEN_AUTOPROXY);
#endif
#if defined(__APPLE__) || SQLITE_ENABLE_LOCKING_STYLE
  struct statfs fsInfo;
#endif

  /* If creating a master or main-file journal, this function will open
  ** a file-descriptor on the directory too. The first time unixSync()
  ** is called the directory file descriptor will be fsync()ed and close()d.
  */
  int isNewJrnl = (isCreate && (
        eType==SQLITE_OPEN_MASTER_JOURNAL 
     || eType==SQLITE_OPEN_MAIN_JOURNAL 
     || eType==SQLITE_OPEN_WAL
  ));

  /* If argument zPath is a NULL pointer, this function is required to open
  ** a temporary file. Use this buffer to store the file name in.
  */
  char zTmpname[MAX_PATHNAME+2];
  const char *zName = zPath;

  /* Check the following statements are true: 
  **
  **   (a) Exactly one of the READWRITE and READONLY flags must be set, and 
  **   (b) if CREATE is set, then READWRITE must also be set, and
  **   (c) if EXCLUSIVE is set, then CREATE must also be set.
  **   (d) if DELETEONCLOSE is set, then CREATE must also be set.
  */
  assert((isReadonly==0 || isReadWrite==0) && (isReadWrite || isReadonly));
  assert(isCreate==0 || isReadWrite);
  assert(isExclusive==0 || isCreate);
  assert(isDelete==0 || isCreate);

  /* The main DB, main journal, WAL file and master journal are never 
  ** automatically deleted. Nor are they ever temporary files.  */
  assert( (!isDelete && zName) || eType!=SQLITE_OPEN_MAIN_DB );
  assert( (!isDelete && zName) || eType!=SQLITE_OPEN_MAIN_JOURNAL );
  assert( (!isDelete && zName) || eType!=SQLITE_OPEN_MASTER_JOURNAL );
  assert( (!isDelete && zName) || eType!=SQLITE_OPEN_WAL );

  /* Assert that the upper layer has set one of the "file-type" flags. */
  assert( eType==SQLITE_OPEN_MAIN_DB      || eType==SQLITE_OPEN_TEMP_DB 
       || eType==SQLITE_OPEN_MAIN_JOURNAL || eType==SQLITE_OPEN_TEMP_JOURNAL 
       || eType==SQLITE_OPEN_SUBJOURNAL   || eType==SQLITE_OPEN_MASTER_JOURNAL 
       || eType==SQLITE_OPEN_TRANSIENT_DB || eType==SQLITE_OPEN_WAL
  );

  /* Detect a pid change and reset the PRNG.  There is a race condition
  ** here such that two or more threads all trying to open databases at
  ** the same instant might all reset the PRNG.  But multiple resets
  ** are harmless.
  */
  if( randomnessPid!=osGetpid(0) ){
    randomnessPid = osGetpid(0);
    sqlite3_randomness(0,0);
  }
  memset(p, 0, sizeof(unixFile));

  if( eType==SQLITE_OPEN_MAIN_DB ){
    UnixUnusedFd *pUnused;
    pUnused = findReusableFd(zName, flags);
    if( pUnused ){
      fd = pUnused->fd;
    }else{
      pUnused = sqlite3_malloc64(sizeof(*pUnused));
      if( !pUnused ){
        return SQLITE_NOMEM_BKPT;
      }
    }
    p->pPreallocatedUnused = pUnused;

    /* Database filenames are double-zero terminated if they are not
    ** URIs with parameters.  Hence, they can always be passed into
    ** sqlite3_uri_parameter(). */
    assert( (flags & SQLITE_OPEN_URI) || zName[strlen(zName)+1]==0 );

  }else if( !zName ){
    /* If zName is NULL, the upper layer is requesting a temp file. */
    assert(isDelete && !isNewJrnl);
    rc = unixGetTempname(pVfs->mxPathname, zTmpname);
    if( rc!=SQLITE_OK ){
      return rc;
    }
    zName = zTmpname;

    /* Generated temporary filenames are always double-zero terminated
    ** for use by sqlite3_uri_parameter(). */
    assert( zName[strlen(zName)+1]==0 );
  }

  /* Determine the value of the flags parameter passed to POSIX function
  ** open(). These must be calculated even if open() is not called, as
  ** they may be stored as part of the file handle and used by the 
  ** 'conch file' locking functions later on.  */
  if( isReadonly )  openFlags |= O_RDONLY;
  if( isReadWrite ) openFlags |= O_RDWR;
  if( isCreate )    openFlags |= O_CREAT;
  if( isExclusive ) openFlags |= (O_EXCL|O_NOFOLLOW);
  openFlags |= (O_LARGEFILE|O_BINARY|O_NOFOLLOW);

  if( fd<0 ){
    mode_t openMode;              /* Permissions to create file with */
    uid_t uid;                    /* Userid for the file */
    gid_t gid;                    /* Groupid for the file */
    rc = findCreateFileMode(zName, flags, &openMode, &uid, &gid);
    if( rc!=SQLITE_OK ){
      assert( !p->pPreallocatedUnused );
      assert( eType==SQLITE_OPEN_WAL || eType==SQLITE_OPEN_MAIN_JOURNAL );
      return rc;
    }
    fd = robust_open(zName, openFlags, openMode);
    OSTRACE(("OPENX   %-3d %s 0%o\n", fd, zName, openFlags));
    assert( !isExclusive || (openFlags & O_CREAT)!=0 );
    if( fd<0 ){
      if( isNewJrnl && errno==EACCES && osAccess(zName, F_OK) ){
        /* If unable to create a journal because the directory is not
        ** writable, change the error code to indicate that. */
        rc = SQLITE_READONLY_DIRECTORY;
      }else if( errno!=EISDIR && isReadWrite ){
        /* Failed to open the file for read/write access. Try read-only. */
        flags &= ~(SQLITE_OPEN_READWRITE|SQLITE_OPEN_CREATE);
        openFlags &= ~(O_RDWR|O_CREAT);
        flags |= SQLITE_OPEN_READONLY;
        openFlags |= O_RDONLY;
        isReadonly = 1;
        fd = robust_open(zName, openFlags, openMode);
      }
    }
    if( fd<0 ){
      int rc2 = unixLogError(SQLITE_CANTOPEN_BKPT, "open", zName);
      if( rc==SQLITE_OK ) rc = rc2;
      goto open_finished;
    }

    /* The owner of the rollback journal or WAL file should always be the
    ** same as the owner of the database file.  Try to ensure that this is
    ** the case.  The chown() system call will be a no-op if the current
    ** process lacks root privileges, be we should at least try.  Without
    ** this step, if a root process opens a database file, it can leave
    ** behinds a journal/WAL that is owned by root and hence make the
    ** database inaccessible to unprivileged processes.
    **
    ** If openMode==0, then that means uid and gid are not set correctly
    ** (probably because SQLite is configured to use 8+3 filename mode) and
    ** in that case we do not want to attempt the chown().
    */
    if( openMode && (flags & (SQLITE_OPEN_WAL|SQLITE_OPEN_MAIN_JOURNAL))!=0 ){
      robustFchown(fd, uid, gid);
    }
  }
  assert( fd>=0 );
  if( pOutFlags ){
    *pOutFlags = flags;
  }

  if( p->pPreallocatedUnused ){
    p->pPreallocatedUnused->fd = fd;
    p->pPreallocatedUnused->flags = 
                          flags & (SQLITE_OPEN_READONLY|SQLITE_OPEN_READWRITE);
  }

  if( isDelete ){
#if OS_VXWORKS
    zPath = zName;
#elif defined(SQLITE_UNLINK_AFTER_CLOSE)
    zPath = sqlite3_mprintf("%s", zName);
    if( zPath==0 ){
      robust_close(p, fd, __LINE__);
      return SQLITE_NOMEM_BKPT;
    }
#else
    osUnlink(zName);
#endif
  }
#if SQLITE_ENABLE_LOCKING_STYLE
  else{
    p->openFlags = openFlags;
  }
#endif
  
#if defined(__APPLE__) || SQLITE_ENABLE_LOCKING_STYLE
  if( fstatfs(fd, &fsInfo) == -1 ){
    storeLastErrno(p, errno);
    robust_close(p, fd, __LINE__);
    return SQLITE_IOERR_ACCESS;
  }
  if (0 == strncmp("msdos", fsInfo.f_fstypename, 5)) {
    ((unixFile*)pFile)->fsFlags |= SQLITE_FSFLAGS_IS_MSDOS;
  }
  if (0 == strncmp("exfat", fsInfo.f_fstypename, 5)) {
    ((unixFile*)pFile)->fsFlags |= SQLITE_FSFLAGS_IS_MSDOS;
  }
#endif

  /* Set up appropriate ctrlFlags */
  if( isDelete )                ctrlFlags |= UNIXFILE_DELETE;
  if( isReadonly )              ctrlFlags |= UNIXFILE_RDONLY;
  noLock = eType!=SQLITE_OPEN_MAIN_DB;
  if( noLock )                  ctrlFlags |= UNIXFILE_NOLOCK;
  if( isNewJrnl )               ctrlFlags |= UNIXFILE_DIRSYNC;
  if( flags & SQLITE_OPEN_URI ) ctrlFlags |= UNIXFILE_URI;

#if SQLITE_ENABLE_LOCKING_STYLE
#if SQLITE_PREFER_PROXY_LOCKING
  isAutoProxy = 1;
#endif
  if( isAutoProxy && (zPath!=NULL) && (!noLock) && pVfs->xOpen ){
    char *envforce = getenv("SQLITE_FORCE_PROXY_LOCKING");
    int useProxy = 0;

    /* SQLITE_FORCE_PROXY_LOCKING==1 means force always use proxy, 0 means 
    ** never use proxy, NULL means use proxy for non-local files only.  */
    if( envforce!=NULL ){
      useProxy = atoi(envforce)>0;
    }else{
      useProxy = !(fsInfo.f_flags&MNT_LOCAL);
    }
    if( useProxy ){
      rc = fillInUnixFile(pVfs, fd, pFile, zPath, ctrlFlags);
      if( rc==SQLITE_OK ){
        rc = proxyTransformUnixFile((unixFile*)pFile, ":auto:");
        if( rc!=SQLITE_OK ){
          /* Use unixClose to clean up the resources added in fillInUnixFile 
          ** and clear all the structure's references.  Specifically, 
          ** pFile->pMethods will be NULL so sqlite3OsClose will be a no-op 
          */
          unixClose(pFile);
          return rc;
        }
      }
      goto open_finished;
    }
  }
#endif
  
  assert( zPath==0 || zPath[0]=='/' 
      || eType==SQLITE_OPEN_MASTER_JOURNAL || eType==SQLITE_OPEN_MAIN_JOURNAL 
  );
  rc = fillInUnixFile(pVfs, fd, pFile, zPath, ctrlFlags);

open_finished:
  if( rc!=SQLITE_OK ){
    sqlite3_free(p->pPreallocatedUnused);
  }
  return rc;
}


/*
** Delete the file at zPath. If the dirSync argument is true, fsync()
** the directory after deleting the file.
*/
static int unixDelete(
  sqlite3_vfs *NotUsed,     /* VFS containing this as the xDelete method */
  const char *zPath,        /* Name of file to be deleted */
  int dirSync               /* If true, fsync() directory after deleting file */
){
  int rc = SQLITE_OK;
  UNUSED_PARAMETER(NotUsed);
  SimulateIOError(return SQLITE_IOERR_DELETE);
  if( osUnlink(zPath)==(-1) ){
    if( errno==ENOENT
#if OS_VXWORKS
        || osAccess(zPath,0)!=0
#endif
    ){
      rc = SQLITE_IOERR_DELETE_NOENT;
    }else{
      rc = unixLogError(SQLITE_IOERR_DELETE, "unlink", zPath);
    }
    return rc;
  }
#ifndef SQLITE_DISABLE_DIRSYNC
  if( (dirSync & 1)!=0 ){
    int fd;
    rc = osOpenDirectory(zPath, &fd);
    if( rc==SQLITE_OK ){
      if( full_fsync(fd,0,0) ){
        rc = unixLogError(SQLITE_IOERR_DIR_FSYNC, "fsync", zPath);
      }
      robust_close(0, fd, __LINE__);
    }else{
      assert( rc==SQLITE_CANTOPEN );
      rc = SQLITE_OK;
    }
  }
#endif
  return rc;
}

/*
** Test the existence of or access permissions of file zPath. The
** test performed depends on the value of flags:
**
**     SQLITE_ACCESS_EXISTS: Return 1 if the file exists
**     SQLITE_ACCESS_READWRITE: Return 1 if the file is read and writable.
**     SQLITE_ACCESS_READONLY: Return 1 if the file is readable.
**
** Otherwise return 0.
*/
static int unixAccess(
  sqlite3_vfs *NotUsed,   /* The VFS containing this xAccess method */
  const char *zPath,      /* Path of the file to examine */
  int flags,              /* What do we want to learn about the zPath file? */
  int *pResOut            /* Write result boolean here */
){
  UNUSED_PARAMETER(NotUsed);
  SimulateIOError( return SQLITE_IOERR_ACCESS; );
  assert( pResOut!=0 );

  /* The spec says there are three possible values for flags.  But only
  ** two of them are actually used */
  assert( flags==SQLITE_ACCESS_EXISTS || flags==SQLITE_ACCESS_READWRITE );

  if( flags==SQLITE_ACCESS_EXISTS ){
    struct stat buf;
    *pResOut = 0==osStat(zPath, &buf) &&
                (!S_ISREG(buf.st_mode) || buf.st_size>0);
  }else{
    *pResOut = osAccess(zPath, W_OK|R_OK)==0;
  }
  return SQLITE_OK;
}

/*
**
*/
static int mkFullPathname(
  const char *zPath,              /* Input path */
  char *zOut,                     /* Output buffer */
  int nOut                        /* Allocated size of buffer zOut */
){
  int nPath = sqlite3Strlen30(zPath);
  int iOff = 0;
  if( zPath[0]!='/' ){
    if( osGetcwd(zOut, nOut-2)==0 ){
      return unixLogError(SQLITE_CANTOPEN_BKPT, "getcwd", zPath);
    }
    iOff = sqlite3Strlen30(zOut);
    zOut[iOff++] = '/';
  }
  if( (iOff+nPath+1)>nOut ){
    /* SQLite assumes that xFullPathname() nul-terminates the output buffer
    ** even if it returns an error.  */
    zOut[iOff] = '\0';
    return SQLITE_CANTOPEN_BKPT;
  }
  sqlite3_snprintf(nOut-iOff, &zOut[iOff], "%s", zPath);
  return SQLITE_OK;
}

/*
** Turn a relative pathname into a full pathname. The relative path
** is stored as a nul-terminated string in the buffer pointed to by
** zPath. 
**
** zOut points to a buffer of at least sqlite3_vfs.mxPathname bytes 
** (in this case, MAX_PATHNAME bytes). The full-path is written to
** this buffer before returning.
*/
static int unixFullPathname(
  sqlite3_vfs *pVfs,            /* Pointer to vfs object */
  const char *zPath,            /* Possibly relative input path */
  int nOut,                     /* Size of output buffer in bytes */
  char *zOut                    /* Output buffer */
){
#if !defined(HAVE_READLINK) || !defined(HAVE_LSTAT)
  return mkFullPathname(zPath, zOut, nOut);
#else
  int rc = SQLITE_OK;
  int nByte;
  int nLink = 0;                /* Number of symbolic links followed so far */
  const char *zIn = zPath;      /* Input path for each iteration of loop */
  char *zDel = 0;

  assert( pVfs->mxPathname==MAX_PATHNAME );
  UNUSED_PARAMETER(pVfs);

  /* It's odd to simulate an io-error here, but really this is just
  ** using the io-error infrastructure to test that SQLite handles this
  ** function failing. This function could fail if, for example, the
  ** current working directory has been unlinked.
  */
  SimulateIOError( return SQLITE_ERROR );

  do {

    /* Call stat() on path zIn. Set bLink to true if the path is a symbolic
    ** link, or false otherwise.  */
    int bLink = 0;
    struct stat buf;
    if( osLstat(zIn, &buf)!=0 ){
      if( errno!=ENOENT ){
        rc = unixLogError(SQLITE_CANTOPEN_BKPT, "lstat", zIn);
      }
    }else{
      bLink = S_ISLNK(buf.st_mode);
    }

    if( bLink ){
      nLink++;
      if( zDel==0 ){
        zDel = sqlite3_malloc(nOut);
        if( zDel==0 ) rc = SQLITE_NOMEM_BKPT;
      }else if( nLink>=SQLITE_MAX_SYMLINKS ){
        rc = SQLITE_CANTOPEN_BKPT;
      }

      if( rc==SQLITE_OK ){
        nByte = osReadlink(zIn, zDel, nOut-1);
        if( nByte<0 ){
          rc = unixLogError(SQLITE_CANTOPEN_BKPT, "readlink", zIn);
        }else{
          if( zDel[0]!='/' ){
            int n;
            for(n = sqlite3Strlen30(zIn); n>0 && zIn[n-1]!='/'; n--);
            if( nByte+n+1>nOut ){
              rc = SQLITE_CANTOPEN_BKPT;
            }else{
              memmove(&zDel[n], zDel, nByte+1);
              memcpy(zDel, zIn, n);
              nByte += n;
            }
          }
          zDel[nByte] = '\0';
        }
      }

      zIn = zDel;
    }

    assert( rc!=SQLITE_OK || zIn!=zOut || zIn[0]=='/' );
    if( rc==SQLITE_OK && zIn!=zOut ){
      rc = mkFullPathname(zIn, zOut, nOut);
    }
    if( bLink==0 ) break;
    zIn = zOut;
  }while( rc==SQLITE_OK );

  sqlite3_free(zDel);
  if( rc==SQLITE_OK && nLink ) rc = SQLITE_OK_SYMLINK;
  return rc;
#endif   /* HAVE_READLINK && HAVE_LSTAT */
}


#ifndef SQLITE_OMIT_LOAD_EXTENSION
/*
** Interfaces for opening a shared library, finding entry points
** within the shared library, and closing the shared library.
*/
#include <dlfcn.h>
static void *unixDlOpen(sqlite3_vfs *NotUsed, const char *zFilename){
  UNUSED_PARAMETER(NotUsed);
  return dlopen(zFilename, RTLD_NOW | RTLD_GLOBAL);
}

/*
** SQLite calls this function immediately after a call to unixDlSym() or
** unixDlOpen() fails (returns a null pointer). If a more detailed error
** message is available, it is written to zBufOut. If no error message
** is available, zBufOut is left unmodified and SQLite uses a default
** error message.
*/
static void unixDlError(sqlite3_vfs *NotUsed, int nBuf, char *zBufOut){
  const char *zErr;
  UNUSED_PARAMETER(NotUsed);
  unixEnterMutex();
  zErr = dlerror();
  if( zErr ){
    sqlite3_snprintf(nBuf, zBufOut, "%s", zErr);
  }
  unixLeaveMutex();
}
static void (*unixDlSym(sqlite3_vfs *NotUsed, void *p, const char*zSym))(void){
  /* 
  ** GCC with -pedantic-errors says that C90 does not allow a void* to be
  ** cast into a pointer to a function.  And yet the library dlsym() routine
  ** returns a void* which is really a pointer to a function.  So how do we
  ** use dlsym() with -pedantic-errors?
  **
  ** Variable x below is defined to be a pointer to a function taking
  ** parameters void* and const char* and returning a pointer to a function.
  ** We initialize x by assigning it a pointer to the dlsym() function.
  ** (That assignment requires a cast.)  Then we call the function that
  ** x points to.  
  **
  ** This work-around is unlikely to work correctly on any system where
  ** you really cannot cast a function pointer into void*.  But then, on the
  ** other hand, dlsym() will not work on such a system either, so we have
  ** not really lost anything.
  */
  void (*(*x)(void*,const char*))(void);
  UNUSED_PARAMETER(NotUsed);
  x = (void(*(*)(void*,const char*))(void))dlsym;
  return (*x)(p, zSym);
}
static void unixDlClose(sqlite3_vfs *NotUsed, void *pHandle){
  UNUSED_PARAMETER(NotUsed);
  dlclose(pHandle);
}
#else /* if SQLITE_OMIT_LOAD_EXTENSION is defined: */
  #define unixDlOpen  0
  #define unixDlError 0
  #define unixDlSym   0
  #define unixDlClose 0
#endif

/*
** Write nBuf bytes of random data to the supplied buffer zBuf.
*/
static int unixRandomness(sqlite3_vfs *NotUsed, int nBuf, char *zBuf){
  UNUSED_PARAMETER(NotUsed);
  assert((size_t)nBuf>=(sizeof(time_t)+sizeof(int)));

  /* We have to initialize zBuf to prevent valgrind from reporting
  ** errors.  The reports issued by valgrind are incorrect - we would
  ** prefer that the randomness be increased by making use of the
  ** uninitialized space in zBuf - but valgrind errors tend to worry
  ** some users.  Rather than argue, it seems easier just to initialize
  ** the whole array and silence valgrind, even if that means less randomness
  ** in the random seed.
  **
  ** When testing, initializing zBuf[] to zero is all we do.  That means
  ** that we always use the same random number sequence.  This makes the
  ** tests repeatable.
  */
  memset(zBuf, 0, nBuf);
  randomnessPid = osGetpid(0);  
#if !defined(SQLITE_TEST) && !defined(SQLITE_OMIT_RANDOMNESS)
  {
    int fd, got;
    fd = robust_open("/dev/urandom", O_RDONLY, 0);
    if( fd<0 ){
      time_t t;
      time(&t);
      memcpy(zBuf, &t, sizeof(t));
      memcpy(&zBuf[sizeof(t)], &randomnessPid, sizeof(randomnessPid));
      assert( sizeof(t)+sizeof(randomnessPid)<=(size_t)nBuf );
      nBuf = sizeof(t) + sizeof(randomnessPid);
    }else{
      do{ got = osRead(fd, zBuf, nBuf); }while( got<0 && errno==EINTR );
      robust_close(0, fd, __LINE__);
    }
  }
#endif
  return nBuf;
}


/*
** Sleep for a little while.  Return the amount of time slept.
** The argument is the number of microseconds we want to sleep.
** The return value is the number of microseconds of sleep actually
** requested from the underlying operating system, a number which
** might be greater than or equal to the argument, but not less
** than the argument.
*/
static int unixSleep(sqlite3_vfs *NotUsed, int microseconds){
#if OS_VXWORKS
  struct timespec sp;

  sp.tv_sec = microseconds / 1000000;
  sp.tv_nsec = (microseconds % 1000000) * 1000;
  nanosleep(&sp, NULL);
  UNUSED_PARAMETER(NotUsed);
  return microseconds;
#elif defined(HAVE_USLEEP) && HAVE_USLEEP
  usleep(microseconds);
  UNUSED_PARAMETER(NotUsed);
  return microseconds;
#else
  int seconds = (microseconds+999999)/1000000;
  sleep(seconds);
  UNUSED_PARAMETER(NotUsed);
  return seconds*1000000;
#endif
}

/*
** The following variable, if set to a non-zero value, is interpreted as
** the number of seconds since 1970 and is used to set the result of
** sqlite3OsCurrentTime() during testing.
*/
#ifdef SQLITE_TEST
int sqlite3_current_time = 0;  /* Fake system time in seconds since 1970. */
#endif

/*
** Find the current time (in Universal Coordinated Time).  Write into *piNow
** the current time and date as a Julian Day number times 86_400_000.  In
** other words, write into *piNow the number of milliseconds since the Julian
** epoch of noon in Greenwich on November 24, 4714 B.C according to the
** proleptic Gregorian calendar.
**
** On success, return SQLITE_OK.  Return SQLITE_ERROR if the time and date 
** cannot be found.
*/
static int unixCurrentTimeInt64(sqlite3_vfs *NotUsed, sqlite3_int64 *piNow){
  static const sqlite3_int64 unixEpoch = 24405875*(sqlite3_int64)8640000;
  int rc = SQLITE_OK;
#if defined(NO_GETTOD)
  time_t t;
  time(&t);
  *piNow = ((sqlite3_int64)t)*1000 + unixEpoch;
#elif OS_VXWORKS
  struct timespec sNow;
  clock_gettime(CLOCK_REALTIME, &sNow);
  *piNow = unixEpoch + 1000*(sqlite3_int64)sNow.tv_sec + sNow.tv_nsec/1000000;
#else
  struct timeval sNow;
  (void)gettimeofday(&sNow, 0);  /* Cannot fail given valid arguments */
  *piNow = unixEpoch + 1000*(sqlite3_int64)sNow.tv_sec + sNow.tv_usec/1000;
#endif

#ifdef SQLITE_TEST
  if( sqlite3_current_time ){
    *piNow = 1000*(sqlite3_int64)sqlite3_current_time + unixEpoch;
  }
#endif
  UNUSED_PARAMETER(NotUsed);
  return rc;
}

#ifndef SQLITE_OMIT_DEPRECATED
/*
** Find the current time (in Universal Coordinated Time).  Write the
** current time and date as a Julian Day number into *prNow and
** return 0.  Return 1 if the time and date cannot be found.
*/
static int unixCurrentTime(sqlite3_vfs *NotUsed, double *prNow){
  sqlite3_int64 i = 0;
  int rc;
  UNUSED_PARAMETER(NotUsed);
  rc = unixCurrentTimeInt64(0, &i);
  *prNow = i/86400000.0;
  return rc;
}
#else
# define unixCurrentTime 0
#endif

/*
** The xGetLastError() method is designed to return a better
** low-level error message when operating-system problems come up
** during SQLite operation.  Only the integer return code is currently
** used.
*/
static int unixGetLastError(sqlite3_vfs *NotUsed, int NotUsed2, char *NotUsed3){
  UNUSED_PARAMETER(NotUsed);
  UNUSED_PARAMETER(NotUsed2);
  UNUSED_PARAMETER(NotUsed3);
  return errno;
}


/*
************************ End of sqlite3_vfs methods ***************************
******************************************************************************/

/******************************************************************************
************************** Begin Proxy Locking ********************************
**
** Proxy locking is a "uber-locking-method" in this sense:  It uses the
** other locking methods on secondary lock files.  Proxy locking is a
** meta-layer over top of the primitive locking implemented above.  For
** this reason, the division that implements of proxy locking is deferred
** until late in the file (here) after all of the other I/O methods have
** been defined - so that the primitive locking methods are available
** as services to help with the implementation of proxy locking.
**
****
**
** The default locking schemes in SQLite use byte-range locks on the
** database file to coordinate safe, concurrent access by multiple readers
** and writers [http://sqlite.org/lockingv3.html].  The five file locking
** states (UNLOCKED, PENDING, SHARED, RESERVED, EXCLUSIVE) are implemented
** as POSIX read & write locks over fixed set of locations (via fsctl),
** on AFP and SMB only exclusive byte-range locks are available via fsctl
** with _IOWR('z', 23, struct ByteRangeLockPB2) to track the same 5 states.
** To simulate a F_RDLCK on the shared range, on AFP a randomly selected
** address in the shared range is taken for a SHARED lock, the entire
** shared range is taken for an EXCLUSIVE lock):
**
**      PENDING_BYTE        0x40000000
**      RESERVED_BYTE       0x40000001
**      SHARED_RANGE        0x40000002 -> 0x40000200
**
** This works well on the local file system, but shows a nearly 100x
** slowdown in read performance on AFP because the AFP client disables
** the read cache when byte-range locks are present.  Enabling the read
** cache exposes a cache coherency problem that is present on all OS X
** supported network file systems.  NFS and AFP both observe the
** close-to-open semantics for ensuring cache coherency
** [http://nfs.sourceforge.net/#faq_a8], which does not effectively
** address the requirements for concurrent database access by multiple
** readers and writers
** [http://www.nabble.com/SQLite-on-NFS-cache-coherency-td15655701.html].
**
** To address the performance and cache coherency issues, proxy file locking
** changes the way database access is controlled by limiting access to a
** single host at a time and moving file locks off of the database file
** and onto a proxy file on the local file system.  
**
**
** Using proxy locks
** -----------------
**
** C APIs
**
**  sqlite3_file_control(db, dbname, SQLITE_FCNTL_SET_LOCKPROXYFILE,
**                       <proxy_path> | ":auto:");
**  sqlite3_file_control(db, dbname, SQLITE_FCNTL_GET_LOCKPROXYFILE,
**                       &<proxy_path>);
**
**
** SQL pragmas
**
**  PRAGMA [database.]lock_proxy_file=<proxy_path> | :auto:
**  PRAGMA [database.]lock_proxy_file
**
** Specifying ":auto:" means that if there is a conch file with a matching
** host ID in it, the proxy path in the conch file will be used, otherwise
** a proxy path based on the user's temp dir
** (via confstr(_CS_DARWIN_USER_TEMP_DIR,...)) will be used and the
** actual proxy file name is generated from the name and path of the
** database file.  For example:
**
**       For database path "/Users/me/foo.db" 
**       The lock path will be "<tmpdir>/sqliteplocks/_Users_me_foo.db:auto:")
**
** Once a lock proxy is configured for a database connection, it can not
** be removed, however it may be switched to a different proxy path via
** the above APIs (assuming the conch file is not being held by another
** connection or process). 
**
**
** How proxy locking works
** -----------------------
**
** Proxy file locking relies primarily on two new supporting files: 
**
**   *  conch file to limit access to the database file to a single host
**      at a time
**
**   *  proxy file to act as a proxy for the advisory locks normally
**      taken on the database
**
** The conch file - to use a proxy file, sqlite must first "hold the conch"
** by taking an sqlite-style shared lock on the conch file, reading the
** contents and comparing the host's unique host ID (see below) and lock
** proxy path against the values stored in the conch.  The conch file is
** stored in the same directory as the database file and the file name
** is patterned after the database file name as ".<databasename>-conch".
** If the conch file does not exist, or its contents do not match the
** host ID and/or proxy path, then the lock is escalated to an exclusive
** lock and the conch file contents is updated with the host ID and proxy
** path and the lock is downgraded to a shared lock again.  If the conch
** is held by another process (with a shared lock), the exclusive lock
** will fail and SQLITE_BUSY is returned.
**
** The proxy file - a single-byte file used for all advisory file locks
** normally taken on the database file.   This allows for safe sharing
** of the database file for multiple readers and writers on the same
** host (the conch ensures that they all use the same local lock file).
**
** Requesting the lock proxy does not immediately take the conch, it is
** only taken when the first request to lock database file is made.  
** This matches the semantics of the traditional locking behavior, where
** opening a connection to a database file does not take a lock on it.
** The shared lock and an open file descriptor are maintained until 
** the connection to the database is closed. 
**
** The proxy file and the lock file are never deleted so they only need
** to be created the first time they are used.
**
** Configuration options
** ---------------------
**
**  SQLITE_PREFER_PROXY_LOCKING
**
**       Database files accessed on non-local file systems are
**       automatically configured for proxy locking, lock files are
**       named automatically using the same logic as
**       PRAGMA lock_proxy_file=":auto:"
**    
**  SQLITE_PROXY_DEBUG
**
**       Enables the logging of error messages during host id file
**       retrieval and creation
**
**  LOCKPROXYDIR
**
**       Overrides the default directory used for lock proxy files that
**       are named automatically via the ":auto:" setting
**
**  SQLITE_DEFAULT_PROXYDIR_PERMISSIONS
**
**       Permissions to use when creating a directory for storing the
**       lock proxy files, only used when LOCKPROXYDIR is not set.
**    
**    
** As mentioned above, when compiled with SQLITE_PREFER_PROXY_LOCKING,
** setting the environment variable SQLITE_FORCE_PROXY_LOCKING to 1 will
** force proxy locking to be used for every database file opened, and 0
** will force automatic proxy locking to be disabled for all database
** files (explicitly calling the SQLITE_FCNTL_SET_LOCKPROXYFILE pragma or
** sqlite_file_control API is not affected by SQLITE_FORCE_PROXY_LOCKING).
*/

/*
** Proxy locking is only available on MacOSX 
*/
#if defined(__APPLE__) && SQLITE_ENABLE_LOCKING_STYLE

/*
** The proxyLockingContext has the path and file structures for the remote 
** and local proxy files in it
*/
typedef struct proxyLockingContext proxyLockingContext;
struct proxyLockingContext {
  unixFile *conchFile;         /* Open conch file */
  char *conchFilePath;         /* Name of the conch file */
  unixFile *lockProxy;         /* Open proxy lock file */
  char *lockProxyPath;         /* Name of the proxy lock file */
  char *dbPath;                /* Name of the open file */
  int conchHeld;               /* 1 if the conch is held, -1 if lockless */
  int nFails;                  /* Number of conch taking failures */
  void *oldLockingContext;     /* Original lockingcontext to restore on close */
  sqlite3_io_methods const *pOldMethod;     /* Original I/O methods for close */
};

/* 
** The proxy lock file path for the database at dbPath is written into lPath, 
** which must point to valid, writable memory large enough for a maxLen length
** file path. 
*/
static int proxyGetLockPath(const char *dbPath, char *lPath, size_t maxLen){
  int len;
  int dbLen;
  int i;

#ifdef LOCKPROXYDIR
  len = strlcpy(lPath, LOCKPROXYDIR, maxLen);
#else
# ifdef _CS_DARWIN_USER_TEMP_DIR
  {
    if( !confstr(_CS_DARWIN_USER_TEMP_DIR, lPath, maxLen) ){
      OSTRACE(("GETLOCKPATH  failed %s errno=%d pid=%d\n",
               lPath, errno, osGetpid(0)));
      return SQLITE_IOERR_LOCK;
    }
    len = strlcat(lPath, "sqliteplocks", maxLen);    
  }
# else
  len = strlcpy(lPath, "/tmp/", maxLen);
# endif
#endif

  if( lPath[len-1]!='/' ){
    len = strlcat(lPath, "/", maxLen);
  }
  
  /* transform the db path to a unique cache name */
  dbLen = (int)strlen(dbPath);
  for( i=0; i<dbLen && (i+len+7)<(int)maxLen; i++){
    char c = dbPath[i];
    lPath[i+len] = (c=='/')?'_':c;
  }
  lPath[i+len]='\0';
  strlcat(lPath, ":auto:", maxLen);
  OSTRACE(("GETLOCKPATH  proxy lock path=%s pid=%d\n", lPath, osGetpid(0)));
  return SQLITE_OK;
}

/* 
 ** Creates the lock file and any missing directories in lockPath
 */
static int proxyCreateLockPath(const char *lockPath){
  int i, len;
  char buf[MAXPATHLEN];
  int start = 0;
  
  assert(lockPath!=NULL);
  /* try to create all the intermediate directories */
  len = (int)strlen(lockPath);
  buf[0] = lockPath[0];
  for( i=1; i<len; i++ ){
    if( lockPath[i] == '/' && (i - start > 0) ){
      /* only mkdir if leaf dir != "." or "/" or ".." */
      if( i-start>2 || (i-start==1 && buf[start] != '.' && buf[start] != '/') 
         || (i-start==2 && buf[start] != '.' && buf[start+1] != '.') ){
        buf[i]='\0';
        if( osMkdir(buf, SQLITE_DEFAULT_PROXYDIR_PERMISSIONS) ){
          int err=errno;
          if( err!=EEXIST ) {
            OSTRACE(("CREATELOCKPATH  FAILED creating %s, "
                     "'%s' proxy lock path=%s pid=%d\n",
                     buf, strerror(err), lockPath, osGetpid(0)));
            return err;
          }
        }
      }
      start=i+1;
    }
    buf[i] = lockPath[i];
  }
  OSTRACE(("CREATELOCKPATH  proxy lock path=%s pid=%d\n",lockPath,osGetpid(0)));
  return 0;
}

/*
** Create a new VFS file descriptor (stored in memory obtained from
** sqlite3_malloc) and open the file named "path" in the file descriptor.
**
** The caller is responsible not only for closing the file descriptor
** but also for freeing the memory associated with the file descriptor.
*/
static int proxyCreateUnixFile(
    const char *path,        /* path for the new unixFile */
    unixFile **ppFile,       /* unixFile created and returned by ref */
    int islockfile           /* if non zero missing dirs will be created */
) {
  int fd = -1;
  unixFile *pNew;
  int rc = SQLITE_OK;
  int openFlags = O_RDWR | O_CREAT | O_NOFOLLOW;
  sqlite3_vfs dummyVfs;
  int terrno = 0;
  UnixUnusedFd *pUnused = NULL;

  /* 1. first try to open/create the file
  ** 2. if that fails, and this is a lock file (not-conch), try creating
  ** the parent directories and then try again.
  ** 3. if that fails, try to open the file read-only
  ** otherwise return BUSY (if lock file) or CANTOPEN for the conch file
  */
  pUnused = findReusableFd(path, openFlags);
  if( pUnused ){
    fd = pUnused->fd;
  }else{
    pUnused = sqlite3_malloc64(sizeof(*pUnused));
    if( !pUnused ){
      return SQLITE_NOMEM_BKPT;
    }
  }
  if( fd<0 ){
    fd = robust_open(path, openFlags, 0);
    terrno = errno;
    if( fd<0 && errno==ENOENT && islockfile ){
      if( proxyCreateLockPath(path) == SQLITE_OK ){
        fd = robust_open(path, openFlags, 0);
      }
    }
  }
  if( fd<0 ){
    openFlags = O_RDONLY | O_NOFOLLOW;
    fd = robust_open(path, openFlags, 0);
    terrno = errno;
  }
  if( fd<0 ){
    if( islockfile ){
      return SQLITE_BUSY;
    }
    switch (terrno) {
      case EACCES:
        return SQLITE_PERM;
      case EIO: 
        return SQLITE_IOERR_LOCK; /* even though it is the conch */
      default:
        return SQLITE_CANTOPEN_BKPT;
    }
  }
  
  pNew = (unixFile *)sqlite3_malloc64(sizeof(*pNew));
  if( pNew==NULL ){
    rc = SQLITE_NOMEM_BKPT;
    goto end_create_proxy;
  }
  memset(pNew, 0, sizeof(unixFile));
  pNew->openFlags = openFlags;
  memset(&dummyVfs, 0, sizeof(dummyVfs));
  dummyVfs.pAppData = (void*)&autolockIoFinder;
  dummyVfs.zName = "dummy";
  pUnused->fd = fd;
  pUnused->flags = openFlags;
  pNew->pPreallocatedUnused = pUnused;
  
  rc = fillInUnixFile(&dummyVfs, fd, (sqlite3_file*)pNew, path, 0);
  if( rc==SQLITE_OK ){
    *ppFile = pNew;
    return SQLITE_OK;
  }
end_create_proxy:    
  robust_close(pNew, fd, __LINE__);
  sqlite3_free(pNew);
  sqlite3_free(pUnused);
  return rc;
}

#ifdef SQLITE_TEST
/* simulate multiple hosts by creating unique hostid file paths */
int sqlite3_hostid_num = 0;
#endif

#define PROXY_HOSTIDLEN    16  /* conch file host id length */

#if HAVE_GETHOSTUUID
/* Not always defined in the headers as it ought to be */
extern int gethostuuid(uuid_t id, const struct timespec *wait);
#endif

/* get the host ID via gethostuuid(), pHostID must point to PROXY_HOSTIDLEN 
** bytes of writable memory.
*/
static int proxyGetHostID(unsigned char *pHostID, int *pError){
  assert(PROXY_HOSTIDLEN == sizeof(uuid_t));
  memset(pHostID, 0, PROXY_HOSTIDLEN);
#if HAVE_GETHOSTUUID
  {
    struct timespec timeout = {1, 0}; /* 1 sec timeout */
    if( gethostuuid(pHostID, &timeout) ){
      int err = errno;
      if( pError ){
        *pError = err;
      }
      return SQLITE_IOERR;
    }
  }
#else
  UNUSED_PARAMETER(pError);
#endif
#ifdef SQLITE_TEST
  /* simulate multiple hosts by creating unique hostid file paths */
  if( sqlite3_hostid_num != 0){
    pHostID[0] = (char)(pHostID[0] + (char)(sqlite3_hostid_num & 0xFF));
  }
#endif
  
  return SQLITE_OK;
}

/* The conch file contains the header, host id and lock file path
 */
#define PROXY_CONCHVERSION 2   /* 1-byte header, 16-byte host id, path */
#define PROXY_HEADERLEN    1   /* conch file header length */
#define PROXY_PATHINDEX    (PROXY_HEADERLEN+PROXY_HOSTIDLEN)
#define PROXY_MAXCONCHLEN  (PROXY_HEADERLEN+PROXY_HOSTIDLEN+MAXPATHLEN)

/* 
** Takes an open conch file, copies the contents to a new path and then moves 
** it back.  The newly created file's file descriptor is assigned to the
** conch file structure and finally the original conch file descriptor is 
** closed.  Returns zero if successful.
*/
static int proxyBreakConchLock(unixFile *pFile, uuid_t myHostID){
  proxyLockingContext *pCtx = (proxyLockingContext *)pFile->lockingContext; 
  unixFile *conchFile = pCtx->conchFile;
  char tPath[MAXPATHLEN];
  char buf[PROXY_MAXCONCHLEN];
  char *cPath = pCtx->conchFilePath;
  size_t readLen = 0;
  size_t pathLen = 0;
  char errmsg[64] = "";
  int fd = -1;
  int rc = -1;
  UNUSED_PARAMETER(myHostID);

  /* create a new path by replace the trailing '-conch' with '-break' */
  pathLen = strlcpy(tPath, cPath, MAXPATHLEN);
  if( pathLen>MAXPATHLEN || pathLen<6 || 
     (strlcpy(&tPath[pathLen-5], "break", 6) != 5) ){
    sqlite3_snprintf(sizeof(errmsg),errmsg,"path error (len %d)",(int)pathLen);
    goto end_breaklock;
  }
  /* read the conch content */
  readLen = osPread(conchFile->h, buf, PROXY_MAXCONCHLEN, 0);
  if( readLen<PROXY_PATHINDEX ){
    sqlite3_snprintf(sizeof(errmsg),errmsg,"read error (len %d)",(int)readLen);
    goto end_breaklock;
  }
  /* write it out to the temporary break file */
  fd = robust_open(tPath, (O_RDWR|O_CREAT|O_EXCL|O_NOFOLLOW), 0);
  if( fd<0 ){
    sqlite3_snprintf(sizeof(errmsg), errmsg, "create failed (%d)", errno);
    goto end_breaklock;
  }
  if( osPwrite(fd, buf, readLen, 0) != (ssize_t)readLen ){
    sqlite3_snprintf(sizeof(errmsg), errmsg, "write failed (%d)", errno);
    goto end_breaklock;
  }
  if( rename(tPath, cPath) ){
    sqlite3_snprintf(sizeof(errmsg), errmsg, "rename failed (%d)", errno);
    goto end_breaklock;
  }
  rc = 0;
  fprintf(stderr, "broke stale lock on %s\n", cPath);
  robust_close(pFile, conchFile->h, __LINE__);
  conchFile->h = fd;
  conchFile->openFlags = O_RDWR | O_CREAT;

end_breaklock:
  if( rc ){
    if( fd>=0 ){
      osUnlink(tPath);
      robust_close(pFile, fd, __LINE__);
    }
    fprintf(stderr, "failed to break stale lock on %s, %s\n", cPath, errmsg);
  }
  return rc;
}

/* Take the requested lock on the conch file and break a stale lock if the 
** host id matches.
*/
static int proxyConchLock(unixFile *pFile, uuid_t myHostID, int lockType){
  proxyLockingContext *pCtx = (proxyLockingContext *)pFile->lockingContext; 
  unixFile *conchFile = pCtx->conchFile;
  int rc = SQLITE_OK;
  int nTries = 0;
  struct timespec conchModTime;
  
  memset(&conchModTime, 0, sizeof(conchModTime));
  do {
    rc = conchFile->pMethod->xLock((sqlite3_file*)conchFile, lockType);
    nTries ++;
    if( rc==SQLITE_BUSY ){
      /* If the lock failed (busy):
       * 1st try: get the mod time of the conch, wait 0.5s and try again. 
       * 2nd try: fail if the mod time changed or host id is different, wait 
       *           10 sec and try again
       * 3rd try: break the lock unless the mod time has changed.
       */
      struct stat buf;
      if( osFstat(conchFile->h, &buf) ){
        storeLastErrno(pFile, errno);
        return SQLITE_IOERR_LOCK;
      }
      
      if( nTries==1 ){
        conchModTime = buf.st_mtimespec;
        usleep(500000); /* wait 0.5 sec and try the lock again*/
        continue;  
      }

      assert( nTries>1 );
      if( conchModTime.tv_sec != buf.st_mtimespec.tv_sec || 
         conchModTime.tv_nsec != buf.st_mtimespec.tv_nsec ){
        return SQLITE_BUSY;
      }
      
      if( nTries==2 ){  
        char tBuf[PROXY_MAXCONCHLEN];
        int len = osPread(conchFile->h, tBuf, PROXY_MAXCONCHLEN, 0);
        if( len<0 ){
          storeLastErrno(pFile, errno);
          return SQLITE_IOERR_LOCK;
        }
        if( len>PROXY_PATHINDEX && tBuf[0]==(char)PROXY_CONCHVERSION){
          /* don't break the lock if the host id doesn't match */
          if( 0!=memcmp(&tBuf[PROXY_HEADERLEN], myHostID, PROXY_HOSTIDLEN) ){
            return SQLITE_BUSY;
          }
        }else{
          /* don't break the lock on short read or a version mismatch */
          return SQLITE_BUSY;
        }
        usleep(10000000); /* wait 10 sec and try the lock again */
        continue; 
      }
      
      assert( nTries==3 );
      if( 0==proxyBreakConchLock(pFile, myHostID) ){
        rc = SQLITE_OK;
        if( lockType==EXCLUSIVE_LOCK ){
          rc = conchFile->pMethod->xLock((sqlite3_file*)conchFile, SHARED_LOCK);
        }
        if( !rc ){
          rc = conchFile->pMethod->xLock((sqlite3_file*)conchFile, lockType);
        }
      }
    }
  } while( rc==SQLITE_BUSY && nTries<3 );
  
  return rc;
}

/* Takes the conch by taking a shared lock and read the contents conch, if 
** lockPath is non-NULL, the host ID and lock file path must match.  A NULL 
** lockPath means that the lockPath in the conch file will be used if the 
** host IDs match, or a new lock path will be generated automatically 
** and written to the conch file.
*/
static int proxyTakeConch(unixFile *pFile){
  proxyLockingContext *pCtx = (proxyLockingContext *)pFile->lockingContext; 
  
  if( pCtx->conchHeld!=0 ){
    return SQLITE_OK;
  }else{
    unixFile *conchFile = pCtx->conchFile;
    uuid_t myHostID;
    int pError = 0;
    char readBuf[PROXY_MAXCONCHLEN];
    char lockPath[MAXPATHLEN];
    char *tempLockPath = NULL;
    int rc = SQLITE_OK;
    int createConch = 0;
    int hostIdMatch = 0;
    int readLen = 0;
    int tryOldLockPath = 0;
    int forceNewLockPath = 0;
    
    OSTRACE(("TAKECONCH  %d for %s pid=%d\n", conchFile->h,
             (pCtx->lockProxyPath ? pCtx->lockProxyPath : ":auto:"),
             osGetpid(0)));

    rc = proxyGetHostID(myHostID, &pError);
    if( (rc&0xff)==SQLITE_IOERR ){
      storeLastErrno(pFile, pError);
      goto end_takeconch;
    }
    rc = proxyConchLock(pFile, myHostID, SHARED_LOCK);
    if( rc!=SQLITE_OK ){
      goto end_takeconch;
    }
    /* read the existing conch file */
    readLen = seekAndRead((unixFile*)conchFile, 0, readBuf, PROXY_MAXCONCHLEN);
    if( readLen<0 ){
      /* I/O error: lastErrno set by seekAndRead */
      storeLastErrno(pFile, conchFile->lastErrno);
      rc = SQLITE_IOERR_READ;
      goto end_takeconch;
    }else if( readLen<=(PROXY_HEADERLEN+PROXY_HOSTIDLEN) || 
             readBuf[0]!=(char)PROXY_CONCHVERSION ){
      /* a short read or version format mismatch means we need to create a new 
      ** conch file. 
      */
      createConch = 1;
    }
    /* if the host id matches and the lock path already exists in the conch
    ** we'll try to use the path there, if we can't open that path, we'll 
    ** retry with a new auto-generated path 
    */
    do { /* in case we need to try again for an :auto: named lock file */

      if( !createConch && !forceNewLockPath ){
        hostIdMatch = !memcmp(&readBuf[PROXY_HEADERLEN], myHostID, 
                                  PROXY_HOSTIDLEN);
        /* if the conch has data compare the contents */
        if( !pCtx->lockProxyPath ){
          /* for auto-named local lock file, just check the host ID and we'll
           ** use the local lock file path that's already in there
           */
          if( hostIdMatch ){
            size_t pathLen = (readLen - PROXY_PATHINDEX);
            
            if( pathLen>=MAXPATHLEN ){
              pathLen=MAXPATHLEN-1;
            }
            memcpy(lockPath, &readBuf[PROXY_PATHINDEX], pathLen);
            lockPath[pathLen] = 0;
            tempLockPath = lockPath;
            tryOldLockPath = 1;
            /* create a copy of the lock path if the conch is taken */
            goto end_takeconch;
          }
        }else if( hostIdMatch
               && !strncmp(pCtx->lockProxyPath, &readBuf[PROXY_PATHINDEX],
                           readLen-PROXY_PATHINDEX)
        ){
          /* conch host and lock path match */
          goto end_takeconch; 
        }
      }
      
      /* if the conch isn't writable and doesn't match, we can't take it */
      if( (conchFile->openFlags&O_RDWR) == 0 ){
        rc = SQLITE_BUSY;
        goto end_takeconch;
      }
      
      /* either the conch didn't match or we need to create a new one */
      if( !pCtx->lockProxyPath ){
        proxyGetLockPath(pCtx->dbPath, lockPath, MAXPATHLEN);
        tempLockPath = lockPath;
        /* create a copy of the lock path _only_ if the conch is taken */
      }
      
      /* update conch with host and path (this will fail if other process
      ** has a shared lock already), if the host id matches, use the big
      ** stick.
      */
      futimes(conchFile->h, NULL);
      if( hostIdMatch && !createConch ){
        if( conchFile->pInode && conchFile->pInode->nShared>1 ){
          /* We are trying for an exclusive lock but another thread in this
           ** same process is still holding a shared lock. */
          rc = SQLITE_BUSY;
        } else {          
          rc = proxyConchLock(pFile, myHostID, EXCLUSIVE_LOCK);
        }
      }else{
        rc = proxyConchLock(pFile, myHostID, EXCLUSIVE_LOCK);
      }
      if( rc==SQLITE_OK ){
        char writeBuffer[PROXY_MAXCONCHLEN];
        int writeSize = 0;
        
        writeBuffer[0] = (char)PROXY_CONCHVERSION;
        memcpy(&writeBuffer[PROXY_HEADERLEN], myHostID, PROXY_HOSTIDLEN);
        if( pCtx->lockProxyPath!=NULL ){
          strlcpy(&writeBuffer[PROXY_PATHINDEX], pCtx->lockProxyPath,
                  MAXPATHLEN);
        }else{
          strlcpy(&writeBuffer[PROXY_PATHINDEX], tempLockPath, MAXPATHLEN);
        }
        writeSize = PROXY_PATHINDEX + strlen(&writeBuffer[PROXY_PATHINDEX]);
        robust_ftruncate(conchFile->h, writeSize);
        rc = unixWrite((sqlite3_file *)conchFile, writeBuffer, writeSize, 0);
        full_fsync(conchFile->h,0,0);
        /* If we created a new conch file (not just updated the contents of a 
         ** valid conch file), try to match the permissions of the database 
         */
        if( rc==SQLITE_OK && createConch ){
          struct stat buf;
          int err = osFstat(pFile->h, &buf);
          if( err==0 ){
            mode_t cmode = buf.st_mode&(S_IRUSR|S_IWUSR | S_IRGRP|S_IWGRP |
                                        S_IROTH|S_IWOTH);
            /* try to match the database file R/W permissions, ignore failure */
#ifndef SQLITE_PROXY_DEBUG
            osFchmod(conchFile->h, cmode);
#else
            do{
              rc = osFchmod(conchFile->h, cmode);
            }while( rc==(-1) && errno==EINTR );
            if( rc!=0 ){
              int code = errno;
              fprintf(stderr, "fchmod %o FAILED with %d %s\n",
                      cmode, code, strerror(code));
            } else {
              fprintf(stderr, "fchmod %o SUCCEDED\n",cmode);
            }
          }else{
            int code = errno;
            fprintf(stderr, "STAT FAILED[%d] with %d %s\n", 
                    err, code, strerror(code));
#endif
          }
        }
      }
      conchFile->pMethod->xUnlock((sqlite3_file*)conchFile, SHARED_LOCK);
      
    end_takeconch:
      OSTRACE(("TRANSPROXY: CLOSE  %d\n", pFile->h));
      if( rc==SQLITE_OK && pFile->openFlags ){
        int fd;
        if( pFile->h>=0 ){
          robust_close(pFile, pFile->h, __LINE__);
        }
        pFile->h = -1;
        fd = robust_open(pCtx->dbPath, pFile->openFlags, 0);
        OSTRACE(("TRANSPROXY: OPEN  %d\n", fd));
        if( fd>=0 ){
          pFile->h = fd;
        }else{
          rc=SQLITE_CANTOPEN_BKPT; /* SQLITE_BUSY? proxyTakeConch called
           during locking */
        }
      }
      if( rc==SQLITE_OK && !pCtx->lockProxy ){
        char *path = tempLockPath ? tempLockPath : pCtx->lockProxyPath;
        rc = proxyCreateUnixFile(path, &pCtx->lockProxy, 1);
        if( rc!=SQLITE_OK && rc!=SQLITE_NOMEM && tryOldLockPath ){
          /* we couldn't create the proxy lock file with the old lock file path
           ** so try again via auto-naming 
           */
          forceNewLockPath = 1;
          tryOldLockPath = 0;
          continue; /* go back to the do {} while start point, try again */
        }
      }
      if( rc==SQLITE_OK ){
        /* Need to make a copy of path if we extracted the value
         ** from the conch file or the path was allocated on the stack
         */
        if( tempLockPath ){
          pCtx->lockProxyPath = sqlite3DbStrDup(0, tempLockPath);
          if( !pCtx->lockProxyPath ){
            rc = SQLITE_NOMEM_BKPT;
          }
        }
      }
      if( rc==SQLITE_OK ){
        pCtx->conchHeld = 1;
        
        if( pCtx->lockProxy->pMethod == &afpIoMethods ){
          afpLockingContext *afpCtx;
          afpCtx = (afpLockingContext *)pCtx->lockProxy->lockingContext;
          afpCtx->dbPath = pCtx->lockProxyPath;
        }
      } else {
        conchFile->pMethod->xUnlock((sqlite3_file*)conchFile, NO_LOCK);
      }
      OSTRACE(("TAKECONCH  %d %s\n", conchFile->h,
               rc==SQLITE_OK?"ok":"failed"));
      return rc;
    } while (1); /* in case we need to retry the :auto: lock file - 
                 ** we should never get here except via the 'continue' call. */
  }
}

/*
** If pFile holds a lock on a conch file, then release that lock.
*/
static int proxyReleaseConch(unixFile *pFile){
  int rc = SQLITE_OK;         /* Subroutine return code */
  proxyLockingContext *pCtx;  /* The locking context for the proxy lock */
  unixFile *conchFile;        /* Name of the conch file */

  pCtx = (proxyLockingContext *)pFile->lockingContext;
  conchFile = pCtx->conchFile;
  OSTRACE(("RELEASECONCH  %d for %s pid=%d\n", conchFile->h,
           (pCtx->lockProxyPath ? pCtx->lockProxyPath : ":auto:"), 
           osGetpid(0)));
  if( pCtx->conchHeld>0 ){
    rc = conchFile->pMethod->xUnlock((sqlite3_file*)conchFile, NO_LOCK);
  }
  pCtx->conchHeld = 0;
  OSTRACE(("RELEASECONCH  %d %s\n", conchFile->h,
           (rc==SQLITE_OK ? "ok" : "failed")));
  return rc;
}

/*
** Given the name of a database file, compute the name of its conch file.
** Store the conch filename in memory obtained from sqlite3_malloc64().
** Make *pConchPath point to the new name.  Return SQLITE_OK on success
** or SQLITE_NOMEM if unable to obtain memory.
**
** The caller is responsible for ensuring that the allocated memory
** space is eventually freed.
**
** *pConchPath is set to NULL if a memory allocation error occurs.
*/
static int proxyCreateConchPathname(char *dbPath, char **pConchPath){
  int i;                        /* Loop counter */
  int len = (int)strlen(dbPath); /* Length of database filename - dbPath */
  char *conchPath;              /* buffer in which to construct conch name */

  /* Allocate space for the conch filename and initialize the name to
  ** the name of the original database file. */  
  *pConchPath = conchPath = (char *)sqlite3_malloc64(len + 8);
  if( conchPath==0 ){
    return SQLITE_NOMEM_BKPT;
  }
  memcpy(conchPath, dbPath, len+1);
  
  /* now insert a "." before the last / character */
  for( i=(len-1); i>=0; i-- ){
    if( conchPath[i]=='/' ){
      i++;
      break;
    }
  }
  conchPath[i]='.';
  while ( i<len ){
    conchPath[i+1]=dbPath[i];
    i++;
  }

  /* append the "-conch" suffix to the file */
  memcpy(&conchPath[i+1], "-conch", 7);
  assert( (int)strlen(conchPath) == len+7 );

  return SQLITE_OK;
}


/* Takes a fully configured proxy locking-style unix file and switches
** the local lock file path 
*/
static int switchLockProxyPath(unixFile *pFile, const char *path) {
  proxyLockingContext *pCtx = (proxyLockingContext*)pFile->lockingContext;
  char *oldPath = pCtx->lockProxyPath;
  int rc = SQLITE_OK;

  if( pFile->eFileLock!=NO_LOCK ){
    return SQLITE_BUSY;
  }  

  /* nothing to do if the path is NULL, :auto: or matches the existing path */
  if( !path || path[0]=='\0' || !strcmp(path, ":auto:") ||
    (oldPath && !strncmp(oldPath, path, MAXPATHLEN)) ){
    return SQLITE_OK;
  }else{
    unixFile *lockProxy = pCtx->lockProxy;
    pCtx->lockProxy=NULL;
    pCtx->conchHeld = 0;
    if( lockProxy!=NULL ){
      rc=lockProxy->pMethod->xClose((sqlite3_file *)lockProxy);
      if( rc ) return rc;
      sqlite3_free(lockProxy);
    }
    sqlite3_free(oldPath);
    pCtx->lockProxyPath = sqlite3DbStrDup(0, path);
  }
  
  return rc;
}

/*
** pFile is a file that has been opened by a prior xOpen call.  dbPath
** is a string buffer at least MAXPATHLEN+1 characters in size.
**
** This routine find the filename associated with pFile and writes it
** int dbPath.
*/
static int proxyGetDbPathForUnixFile(unixFile *pFile, char *dbPath){
#if defined(__APPLE__)
  if( pFile->pMethod == &afpIoMethods ){
    /* afp style keeps a reference to the db path in the filePath field 
    ** of the struct */
    assert( (int)strlen((char*)pFile->lockingContext)<=MAXPATHLEN );
    strlcpy(dbPath, ((afpLockingContext *)pFile->lockingContext)->dbPath,
            MAXPATHLEN);
  } else
#endif
  if( pFile->pMethod == &dotlockIoMethods ){
    /* dot lock style uses the locking context to store the dot lock
    ** file path */
    int len = strlen((char *)pFile->lockingContext) - strlen(DOTLOCK_SUFFIX);
    memcpy(dbPath, (char *)pFile->lockingContext, len + 1);
  }else{
    /* all other styles use the locking context to store the db file path */
    assert( strlen((char*)pFile->lockingContext)<=MAXPATHLEN );
    strlcpy(dbPath, (char *)pFile->lockingContext, MAXPATHLEN);
  }
  return SQLITE_OK;
}

/*
** Takes an already filled in unix file and alters it so all file locking 
** will be performed on the local proxy lock file.  The following fields
** are preserved in the locking context so that they can be restored and 
** the unix structure properly cleaned up at close time:
**  ->lockingContext
**  ->pMethod
*/
static int proxyTransformUnixFile(unixFile *pFile, const char *path) {
  proxyLockingContext *pCtx;
  char dbPath[MAXPATHLEN+1];       /* Name of the database file */
  char *lockPath=NULL;
  int rc = SQLITE_OK;
  
  if( pFile->eFileLock!=NO_LOCK ){
    return SQLITE_BUSY;
  }
  proxyGetDbPathForUnixFile(pFile, dbPath);
  if( !path || path[0]=='\0' || !strcmp(path, ":auto:") ){
    lockPath=NULL;
  }else{
    lockPath=(char *)path;
  }
  
  OSTRACE(("TRANSPROXY  %d for %s pid=%d\n", pFile->h,
           (lockPath ? lockPath : ":auto:"), osGetpid(0)));

  pCtx = sqlite3_malloc64( sizeof(*pCtx) );
  if( pCtx==0 ){
    return SQLITE_NOMEM_BKPT;
  }
  memset(pCtx, 0, sizeof(*pCtx));

  rc = proxyCreateConchPathname(dbPath, &pCtx->conchFilePath);
  if( rc==SQLITE_OK ){
    rc = proxyCreateUnixFile(pCtx->conchFilePath, &pCtx->conchFile, 0);
    if( rc==SQLITE_CANTOPEN && ((pFile->openFlags&O_RDWR) == 0) ){
      /* if (a) the open flags are not O_RDWR, (b) the conch isn't there, and
      ** (c) the file system is read-only, then enable no-locking access.
      ** Ugh, since O_RDONLY==0x0000 we test for !O_RDWR since unixOpen asserts
      ** that openFlags will have only one of O_RDONLY or O_RDWR.
      */
      struct statfs fsInfo;
      struct stat conchInfo;
      int goLockless = 0;

      if( osStat(pCtx->conchFilePath, &conchInfo) == -1 ) {
        int err = errno;
        if( (err==ENOENT) && (statfs(dbPath, &fsInfo) != -1) ){
          goLockless = (fsInfo.f_flags&MNT_RDONLY) == MNT_RDONLY;
        }
      }
      if( goLockless ){
        pCtx->conchHeld = -1; /* read only FS/ lockless */
        rc = SQLITE_OK;
      }
    }
  }  
  if( rc==SQLITE_OK && lockPath ){
    pCtx->lockProxyPath = sqlite3DbStrDup(0, lockPath);
  }

  if( rc==SQLITE_OK ){
    pCtx->dbPath = sqlite3DbStrDup(0, dbPath);
    if( pCtx->dbPath==NULL ){
      rc = SQLITE_NOMEM_BKPT;
    }
  }
  if( rc==SQLITE_OK ){
    /* all memory is allocated, proxys are created and assigned, 
    ** switch the locking context and pMethod then return.
    */
    pCtx->oldLockingContext = pFile->lockingContext;
    pFile->lockingContext = pCtx;
    pCtx->pOldMethod = pFile->pMethod;
    pFile->pMethod = &proxyIoMethods;
  }else{
    if( pCtx->conchFile ){ 
      pCtx->conchFile->pMethod->xClose((sqlite3_file *)pCtx->conchFile);
      sqlite3_free(pCtx->conchFile);
    }
    sqlite3DbFree(0, pCtx->lockProxyPath);
    sqlite3_free(pCtx->conchFilePath); 
    sqlite3_free(pCtx);
  }
  OSTRACE(("TRANSPROXY  %d %s\n", pFile->h,
           (rc==SQLITE_OK ? "ok" : "failed")));
  return rc;
}


/*
** This routine handles sqlite3_file_control() calls that are specific
** to proxy locking.
*/
static int proxyFileControl(sqlite3_file *id, int op, void *pArg){
  switch( op ){
    case SQLITE_FCNTL_GET_LOCKPROXYFILE: {
      unixFile *pFile = (unixFile*)id;
      if( pFile->pMethod == &proxyIoMethods ){
        proxyLockingContext *pCtx = (proxyLockingContext*)pFile->lockingContext;
        proxyTakeConch(pFile);
        if( pCtx->lockProxyPath ){
          *(const char **)pArg = pCtx->lockProxyPath;
        }else{
          *(const char **)pArg = ":auto: (not held)";
        }
      } else {
        *(const char **)pArg = NULL;
      }
      return SQLITE_OK;
    }
    case SQLITE_FCNTL_SET_LOCKPROXYFILE: {
      unixFile *pFile = (unixFile*)id;
      int rc = SQLITE_OK;
      int isProxyStyle = (pFile->pMethod == &proxyIoMethods);
      if( pArg==NULL || (const char *)pArg==0 ){
        if( isProxyStyle ){
          /* turn off proxy locking - not supported.  If support is added for
          ** switching proxy locking mode off then it will need to fail if
          ** the journal mode is WAL mode. 
          */
          rc = SQLITE_ERROR /*SQLITE_PROTOCOL? SQLITE_MISUSE?*/;
        }else{
          /* turn off proxy locking - already off - NOOP */
          rc = SQLITE_OK;
        }
      }else{
        const char *proxyPath = (const char *)pArg;
        if( isProxyStyle ){
          proxyLockingContext *pCtx = 
            (proxyLockingContext*)pFile->lockingContext;
          if( !strcmp(pArg, ":auto:") 
           || (pCtx->lockProxyPath &&
               !strncmp(pCtx->lockProxyPath, proxyPath, MAXPATHLEN))
          ){
            rc = SQLITE_OK;
          }else{
            rc = switchLockProxyPath(pFile, proxyPath);
          }
        }else{
          /* turn on proxy file locking */
          rc = proxyTransformUnixFile(pFile, proxyPath);
        }
      }
      return rc;
    }
    default: {
      assert( 0 );  /* The call assures that only valid opcodes are sent */
    }
  }
  /*NOTREACHED*/ assert(0);
  return SQLITE_ERROR;
}

/*
** Within this division (the proxying locking implementation) the procedures
** above this point are all utilities.  The lock-related methods of the
** proxy-locking sqlite3_io_method object follow.
*/


/*
** This routine checks if there is a RESERVED lock held on the specified
** file by this or any other process. If such a lock is held, set *pResOut
** to a non-zero value otherwise *pResOut is set to zero.  The return value
** is set to SQLITE_OK unless an I/O error occurs during lock checking.
*/
static int proxyCheckReservedLock(sqlite3_file *id, int *pResOut) {
  unixFile *pFile = (unixFile*)id;
  int rc = proxyTakeConch(pFile);
  if( rc==SQLITE_OK ){
    proxyLockingContext *pCtx = (proxyLockingContext *)pFile->lockingContext;
    if( pCtx->conchHeld>0 ){
      unixFile *proxy = pCtx->lockProxy;
      return proxy->pMethod->xCheckReservedLock((sqlite3_file*)proxy, pResOut);
    }else{ /* conchHeld < 0 is lockless */
      pResOut=0;
    }
  }
  return rc;
}

/*
** Lock the file with the lock specified by parameter eFileLock - one
** of the following:
**
**     (1) SHARED_LOCK
**     (2) RESERVED_LOCK
**     (3) PENDING_LOCK
**     (4) EXCLUSIVE_LOCK
**
** Sometimes when requesting one lock state, additional lock states
** are inserted in between.  The locking might fail on one of the later
** transitions leaving the lock state different from what it started but
** still short of its goal.  The following chart shows the allowed
** transitions and the inserted intermediate states:
**
**    UNLOCKED -> SHARED
**    SHARED -> RESERVED
**    SHARED -> (PENDING) -> EXCLUSIVE
**    RESERVED -> (PENDING) -> EXCLUSIVE
**    PENDING -> EXCLUSIVE
**
** This routine will only increase a lock.  Use the sqlite3OsUnlock()
** routine to lower a locking level.
*/
static int proxyLock(sqlite3_file *id, int eFileLock) {
  unixFile *pFile = (unixFile*)id;
  int rc = proxyTakeConch(pFile);
  if( rc==SQLITE_OK ){
    proxyLockingContext *pCtx = (proxyLockingContext *)pFile->lockingContext;
    if( pCtx->conchHeld>0 ){
      unixFile *proxy = pCtx->lockProxy;
      rc = proxy->pMethod->xLock((sqlite3_file*)proxy, eFileLock);
      pFile->eFileLock = proxy->eFileLock;
    }else{
      /* conchHeld < 0 is lockless */
    }
  }
  return rc;
}


/*
** Lower the locking level on file descriptor pFile to eFileLock.  eFileLock
** must be either NO_LOCK or SHARED_LOCK.
**
** If the locking level of the file descriptor is already at or below
** the requested locking level, this routine is a no-op.
*/
static int proxyUnlock(sqlite3_file *id, int eFileLock) {
  unixFile *pFile = (unixFile*)id;
  int rc = proxyTakeConch(pFile);
  if( rc==SQLITE_OK ){
    proxyLockingContext *pCtx = (proxyLockingContext *)pFile->lockingContext;
    if( pCtx->conchHeld>0 ){
      unixFile *proxy = pCtx->lockProxy;
      rc = proxy->pMethod->xUnlock((sqlite3_file*)proxy, eFileLock);
      pFile->eFileLock = proxy->eFileLock;
    }else{
      /* conchHeld < 0 is lockless */
    }
  }
  return rc;
}

/*
** Close a file that uses proxy locks.
*/
static int proxyClose(sqlite3_file *id) {
  if( ALWAYS(id) ){
    unixFile *pFile = (unixFile*)id;
    proxyLockingContext *pCtx = (proxyLockingContext *)pFile->lockingContext;
    unixFile *lockProxy = pCtx->lockProxy;
    unixFile *conchFile = pCtx->conchFile;
    int rc = SQLITE_OK;
    
    if( lockProxy ){
      rc = lockProxy->pMethod->xUnlock((sqlite3_file*)lockProxy, NO_LOCK);
      if( rc ) return rc;
      rc = lockProxy->pMethod->xClose((sqlite3_file*)lockProxy);
      if( rc ) return rc;
      sqlite3_free(lockProxy);
      pCtx->lockProxy = 0;
    }
    if( conchFile ){
      if( pCtx->conchHeld ){
        rc = proxyReleaseConch(pFile);
        if( rc ) return rc;
      }
      rc = conchFile->pMethod->xClose((sqlite3_file*)conchFile);
      if( rc ) return rc;
      sqlite3_free(conchFile);
    }
    sqlite3DbFree(0, pCtx->lockProxyPath);
    sqlite3_free(pCtx->conchFilePath);
    sqlite3DbFree(0, pCtx->dbPath);
    /* restore the original locking context and pMethod then close it */
    pFile->lockingContext = pCtx->oldLockingContext;
    pFile->pMethod = pCtx->pOldMethod;
    sqlite3_free(pCtx);
    return pFile->pMethod->xClose(id);
  }
  return SQLITE_OK;
}



#endif /* defined(__APPLE__) && SQLITE_ENABLE_LOCKING_STYLE */
/*
** The proxy locking style is intended for use with AFP filesystems.
** And since AFP is only supported on MacOSX, the proxy locking is also
** restricted to MacOSX.
** 
**
******************* End of the proxy lock implementation **********************
******************************************************************************/

/*
** Initialize the operating system interface.
**
** This routine registers all VFS implementations for unix-like operating
** systems.  This routine, and the sqlite3_os_end() routine that follows,
** should be the only routines in this file that are visible from other
** files.
**
** This routine is called once during SQLite initialization and by a
** single thread.  The memory allocation and mutex subsystems have not
** necessarily been initialized when this routine is called, and so they
** should not be used.
*/
int sqlite3_os_init(void){ 
  /* 
  ** The following macro defines an initializer for an sqlite3_vfs object.
  ** The name of the VFS is NAME.  The pAppData is a pointer to a pointer
  ** to the "finder" function.  (pAppData is a pointer to a pointer because
  ** silly C90 rules prohibit a void* from being cast to a function pointer
  ** and so we have to go through the intermediate pointer to avoid problems
  ** when compiling with -pedantic-errors on GCC.)
  **
  ** The FINDER parameter to this macro is the name of the pointer to the
  ** finder-function.  The finder-function returns a pointer to the
  ** sqlite_io_methods object that implements the desired locking
  ** behaviors.  See the division above that contains the IOMETHODS
  ** macro for addition information on finder-functions.
  **
  ** Most finders simply return a pointer to a fixed sqlite3_io_methods
  ** object.  But the "autolockIoFinder" available on MacOSX does a little
  ** more than that; it looks at the filesystem type that hosts the 
  ** database file and tries to choose an locking method appropriate for
  ** that filesystem time.
  */
  #define UNIXVFS(VFSNAME, FINDER) {                        \
    3,                    /* iVersion */                    \
    sizeof(unixFile),     /* szOsFile */                    \
    MAX_PATHNAME,         /* mxPathname */                  \
    0,                    /* pNext */                       \
    VFSNAME,              /* zName */                       \
    (void*)&FINDER,       /* pAppData */                    \
    unixOpen,             /* xOpen */                       \
    unixDelete,           /* xDelete */                     \
    unixAccess,           /* xAccess */                     \
    unixFullPathname,     /* xFullPathname */               \
    unixDlOpen,           /* xDlOpen */                     \
    unixDlError,          /* xDlError */                    \
    unixDlSym,            /* xDlSym */                      \
    unixDlClose,          /* xDlClose */                    \
    unixRandomness,       /* xRandomness */                 \
    unixSleep,            /* xSleep */                      \
    unixCurrentTime,      /* xCurrentTime */                \
    unixGetLastError,     /* xGetLastError */               \
    unixCurrentTimeInt64, /* xCurrentTimeInt64 */           \
    unixSetSystemCall,    /* xSetSystemCall */              \
    unixGetSystemCall,    /* xGetSystemCall */              \
    unixNextSystemCall,   /* xNextSystemCall */             \
  }

  /*
  ** All default VFSes for unix are contained in the following array.
  **
  ** Note that the sqlite3_vfs.pNext field of the VFS object is modified
  ** by the SQLite core when the VFS is registered.  So the following
  ** array cannot be const.
  */
  static sqlite3_vfs aVfs[] = {
#if SQLITE_ENABLE_LOCKING_STYLE && defined(__APPLE__)
    UNIXVFS("unix",          autolockIoFinder ),
#elif OS_VXWORKS
    UNIXVFS("unix",          vxworksIoFinder ),
#else
    UNIXVFS("unix",          posixIoFinder ),
#endif
    UNIXVFS("unix-none",     nolockIoFinder ),
    UNIXVFS("unix-dotfile",  dotlockIoFinder ),
    UNIXVFS("unix-excl",     posixIoFinder ),
#if OS_VXWORKS
    UNIXVFS("unix-namedsem", semIoFinder ),
#endif
#if SQLITE_ENABLE_LOCKING_STYLE || OS_VXWORKS
    UNIXVFS("unix-posix",    posixIoFinder ),
#endif
#if SQLITE_ENABLE_LOCKING_STYLE
    UNIXVFS("unix-flock",    flockIoFinder ),
#endif
#if SQLITE_ENABLE_LOCKING_STYLE && defined(__APPLE__)
    UNIXVFS("unix-afp",      afpIoFinder ),
    UNIXVFS("unix-nfs",      nfsIoFinder ),
    UNIXVFS("unix-proxy",    proxyIoFinder ),
#endif
  };
  unsigned int i;          /* Loop counter */

  /* Double-check that the aSyscall[] array has been constructed
  ** correctly.  See ticket [bb3a86e890c8e96ab] */
  assert( ArraySize(aSyscall)==29 );

  /* Register all VFSes defined in the aVfs[] array */
  for(i=0; i<(sizeof(aVfs)/sizeof(sqlite3_vfs)); i++){
    sqlite3_vfs_register(&aVfs[i], i==0);
  }
  unixBigLock = sqlite3MutexAlloc(SQLITE_MUTEX_STATIC_VFS1);
  return SQLITE_OK; 
}

/*
** Shutdown the operating system interface.
**
** Some operating systems might need to do some cleanup in this routine,
** to release dynamically allocated objects.  But not on unix.
** This routine is a no-op for unix.
*/
int sqlite3_os_end(void){ 
  unixBigLock = 0;
  return SQLITE_OK; 
}
 
#endif /* SQLITE_OS_UNIX */<|MERGE_RESOLUTION|>--- conflicted
+++ resolved
@@ -4968,11 +4968,11 @@
   assert( pShmNode->hShm>=0 || pDbFd->pInode->bProcessLock==1 );
   assert( pShmNode->hShm<0 || pDbFd->pInode->bProcessLock==0 );
 
-<<<<<<< HEAD
   if( pDbFd->pInode->bProcessLock ){
     return unixMutexFreeShmlock(pDbFd, ofst, n, flags);
   }
-=======
+
+
   /* Check that, if this to be a blocking lock, that locks have been
   ** obtained in the following order.
   **
@@ -4990,7 +4990,6 @@
        || ((p->exclMask|p->sharedMask)&~((1<<ofst)-2))==0
   );
 #endif
->>>>>>> bd74861e
 
   mask = (1<<(ofst+n)) - (1<<ofst);
   assert( n>1 || mask==(1<<ofst) );
