--- conflicted
+++ resolved
@@ -475,13 +475,13 @@
       break;
     }
 
-<<<<<<< HEAD
+    case SQLITE_CONFIG_COVERING_INDEX_SCAN: {
+      sqlite3GlobalConfig.bUseCis = va_arg(ap, int);
+      break;
+    }
+
     case SQLITE_CONFIG_READONLY: {
       sqlite3GlobalConfig.bReadOnly = va_arg(ap, int);
-=======
-    case SQLITE_CONFIG_COVERING_INDEX_SCAN: {
-      sqlite3GlobalConfig.bUseCis = va_arg(ap, int);
->>>>>>> 4d85fa76
       break;
     }
 
