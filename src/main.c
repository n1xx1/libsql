--- conflicted
+++ resolved
@@ -2988,7 +2988,6 @@
   return rc;
 }
 
-<<<<<<< HEAD
 #if defined(SQLITE_ENABLE_AUTO_PROFILE)
 #define SQLITE_AUTOLOGGING_STDERR 1
 #define SQLITE_AUTOLOGGING_SYSLOG 2
@@ -3040,7 +3039,7 @@
   }
 }
 #endif
-=======
+
 #if defined(SQLITE_HAS_CODEC)
 /*
 ** Process URI filename query parameters relevant to the SQLite Encryption
@@ -3074,8 +3073,6 @@
   }
 }
 #endif
-
->>>>>>> c9912d17
 
 /*
 ** This routine does the work of opening a database on behalf of
