/*
** 2004 April 6
**
** The author disclaims copyright to this source code.  In place of
** a legal notice, here is a blessing:
**
**    May you do good and not evil.
**    May you find forgiveness for yourself and forgive others.
**    May you share freely, never taking more than you give.
**
*************************************************************************
** This file implements an external (disk-based) database using BTrees.
** See the header comment on "btreeInt.h" for additional information.
** Including a description of file format and an overview of operation.
*/
#include "btreeInt.h"

/*
** The header string that appears at the beginning of every
** SQLite database.
*/
static const char zMagicHeader[] = SQLITE_FILE_HEADER;

/*
** Set this global variable to 1 to enable tracing using the TRACE
** macro.
*/
#if 0
int sqlite3BtreeTrace=1;  /* True to enable tracing */
# define TRACE(X)  if(sqlite3BtreeTrace){printf X;fflush(stdout);}
#else
# define TRACE(X)
#endif

/*
** Extract a 2-byte big-endian integer from an array of unsigned bytes.
** But if the value is zero, make it 65536.
**
** This routine is used to extract the "offset to cell content area" value
** from the header of a btree page.  If the page size is 65536 and the page
** is empty, the offset should be 65536, but the 2-byte value stores zero.
** This routine makes the necessary adjustment to 65536.
*/
#define get2byteNotZero(X)  (((((int)get2byte(X))-1)&0xffff)+1)

/*
** Values passed as the 5th argument to allocateBtreePage()
*/
#define BTALLOC_ANY   0           /* Allocate any page */
#define BTALLOC_EXACT 1           /* Allocate exact page if possible */
#define BTALLOC_LE    2           /* Allocate any page <= the parameter */

/*
** Macro IfNotOmitAV(x) returns (x) if SQLITE_OMIT_AUTOVACUUM is not 
** defined, or 0 if it is. For example:
**
**   bIncrVacuum = IfNotOmitAV(pBtShared->incrVacuum);
*/
#ifndef SQLITE_OMIT_AUTOVACUUM
#define IfNotOmitAV(expr) (expr)
#else
#define IfNotOmitAV(expr) 0
#endif

#ifndef SQLITE_OMIT_SHARED_CACHE
/*
** A list of BtShared objects that are eligible for participation
** in shared cache.  This variable has file scope during normal builds,
** but the test harness needs to access it so we make it global for 
** test builds.
**
** Access to this variable is protected by SQLITE_MUTEX_STATIC_MAIN.
*/
#ifdef SQLITE_TEST
BtShared *SQLITE_WSD sqlite3SharedCacheList = 0;
#else
static BtShared *SQLITE_WSD sqlite3SharedCacheList = 0;
#endif
#endif /* SQLITE_OMIT_SHARED_CACHE */

#ifndef SQLITE_OMIT_SHARED_CACHE
/*
** Enable or disable the shared pager and schema features.
**
** This routine has no effect on existing database connections.
** The shared cache setting effects only future calls to
** sqlite3_open(), sqlite3_open16(), or sqlite3_open_v2().
*/
int sqlite3_enable_shared_cache(int enable){
  sqlite3GlobalConfig.sharedCacheEnabled = enable;
  return SQLITE_OK;
}
#endif



#ifdef SQLITE_OMIT_SHARED_CACHE
  /*
  ** The functions querySharedCacheTableLock(), setSharedCacheTableLock(),
  ** and clearAllSharedCacheTableLocks()
  ** manipulate entries in the BtShared.pLock linked list used to store
  ** shared-cache table level locks. If the library is compiled with the
  ** shared-cache feature disabled, then there is only ever one user
  ** of each BtShared structure and so this locking is not necessary. 
  ** So define the lock related functions as no-ops.
  */
  #define querySharedCacheTableLock(a,b,c) SQLITE_OK
  #define setSharedCacheTableLock(a,b,c) SQLITE_OK
  #define clearAllSharedCacheTableLocks(a)
  #define downgradeAllSharedCacheTableLocks(a)
  #define hasSharedCacheTableLock(a,b,c,d) 1
  #define hasReadConflicts(a, b) 0
#endif

#ifdef SQLITE_DEBUG
/*
** Return and reset the seek counter for a Btree object.
*/
sqlite3_uint64 sqlite3BtreeSeekCount(Btree *pBt){
  u64 n =  pBt->nSeek;
  pBt->nSeek = 0;
  return n;
}
#endif

/*
** Implementation of the SQLITE_CORRUPT_PAGE() macro. Takes a single
** (MemPage*) as an argument. The (MemPage*) must not be NULL.
**
** If SQLITE_DEBUG is not defined, then this macro is equivalent to
** SQLITE_CORRUPT_BKPT. Or, if SQLITE_DEBUG is set, then the log message
** normally produced as a side-effect of SQLITE_CORRUPT_BKPT is augmented
** with the page number and filename associated with the (MemPage*).
*/
#ifdef SQLITE_DEBUG
int corruptPageError(int lineno, MemPage *p){
  char *zMsg;
  sqlite3BeginBenignMalloc();
  zMsg = sqlite3_mprintf("database corruption page %d of %s",
      (int)p->pgno, sqlite3PagerFilename(p->pBt->pPager, 0)
  );
  sqlite3EndBenignMalloc();
  if( zMsg ){
    sqlite3ReportError(SQLITE_CORRUPT, lineno, zMsg);
  }
  sqlite3_free(zMsg);
  return SQLITE_CORRUPT_BKPT;
}
# define SQLITE_CORRUPT_PAGE(pMemPage) corruptPageError(__LINE__, pMemPage)
#else
# define SQLITE_CORRUPT_PAGE(pMemPage) SQLITE_CORRUPT_PGNO(pMemPage->pgno)
#endif

#ifndef SQLITE_OMIT_SHARED_CACHE

#ifdef SQLITE_DEBUG
/*
**** This function is only used as part of an assert() statement. ***
**
** Check to see if pBtree holds the required locks to read or write to the 
** table with root page iRoot.   Return 1 if it does and 0 if not.
**
** For example, when writing to a table with root-page iRoot via 
** Btree connection pBtree:
**
**    assert( hasSharedCacheTableLock(pBtree, iRoot, 0, WRITE_LOCK) );
**
** When writing to an index that resides in a sharable database, the 
** caller should have first obtained a lock specifying the root page of
** the corresponding table. This makes things a bit more complicated,
** as this module treats each table as a separate structure. To determine
** the table corresponding to the index being written, this
** function has to search through the database schema.
**
** Instead of a lock on the table/index rooted at page iRoot, the caller may
** hold a write-lock on the schema table (root page 1). This is also
** acceptable.
*/
static int hasSharedCacheTableLock(
  Btree *pBtree,         /* Handle that must hold lock */
  Pgno iRoot,            /* Root page of b-tree */
  int isIndex,           /* True if iRoot is the root of an index b-tree */
  int eLockType          /* Required lock type (READ_LOCK or WRITE_LOCK) */
){
  Schema *pSchema = (Schema *)pBtree->pBt->pSchema;
  Pgno iTab = 0;
  BtLock *pLock;

  /* If this database is not shareable, or if the client is reading
  ** and has the read-uncommitted flag set, then no lock is required. 
  ** Return true immediately.
  */
  if( (pBtree->sharable==0)
   || (eLockType==READ_LOCK && (pBtree->db->flags & SQLITE_ReadUncommit))
  ){
    return 1;
  }

  /* If the client is reading  or writing an index and the schema is
  ** not loaded, then it is too difficult to actually check to see if
  ** the correct locks are held.  So do not bother - just return true.
  ** This case does not come up very often anyhow.
  */
  if( isIndex && (!pSchema || (pSchema->schemaFlags&DB_SchemaLoaded)==0) ){
    return 1;
  }

  /* Figure out the root-page that the lock should be held on. For table
  ** b-trees, this is just the root page of the b-tree being read or
  ** written. For index b-trees, it is the root page of the associated
  ** table.  */
  if( isIndex ){
    HashElem *p;
    int bSeen = 0;
    for(p=sqliteHashFirst(&pSchema->idxHash); p; p=sqliteHashNext(p)){
      Index *pIdx = (Index *)sqliteHashData(p);
      if( pIdx->tnum==(int)iRoot ){
        if( bSeen ){
          /* Two or more indexes share the same root page.  There must
          ** be imposter tables.  So just return true.  The assert is not
          ** useful in that case. */
          return 1;
        }
        iTab = pIdx->pTable->tnum;
        bSeen = 1;
      }
    }
  }else{
    iTab = iRoot;
  }

  /* Search for the required lock. Either a write-lock on root-page iTab, a 
  ** write-lock on the schema table, or (if the client is reading) a
  ** read-lock on iTab will suffice. Return 1 if any of these are found.  */
  for(pLock=pBtree->pBt->pLock; pLock; pLock=pLock->pNext){
    if( pLock->pBtree==pBtree 
     && (pLock->iTable==iTab || (pLock->eLock==WRITE_LOCK && pLock->iTable==1))
     && pLock->eLock>=eLockType 
    ){
      return 1;
    }
  }

  /* Failed to find the required lock. */
  return 0;
}
#endif /* SQLITE_DEBUG */

#ifdef SQLITE_DEBUG
/*
**** This function may be used as part of assert() statements only. ****
**
** Return true if it would be illegal for pBtree to write into the
** table or index rooted at iRoot because other shared connections are
** simultaneously reading that same table or index.
**
** It is illegal for pBtree to write if some other Btree object that
** shares the same BtShared object is currently reading or writing
** the iRoot table.  Except, if the other Btree object has the
** read-uncommitted flag set, then it is OK for the other object to
** have a read cursor.
**
** For example, before writing to any part of the table or index
** rooted at page iRoot, one should call:
**
**    assert( !hasReadConflicts(pBtree, iRoot) );
*/
static int hasReadConflicts(Btree *pBtree, Pgno iRoot){
  BtCursor *p;
  for(p=pBtree->pBt->pCursor; p; p=p->pNext){
    if( p->pgnoRoot==iRoot 
     && p->pBtree!=pBtree
     && 0==(p->pBtree->db->flags & SQLITE_ReadUncommit)
    ){
      return 1;
    }
  }
  return 0;
}
#endif    /* #ifdef SQLITE_DEBUG */

/*
** Query to see if Btree handle p may obtain a lock of type eLock 
** (READ_LOCK or WRITE_LOCK) on the table with root-page iTab. Return
** SQLITE_OK if the lock may be obtained (by calling
** setSharedCacheTableLock()), or SQLITE_LOCKED if not.
*/
static int querySharedCacheTableLock(Btree *p, Pgno iTab, u8 eLock){
  BtShared *pBt = p->pBt;
  BtLock *pIter;

  assert( sqlite3BtreeHoldsMutex(p) );
  assert( eLock==READ_LOCK || eLock==WRITE_LOCK );
  assert( p->db!=0 );
  assert( !(p->db->flags&SQLITE_ReadUncommit)||eLock==WRITE_LOCK||iTab==1 );
  
  /* If requesting a write-lock, then the Btree must have an open write
  ** transaction on this file. And, obviously, for this to be so there 
  ** must be an open write transaction on the file itself.
  */
  assert( eLock==READ_LOCK || (p==pBt->pWriter && p->inTrans==TRANS_WRITE) );
  assert( eLock==READ_LOCK || pBt->inTransaction==TRANS_WRITE );
  
  /* This routine is a no-op if the shared-cache is not enabled */
  if( !p->sharable ){
    return SQLITE_OK;
  }

  /* If some other connection is holding an exclusive lock, the
  ** requested lock may not be obtained.
  */
  if( pBt->pWriter!=p && (pBt->btsFlags & BTS_EXCLUSIVE)!=0 ){
    sqlite3ConnectionBlocked(p->db, pBt->pWriter->db);
    return SQLITE_LOCKED_SHAREDCACHE;
  }

  for(pIter=pBt->pLock; pIter; pIter=pIter->pNext){
    /* The condition (pIter->eLock!=eLock) in the following if(...) 
    ** statement is a simplification of:
    **
    **   (eLock==WRITE_LOCK || pIter->eLock==WRITE_LOCK)
    **
    ** since we know that if eLock==WRITE_LOCK, then no other connection
    ** may hold a WRITE_LOCK on any table in this file (since there can
    ** only be a single writer).
    */
    assert( pIter->eLock==READ_LOCK || pIter->eLock==WRITE_LOCK );
    assert( eLock==READ_LOCK || pIter->pBtree==p || pIter->eLock==READ_LOCK);
    if( pIter->pBtree!=p && pIter->iTable==iTab && pIter->eLock!=eLock ){
      sqlite3ConnectionBlocked(p->db, pIter->pBtree->db);
      if( eLock==WRITE_LOCK ){
        assert( p==pBt->pWriter );
        pBt->btsFlags |= BTS_PENDING;
      }
      return SQLITE_LOCKED_SHAREDCACHE;
    }
  }
  return SQLITE_OK;
}
#endif /* !SQLITE_OMIT_SHARED_CACHE */

#ifndef SQLITE_OMIT_SHARED_CACHE
/*
** Add a lock on the table with root-page iTable to the shared-btree used
** by Btree handle p. Parameter eLock must be either READ_LOCK or 
** WRITE_LOCK.
**
** This function assumes the following:
**
**   (a) The specified Btree object p is connected to a sharable
**       database (one with the BtShared.sharable flag set), and
**
**   (b) No other Btree objects hold a lock that conflicts
**       with the requested lock (i.e. querySharedCacheTableLock() has
**       already been called and returned SQLITE_OK).
**
** SQLITE_OK is returned if the lock is added successfully. SQLITE_NOMEM 
** is returned if a malloc attempt fails.
*/
static int setSharedCacheTableLock(Btree *p, Pgno iTable, u8 eLock){
  BtShared *pBt = p->pBt;
  BtLock *pLock = 0;
  BtLock *pIter;

  assert( sqlite3BtreeHoldsMutex(p) );
  assert( eLock==READ_LOCK || eLock==WRITE_LOCK );
  assert( p->db!=0 );

  /* A connection with the read-uncommitted flag set will never try to
  ** obtain a read-lock using this function. The only read-lock obtained
  ** by a connection in read-uncommitted mode is on the sqlite_schema 
  ** table, and that lock is obtained in BtreeBeginTrans().  */
  assert( 0==(p->db->flags&SQLITE_ReadUncommit) || eLock==WRITE_LOCK );

  /* This function should only be called on a sharable b-tree after it 
  ** has been determined that no other b-tree holds a conflicting lock.  */
  assert( p->sharable );
  assert( SQLITE_OK==querySharedCacheTableLock(p, iTable, eLock) );

  /* First search the list for an existing lock on this table. */
  for(pIter=pBt->pLock; pIter; pIter=pIter->pNext){
    if( pIter->iTable==iTable && pIter->pBtree==p ){
      pLock = pIter;
      break;
    }
  }

  /* If the above search did not find a BtLock struct associating Btree p
  ** with table iTable, allocate one and link it into the list.
  */
  if( !pLock ){
    pLock = (BtLock *)sqlite3MallocZero(sizeof(BtLock));
    if( !pLock ){
      return SQLITE_NOMEM_BKPT;
    }
    pLock->iTable = iTable;
    pLock->pBtree = p;
    pLock->pNext = pBt->pLock;
    pBt->pLock = pLock;
  }

  /* Set the BtLock.eLock variable to the maximum of the current lock
  ** and the requested lock. This means if a write-lock was already held
  ** and a read-lock requested, we don't incorrectly downgrade the lock.
  */
  assert( WRITE_LOCK>READ_LOCK );
  if( eLock>pLock->eLock ){
    pLock->eLock = eLock;
  }

  return SQLITE_OK;
}
#endif /* !SQLITE_OMIT_SHARED_CACHE */

#ifndef SQLITE_OMIT_SHARED_CACHE
/*
** Release all the table locks (locks obtained via calls to
** the setSharedCacheTableLock() procedure) held by Btree object p.
**
** This function assumes that Btree p has an open read or write 
** transaction. If it does not, then the BTS_PENDING flag
** may be incorrectly cleared.
*/
static void clearAllSharedCacheTableLocks(Btree *p){
  BtShared *pBt = p->pBt;
  BtLock **ppIter = &pBt->pLock;

  assert( sqlite3BtreeHoldsMutex(p) );
  assert( p->sharable || 0==*ppIter );
  assert( p->inTrans>0 );

  while( *ppIter ){
    BtLock *pLock = *ppIter;
    assert( (pBt->btsFlags & BTS_EXCLUSIVE)==0 || pBt->pWriter==pLock->pBtree );
    assert( pLock->pBtree->inTrans>=pLock->eLock );
    if( pLock->pBtree==p ){
      *ppIter = pLock->pNext;
      assert( pLock->iTable!=1 || pLock==&p->lock );
      if( pLock->iTable!=1 ){
        sqlite3_free(pLock);
      }
    }else{
      ppIter = &pLock->pNext;
    }
  }

  assert( (pBt->btsFlags & BTS_PENDING)==0 || pBt->pWriter );
  if( pBt->pWriter==p ){
    pBt->pWriter = 0;
    pBt->btsFlags &= ~(BTS_EXCLUSIVE|BTS_PENDING);
  }else if( pBt->nTransaction==2 ){
    /* This function is called when Btree p is concluding its 
    ** transaction. If there currently exists a writer, and p is not
    ** that writer, then the number of locks held by connections other
    ** than the writer must be about to drop to zero. In this case
    ** set the BTS_PENDING flag to 0.
    **
    ** If there is not currently a writer, then BTS_PENDING must
    ** be zero already. So this next line is harmless in that case.
    */
    pBt->btsFlags &= ~BTS_PENDING;
  }
}

/*
** This function changes all write-locks held by Btree p into read-locks.
*/
static void downgradeAllSharedCacheTableLocks(Btree *p){
  BtShared *pBt = p->pBt;
  if( pBt->pWriter==p ){
    BtLock *pLock;
    pBt->pWriter = 0;
    pBt->btsFlags &= ~(BTS_EXCLUSIVE|BTS_PENDING);
    for(pLock=pBt->pLock; pLock; pLock=pLock->pNext){
      assert( pLock->eLock==READ_LOCK || pLock->pBtree==p );
      pLock->eLock = READ_LOCK;
    }
  }
}

#endif /* SQLITE_OMIT_SHARED_CACHE */

#ifndef SQLITE_OMIT_CONCURRENT
/*
** The following structure - BtreePtrmap - stores the in-memory pointer map
** used for newly allocated pages in CONCURRENT transactions. Such pages are
** always allocated in a contiguous block (from the end of the file) starting
** with page BtreePtrmap.iFirst.
*/
typedef struct RollbackEntry RollbackEntry;
typedef struct PtrmapEntry PtrmapEntry;
struct PtrmapEntry {
  Pgno parent;
  u8 eType;
};
struct RollbackEntry {
  Pgno pgno;
  Pgno parent;
  u8 eType;
};
struct BtreePtrmap {
  Pgno iFirst;                    /* First new page number aPtr[0] */

  int nPtrAlloc;                  /* Allocated size of aPtr[] array */
  PtrmapEntry *aPtr;              /* Array of parent page numbers */

  int nSvpt;                      /* Used size of aSvpt[] array */
  int nSvptAlloc;                 /* Allocated size of aSvpt[] */
  int *aSvpt;                     /* First aRollback[] entry for savepoint i */

  int nRollback;                  /* Used size of aRollback[] array */
  int nRollbackAlloc;             /* Allocated size of aRollback[] array */
  RollbackEntry *aRollback;       /* Array of rollback entries */
};

/* !defined(SQLITE_OMIT_CONCURRENT)
**
** If page number pgno is greater than or equal to BtreePtrmap.iFirst, 
** store an entry for it in the pointer-map structure.
*/
static int btreePtrmapStore(
  BtShared *pBt,
  Pgno pgno,
  u8 eType, 
  Pgno parent
){
  BtreePtrmap *pMap = pBt->pMap;
  if( pgno>=pMap->iFirst ){
    int iEntry = pgno - pMap->iFirst;

    /* Grow the aPtr[] array as required */
    while( iEntry>=pMap->nPtrAlloc ){
      int nNew = pMap->nPtrAlloc ? pMap->nPtrAlloc*2 : 16;
      PtrmapEntry *aNew = (PtrmapEntry*)sqlite3_realloc(
          pMap->aPtr, nNew*sizeof(PtrmapEntry)
      );
      if( aNew==0 ){
        return SQLITE_NOMEM;
      }else{
        int nByte = (nNew-pMap->nPtrAlloc)*sizeof(PtrmapEntry);
        memset(&aNew[pMap->nPtrAlloc], 0, nByte);
        pMap->aPtr = aNew;
        pMap->nPtrAlloc = nNew;
      }
    }

    /* Add an entry to the rollback log if required */
    if( pMap->nSvpt>0 && pMap->aPtr[iEntry].parent ){
      if( pMap->nRollback>=pMap->nRollbackAlloc ){
        int nNew = pMap->nRollback ? pMap->nRollback*2 : 16;
        RollbackEntry *aNew = (RollbackEntry*)sqlite3_realloc(
            pMap->aRollback, nNew*sizeof(RollbackEntry)
        );
        if( aNew==0 ){
          return SQLITE_NOMEM;
        }else{
          pMap->aRollback = aNew;
          pMap->nRollbackAlloc = nNew;
        }
      }

      pMap->aRollback[pMap->nRollback].pgno = pgno;
      pMap->aRollback[pMap->nRollback].parent = pMap->aPtr[iEntry].parent;
      pMap->aRollback[pMap->nRollback].eType = pMap->aPtr[iEntry].eType;
      pMap->nRollback++;
    }

    /* Update the aPtr[] array */
    pMap->aPtr[iEntry].parent = parent;
    pMap->aPtr[iEntry].eType = eType;
  }

  return SQLITE_OK;
}

/* !defined(SQLITE_OMIT_CONCURRENT)
**
** Open savepoint iSavepoint, if it is not already open.
*/
static int btreePtrmapBegin(BtShared *pBt, int nSvpt){
  BtreePtrmap *pMap = pBt->pMap;
  if( pMap && nSvpt>pMap->nSvpt ){
    int i;
    if( nSvpt>=pMap->nSvptAlloc ){
      int nNew = pMap->nSvptAlloc ? pMap->nSvptAlloc*2 : 16;
      int *aNew = sqlite3_realloc(pMap->aSvpt, sizeof(int) * nNew);
      if( aNew==0 ){
        return SQLITE_NOMEM;
      }else{
        pMap->aSvpt = aNew;
        pMap->nSvptAlloc = nNew;
      }
    }

    for(i=pMap->nSvpt; i<nSvpt; i++){
      pMap->aSvpt[i] = pMap->nRollback;
    }
    pMap->nSvpt = nSvpt;
  }

  return SQLITE_OK;
}

/* !defined(SQLITE_OMIT_CONCURRENT)
**
** Rollback (if op==SAVEPOINT_ROLLBACK) or release (if op==SAVEPOINT_RELEASE)
** savepoint iSvpt.
*/
static void btreePtrmapEnd(BtShared *pBt, int op, int iSvpt){
  BtreePtrmap *pMap = pBt->pMap;
  if( pMap ){
    assert( op==SAVEPOINT_ROLLBACK || op==SAVEPOINT_RELEASE );
    assert( iSvpt>=0 || (iSvpt==-1 && op==SAVEPOINT_ROLLBACK) );
    if( iSvpt<0 ){
      pMap->nSvpt = 0;
      pMap->nRollback = 0;
      memset(pMap->aPtr, 0, sizeof(Pgno) * pMap->nPtrAlloc);
    }else if( iSvpt<pMap->nSvpt ){
      if( op==SAVEPOINT_ROLLBACK ){
        int ii;
        for(ii=pMap->nRollback-1; ii>=pMap->aSvpt[iSvpt]; ii--){
          RollbackEntry *p = &pMap->aRollback[ii];
          PtrmapEntry *pEntry = &pMap->aPtr[p->pgno - pMap->iFirst];
          pEntry->parent = p->parent;
          pEntry->eType = p->eType;
        }
      }
      pMap->nSvpt = iSvpt + (op==SAVEPOINT_ROLLBACK);
      pMap->nRollback = pMap->aSvpt[iSvpt];
    }
  }
}

/* !defined(SQLITE_OMIT_CONCURRENT)
**
** This function is called after an CONCURRENT transaction is opened on the
** database. It allocates the BtreePtrmap structure used to track pointers
** to allocated pages and zeroes the nFree/iTrunk fields in the database 
** header on page 1.
*/
static int btreePtrmapAllocate(BtShared *pBt){
  int rc = SQLITE_OK;
  if( pBt->pMap==0 ){
    BtreePtrmap *pMap = sqlite3_malloc(sizeof(BtreePtrmap));
    if( pMap==0 ){
      rc = SQLITE_NOMEM;
    }else{
      memset(&pBt->pPage1->aData[32], 0, sizeof(u32)*2);
      memset(pMap, 0, sizeof(BtreePtrmap));
      pMap->iFirst = pBt->nPage + 1;
      pBt->pMap = pMap;
    }
  }
  return rc;
}

/* !defined(SQLITE_OMIT_CONCURRENT)
**
** Free any BtreePtrmap structure allocated by an earlier call to
** btreePtrmapAllocate().
*/
static void btreePtrmapDelete(BtShared *pBt){
  BtreePtrmap *pMap = pBt->pMap;
  if( pMap ){
    sqlite3_free(pMap->aRollback);
    sqlite3_free(pMap->aPtr);
    sqlite3_free(pMap->aSvpt);
    sqlite3_free(pMap);
    pBt->pMap = 0;
  }
}

/*
** Check that the pointer-map does not contain any entries with a parent
** page of 0. Call sqlite3_log() multiple times to output the entire
** data structure if it does.
*/
static void btreePtrmapCheck(BtShared *pBt, Pgno nPage){
  Pgno i;
  int bProblem = 0;
  BtreePtrmap *p = pBt->pMap;

  for(i=p->iFirst; i<=nPage; i++){
    PtrmapEntry *pEntry = &p->aPtr[i-p->iFirst];
    if( pEntry->eType==PTRMAP_OVERFLOW1
     || pEntry->eType==PTRMAP_OVERFLOW2
     || pEntry->eType==PTRMAP_BTREE
    ){
      if( pEntry->parent==0 ){
        bProblem = 1;
        break;
      }
    }
  }

  if( bProblem ){
    for(i=p->iFirst; i<=nPage; i++){
      PtrmapEntry *pEntry = &p->aPtr[i-p->iFirst];
      sqlite3_log(SQLITE_CORRUPT, 
          "btreePtrmapCheck: pgno=%d eType=%d parent=%d", 
          (int)i, (int)pEntry->eType, (int)pEntry->parent
      );
    }
    abort();
  }
}

#else  /* SQLITE_OMIT_CONCURRENT */
# define btreePtrmapAllocate(x) SQLITE_OK
# define btreePtrmapDelete(x) 
# define btreePtrmapBegin(x,y)  SQLITE_OK
# define btreePtrmapEnd(x,y,z) 
# define btreePtrmapCheck(y,z) 
#endif /* SQLITE_OMIT_CONCURRENT */

static void releasePage(MemPage *pPage);  /* Forward reference */
static void releasePageOne(MemPage *pPage);      /* Forward reference */
static void releasePageNotNull(MemPage *pPage);  /* Forward reference */

/*
***** This routine is used inside of assert() only ****
**
** Verify that the cursor holds the mutex on its BtShared
*/
#ifdef SQLITE_DEBUG
static int cursorHoldsMutex(BtCursor *p){
  return sqlite3_mutex_held(p->pBt->mutex);
}

/* Verify that the cursor and the BtShared agree about what is the current
** database connetion. This is important in shared-cache mode. If the database 
** connection pointers get out-of-sync, it is possible for routines like
** btreeInitPage() to reference an stale connection pointer that references a
** a connection that has already closed.  This routine is used inside assert()
** statements only and for the purpose of double-checking that the btree code
** does keep the database connection pointers up-to-date.
*/
static int cursorOwnsBtShared(BtCursor *p){
  assert( cursorHoldsMutex(p) );
  return (p->pBtree->db==p->pBt->db);
}
#endif

/*
** Invalidate the overflow cache of the cursor passed as the first argument.
** on the shared btree structure pBt.
*/
#define invalidateOverflowCache(pCur) (pCur->curFlags &= ~BTCF_ValidOvfl)

/*
** Invalidate the overflow page-list cache for all cursors opened
** on the shared btree structure pBt.
*/
static void invalidateAllOverflowCache(BtShared *pBt){
  BtCursor *p;
  assert( sqlite3_mutex_held(pBt->mutex) );
  for(p=pBt->pCursor; p; p=p->pNext){
    invalidateOverflowCache(p);
  }
}

#ifndef SQLITE_OMIT_INCRBLOB
/*
** This function is called before modifying the contents of a table
** to invalidate any incrblob cursors that are open on the
** row or one of the rows being modified.
**
** If argument isClearTable is true, then the entire contents of the
** table is about to be deleted. In this case invalidate all incrblob
** cursors open on any row within the table with root-page pgnoRoot.
**
** Otherwise, if argument isClearTable is false, then the row with
** rowid iRow is being replaced or deleted. In this case invalidate
** only those incrblob cursors open on that specific row.
*/
static void invalidateIncrblobCursors(
  Btree *pBtree,          /* The database file to check */
  Pgno pgnoRoot,          /* The table that might be changing */
  i64 iRow,               /* The rowid that might be changing */
  int isClearTable        /* True if all rows are being deleted */
){
  BtCursor *p;
  assert( pBtree->hasIncrblobCur );
  assert( sqlite3BtreeHoldsMutex(pBtree) );
  pBtree->hasIncrblobCur = 0;
  for(p=pBtree->pBt->pCursor; p; p=p->pNext){
    if( (p->curFlags & BTCF_Incrblob)!=0 ){
      pBtree->hasIncrblobCur = 1;
      if( p->pgnoRoot==pgnoRoot && (isClearTable || p->info.nKey==iRow) ){
        p->eState = CURSOR_INVALID;
      }
    }
  }
}

#else
  /* Stub function when INCRBLOB is omitted */
  #define invalidateIncrblobCursors(w,x,y,z)
#endif /* SQLITE_OMIT_INCRBLOB */

/*
** Set bit pgno of the BtShared.pHasContent bitvec. This is called 
** when a page that previously contained data becomes a free-list leaf 
** page.
**
** The BtShared.pHasContent bitvec exists to work around an obscure
** bug caused by the interaction of two useful IO optimizations surrounding
** free-list leaf pages:
**
**   1) When all data is deleted from a page and the page becomes
**      a free-list leaf page, the page is not written to the database
**      (as free-list leaf pages contain no meaningful data). Sometimes
**      such a page is not even journalled (as it will not be modified,
**      why bother journalling it?).
**
**   2) When a free-list leaf page is reused, its content is not read
**      from the database or written to the journal file (why should it
**      be, if it is not at all meaningful?).
**
** By themselves, these optimizations work fine and provide a handy
** performance boost to bulk delete or insert operations. However, if
** a page is moved to the free-list and then reused within the same
** transaction, a problem comes up. If the page is not journalled when
** it is moved to the free-list and it is also not journalled when it
** is extracted from the free-list and reused, then the original data
** may be lost. In the event of a rollback, it may not be possible
** to restore the database to its original configuration.
**
** The solution is the BtShared.pHasContent bitvec. Whenever a page is 
** moved to become a free-list leaf page, the corresponding bit is
** set in the bitvec. Whenever a leaf page is extracted from the free-list,
** optimization 2 above is omitted if the corresponding bit is already
** set in BtShared.pHasContent. The contents of the bitvec are cleared
** at the end of every transaction.
*/
static int btreeSetHasContent(BtShared *pBt, Pgno pgno){
  int rc = SQLITE_OK;
  if( !pBt->pHasContent ){
    assert( pgno<=pBt->nPage );
    pBt->pHasContent = sqlite3BitvecCreate(pBt->nPage);
    if( !pBt->pHasContent ){
      rc = SQLITE_NOMEM_BKPT;
    }
  }
  if( rc==SQLITE_OK && pgno<=sqlite3BitvecSize(pBt->pHasContent) ){
    rc = sqlite3BitvecSet(pBt->pHasContent, pgno);
  }
  return rc;
}

/*
** Query the BtShared.pHasContent vector.
**
** This function is called when a free-list leaf page is removed from the
** free-list for reuse. It returns false if it is safe to retrieve the
** page from the pager layer with the 'no-content' flag set. True otherwise.
*/
static int btreeGetHasContent(BtShared *pBt, Pgno pgno){
  Bitvec *p = pBt->pHasContent;
  return p && (pgno>sqlite3BitvecSize(p) || sqlite3BitvecTestNotNull(p, pgno));
}

/*
** Clear (destroy) the BtShared.pHasContent bitvec. This should be
** invoked at the conclusion of each write-transaction.
*/
static void btreeClearHasContent(BtShared *pBt){
  sqlite3BitvecDestroy(pBt->pHasContent);
  pBt->pHasContent = 0;
}

/*
** Release all of the apPage[] pages for a cursor.
*/
static void btreeReleaseAllCursorPages(BtCursor *pCur){
  int i;
  if( pCur->iPage>=0 ){
    for(i=0; i<pCur->iPage; i++){
      releasePageNotNull(pCur->apPage[i]);
    }
    releasePageNotNull(pCur->pPage);
    pCur->iPage = -1;
  }
}

/*
** The cursor passed as the only argument must point to a valid entry
** when this function is called (i.e. have eState==CURSOR_VALID). This
** function saves the current cursor key in variables pCur->nKey and
** pCur->pKey. SQLITE_OK is returned if successful or an SQLite error 
** code otherwise.
**
** If the cursor is open on an intkey table, then the integer key
** (the rowid) is stored in pCur->nKey and pCur->pKey is left set to
** NULL. If the cursor is open on a non-intkey table, then pCur->pKey is 
** set to point to a malloced buffer pCur->nKey bytes in size containing 
** the key.
*/
static int saveCursorKey(BtCursor *pCur){
  int rc = SQLITE_OK;
  assert( CURSOR_VALID==pCur->eState );
  assert( 0==pCur->pKey );
  assert( cursorHoldsMutex(pCur) );

  if( pCur->curIntKey ){
    /* Only the rowid is required for a table btree */
    pCur->nKey = sqlite3BtreeIntegerKey(pCur);
  }else{
    /* For an index btree, save the complete key content. It is possible
    ** that the current key is corrupt. In that case, it is possible that
    ** the sqlite3VdbeRecordUnpack() function may overread the buffer by
    ** up to the size of 1 varint plus 1 8-byte value when the cursor 
    ** position is restored. Hence the 17 bytes of padding allocated 
    ** below. */
    void *pKey;
    pCur->nKey = sqlite3BtreePayloadSize(pCur);
    pKey = sqlite3Malloc( pCur->nKey + 9 + 8 );
    if( pKey ){
      rc = sqlite3BtreePayload(pCur, 0, (int)pCur->nKey, pKey);
      if( rc==SQLITE_OK ){
        memset(((u8*)pKey)+pCur->nKey, 0, 9+8);
        pCur->pKey = pKey;
      }else{
        sqlite3_free(pKey);
      }
    }else{
      rc = SQLITE_NOMEM_BKPT;
    }
  }
  assert( !pCur->curIntKey || !pCur->pKey );
  return rc;
}

/*
** Save the current cursor position in the variables BtCursor.nKey 
** and BtCursor.pKey. The cursor's state is set to CURSOR_REQUIRESEEK.
**
** The caller must ensure that the cursor is valid (has eState==CURSOR_VALID)
** prior to calling this routine.  
*/
static int saveCursorPosition(BtCursor *pCur){
  int rc;

  assert( CURSOR_VALID==pCur->eState || CURSOR_SKIPNEXT==pCur->eState );
  assert( 0==pCur->pKey );
  assert( cursorHoldsMutex(pCur) );

  if( pCur->curFlags & BTCF_Pinned ){
    return SQLITE_CONSTRAINT_PINNED;
  }
  if( pCur->eState==CURSOR_SKIPNEXT ){
    pCur->eState = CURSOR_VALID;
  }else{
    pCur->skipNext = 0;
  }

  rc = saveCursorKey(pCur);
  if( rc==SQLITE_OK ){
    btreeReleaseAllCursorPages(pCur);
    pCur->eState = CURSOR_REQUIRESEEK;
  }

  pCur->curFlags &= ~(BTCF_ValidNKey|BTCF_ValidOvfl|BTCF_AtLast);
  return rc;
}

/* Forward reference */
static int SQLITE_NOINLINE saveCursorsOnList(BtCursor*,Pgno,BtCursor*);

/*
** Save the positions of all cursors (except pExcept) that are open on
** the table with root-page iRoot.  "Saving the cursor position" means that
** the location in the btree is remembered in such a way that it can be
** moved back to the same spot after the btree has been modified.  This
** routine is called just before cursor pExcept is used to modify the
** table, for example in BtreeDelete() or BtreeInsert().
**
** If there are two or more cursors on the same btree, then all such 
** cursors should have their BTCF_Multiple flag set.  The btreeCursor()
** routine enforces that rule.  This routine only needs to be called in
** the uncommon case when pExpect has the BTCF_Multiple flag set.
**
** If pExpect!=NULL and if no other cursors are found on the same root-page,
** then the BTCF_Multiple flag on pExpect is cleared, to avoid another
** pointless call to this routine.
**
** Implementation note:  This routine merely checks to see if any cursors
** need to be saved.  It calls out to saveCursorsOnList() in the (unusual)
** event that cursors are in need to being saved.
*/
static int saveAllCursors(BtShared *pBt, Pgno iRoot, BtCursor *pExcept){
  BtCursor *p;
  assert( sqlite3_mutex_held(pBt->mutex) );
  assert( pExcept==0 || pExcept->pBt==pBt );
  for(p=pBt->pCursor; p; p=p->pNext){
    if( p!=pExcept && (0==iRoot || p->pgnoRoot==iRoot) ) break;
  }
  if( p ) return saveCursorsOnList(p, iRoot, pExcept);
  if( pExcept ) pExcept->curFlags &= ~BTCF_Multiple;
  return SQLITE_OK;
}

/* This helper routine to saveAllCursors does the actual work of saving
** the cursors if and when a cursor is found that actually requires saving.
** The common case is that no cursors need to be saved, so this routine is
** broken out from its caller to avoid unnecessary stack pointer movement.
*/
static int SQLITE_NOINLINE saveCursorsOnList(
  BtCursor *p,         /* The first cursor that needs saving */
  Pgno iRoot,          /* Only save cursor with this iRoot. Save all if zero */
  BtCursor *pExcept    /* Do not save this cursor */
){
  do{
    if( p!=pExcept && (0==iRoot || p->pgnoRoot==iRoot) ){
      if( p->eState==CURSOR_VALID || p->eState==CURSOR_SKIPNEXT ){
        int rc = saveCursorPosition(p);
        if( SQLITE_OK!=rc ){
          return rc;
        }
      }else{
        testcase( p->iPage>=0 );
        btreeReleaseAllCursorPages(p);
      }
    }
    p = p->pNext;
  }while( p );
  return SQLITE_OK;
}

/*
** Clear the current cursor position.
*/
void sqlite3BtreeClearCursor(BtCursor *pCur){
  assert( cursorHoldsMutex(pCur) );
  sqlite3_free(pCur->pKey);
  pCur->pKey = 0;
  pCur->eState = CURSOR_INVALID;
}

/*
** In this version of BtreeMoveto, pKey is a packed index record
** such as is generated by the OP_MakeRecord opcode.  Unpack the
** record and then call BtreeMovetoUnpacked() to do the work.
*/
static int btreeMoveto(
  BtCursor *pCur,     /* Cursor open on the btree to be searched */
  const void *pKey,   /* Packed key if the btree is an index */
  i64 nKey,           /* Integer key for tables.  Size of pKey for indices */
  int bias,           /* Bias search to the high end */
  int *pRes           /* Write search results here */
){
  int rc;                    /* Status code */
  UnpackedRecord *pIdxKey;   /* Unpacked index key */

  if( pKey ){
    KeyInfo *pKeyInfo = pCur->pKeyInfo;
    assert( nKey==(i64)(int)nKey );
    pIdxKey = sqlite3VdbeAllocUnpackedRecord(pKeyInfo);
    if( pIdxKey==0 ) return SQLITE_NOMEM_BKPT;
    sqlite3VdbeRecordUnpack(pKeyInfo, (int)nKey, pKey, pIdxKey);
    if( pIdxKey->nField==0 || pIdxKey->nField>pKeyInfo->nAllField ){
      rc = SQLITE_CORRUPT_BKPT;
    }else{
      rc = sqlite3BtreeIndexMoveto(pCur, pIdxKey, pRes);
    }
    sqlite3DbFree(pCur->pKeyInfo->db, pIdxKey);
  }else{
    pIdxKey = 0;
    rc = sqlite3BtreeTableMoveto(pCur, nKey, bias, pRes);
  }
  return rc;
}

/*
** Restore the cursor to the position it was in (or as close to as possible)
** when saveCursorPosition() was called. Note that this call deletes the 
** saved position info stored by saveCursorPosition(), so there can be
** at most one effective restoreCursorPosition() call after each 
** saveCursorPosition().
*/
static int btreeRestoreCursorPosition(BtCursor *pCur){
  int rc;
  int skipNext = 0;
  assert( cursorOwnsBtShared(pCur) );
  assert( pCur->eState>=CURSOR_REQUIRESEEK );
  if( pCur->eState==CURSOR_FAULT ){
    return pCur->skipNext;
  }
  pCur->eState = CURSOR_INVALID;
  if( sqlite3FaultSim(410) ){
    rc = SQLITE_IOERR;
  }else{
    rc = btreeMoveto(pCur, pCur->pKey, pCur->nKey, 0, &skipNext);
  }
  if( rc==SQLITE_OK ){
    sqlite3_free(pCur->pKey);
    pCur->pKey = 0;
    assert( pCur->eState==CURSOR_VALID || pCur->eState==CURSOR_INVALID );
    if( skipNext ) pCur->skipNext = skipNext;
    if( pCur->skipNext && pCur->eState==CURSOR_VALID ){
      pCur->eState = CURSOR_SKIPNEXT;
    }
  }
  return rc;
}

#define restoreCursorPosition(p) \
  (p->eState>=CURSOR_REQUIRESEEK ? \
         btreeRestoreCursorPosition(p) : \
         SQLITE_OK)

/*
** Determine whether or not a cursor has moved from the position where
** it was last placed, or has been invalidated for any other reason.
** Cursors can move when the row they are pointing at is deleted out
** from under them, for example.  Cursor might also move if a btree
** is rebalanced.
**
** Calling this routine with a NULL cursor pointer returns false.
**
** Use the separate sqlite3BtreeCursorRestore() routine to restore a cursor
** back to where it ought to be if this routine returns true.
*/
int sqlite3BtreeCursorHasMoved(BtCursor *pCur){
  assert( EIGHT_BYTE_ALIGNMENT(pCur)
       || pCur==sqlite3BtreeFakeValidCursor() );
  assert( offsetof(BtCursor, eState)==0 );
  assert( sizeof(pCur->eState)==1 );
  return CURSOR_VALID != *(u8*)pCur;
}

/*
** Return a pointer to a fake BtCursor object that will always answer
** false to the sqlite3BtreeCursorHasMoved() routine above.  The fake
** cursor returned must not be used with any other Btree interface.
*/
BtCursor *sqlite3BtreeFakeValidCursor(void){
  static u8 fakeCursor = CURSOR_VALID;
  assert( offsetof(BtCursor, eState)==0 );
  return (BtCursor*)&fakeCursor;
}

/*
** This routine restores a cursor back to its original position after it
** has been moved by some outside activity (such as a btree rebalance or
** a row having been deleted out from under the cursor).  
**
** On success, the *pDifferentRow parameter is false if the cursor is left
** pointing at exactly the same row.  *pDifferntRow is the row the cursor
** was pointing to has been deleted, forcing the cursor to point to some
** nearby row.
**
** This routine should only be called for a cursor that just returned
** TRUE from sqlite3BtreeCursorHasMoved().
*/
int sqlite3BtreeCursorRestore(BtCursor *pCur, int *pDifferentRow){
  int rc;

  assert( pCur!=0 );
  assert( pCur->eState!=CURSOR_VALID );
  rc = restoreCursorPosition(pCur);
  if( rc ){
    *pDifferentRow = 1;
    return rc;
  }
  if( pCur->eState!=CURSOR_VALID ){
    *pDifferentRow = 1;
  }else{
    *pDifferentRow = 0;
  }
  return SQLITE_OK;
}

#ifdef SQLITE_ENABLE_CURSOR_HINTS
/*
** Provide hints to the cursor.  The particular hint given (and the type
** and number of the varargs parameters) is determined by the eHintType
** parameter.  See the definitions of the BTREE_HINT_* macros for details.
*/
void sqlite3BtreeCursorHint(BtCursor *pCur, int eHintType, ...){
  /* Used only by system that substitute their own storage engine */
}
#endif

/*
** Provide flag hints to the cursor.
*/
void sqlite3BtreeCursorHintFlags(BtCursor *pCur, unsigned x){
  assert( x==BTREE_SEEK_EQ || x==BTREE_BULKLOAD || x==0 );
  pCur->hints = x;
}


#ifndef SQLITE_OMIT_AUTOVACUUM
/*
** Given a page number of a regular database page, return the page
** number for the pointer-map page that contains the entry for the
** input page number.
**
** Return 0 (not a valid page) for pgno==1 since there is
** no pointer map associated with page 1.  The integrity_check logic
** requires that ptrmapPageno(*,1)!=1.
*/
static Pgno ptrmapPageno(BtShared *pBt, Pgno pgno){
  int nPagesPerMapPage;
  Pgno iPtrMap, ret;
  assert( sqlite3_mutex_held(pBt->mutex) );
  if( pgno<2 ) return 0;
  nPagesPerMapPage = (pBt->usableSize/5)+1;
  iPtrMap = (pgno-2)/nPagesPerMapPage;
  ret = (iPtrMap*nPagesPerMapPage) + 2; 
  if( ret==PENDING_BYTE_PAGE(pBt) ){
    ret++;
  }
  return ret;
}

/*
** Write an entry into the pointer map.
**
** This routine updates the pointer map entry for page number 'key'
** so that it maps to type 'eType' and parent page number 'pgno'.
**
** If *pRC is initially non-zero (non-SQLITE_OK) then this routine is
** a no-op.  If an error occurs, the appropriate error code is written
** into *pRC.
*/
static void ptrmapPut(BtShared *pBt, Pgno key, u8 eType, Pgno parent, int *pRC){
  DbPage *pDbPage;  /* The pointer map page */
  u8 *pPtrmap;      /* The pointer map data */
  Pgno iPtrmap;     /* The pointer map page number */
  int offset;       /* Offset in pointer map page */
  int rc;           /* Return code from subfunctions */

  if( *pRC ) return;

  assert( sqlite3_mutex_held(pBt->mutex) );
  /* The super-journal page number must never be used as a pointer map page */
  assert( 0==PTRMAP_ISPAGE(pBt, PENDING_BYTE_PAGE(pBt)) );

#ifndef SQLITE_OMIT_CONCURRENT
  if( pBt->pMap ){
    *pRC = btreePtrmapStore(pBt, key, eType, parent);
    return;
  }
#endif

  assert( pBt->autoVacuum );
  if( key==0 ){
    *pRC = SQLITE_CORRUPT_BKPT;
    return;
  }
  iPtrmap = PTRMAP_PAGENO(pBt, key);
  rc = sqlite3PagerGet(pBt->pPager, iPtrmap, &pDbPage, 0);
  if( rc!=SQLITE_OK ){
    *pRC = rc;
    return;
  }
  if( ((char*)sqlite3PagerGetExtra(pDbPage))[0]!=0 ){
    /* The first byte of the extra data is the MemPage.isInit byte.
    ** If that byte is set, it means this page is also being used
    ** as a btree page. */
    *pRC = SQLITE_CORRUPT_BKPT;
    goto ptrmap_exit;
  }
  offset = PTRMAP_PTROFFSET(iPtrmap, key);
  if( offset<0 ){
    *pRC = SQLITE_CORRUPT_BKPT;
    goto ptrmap_exit;
  }
  assert( offset <= (int)pBt->usableSize-5 );
  pPtrmap = (u8 *)sqlite3PagerGetData(pDbPage);

  if( eType!=pPtrmap[offset] || get4byte(&pPtrmap[offset+1])!=parent ){
    TRACE(("PTRMAP_UPDATE: %d->(%d,%d)\n", key, eType, parent));
    *pRC= rc = sqlite3PagerWrite(pDbPage);
    if( rc==SQLITE_OK ){
      pPtrmap[offset] = eType;
      put4byte(&pPtrmap[offset+1], parent);
    }
  }

ptrmap_exit:
  sqlite3PagerUnref(pDbPage);
}

/*
** Read an entry from the pointer map.
**
** This routine retrieves the pointer map entry for page 'key', writing
** the type and parent page number to *pEType and *pPgno respectively.
** An error code is returned if something goes wrong, otherwise SQLITE_OK.
*/
static int ptrmapGet(BtShared *pBt, Pgno key, u8 *pEType, Pgno *pPgno){
  DbPage *pDbPage;   /* The pointer map page */
  int iPtrmap;       /* Pointer map page index */
  u8 *pPtrmap;       /* Pointer map page data */
  int offset;        /* Offset of entry in pointer map */
  int rc;

  assert( sqlite3_mutex_held(pBt->mutex) );

  iPtrmap = PTRMAP_PAGENO(pBt, key);
  rc = sqlite3PagerGet(pBt->pPager, iPtrmap, &pDbPage, 0);
  if( rc!=0 ){
    return rc;
  }
  pPtrmap = (u8 *)sqlite3PagerGetData(pDbPage);

  offset = PTRMAP_PTROFFSET(iPtrmap, key);
  if( offset<0 ){
    sqlite3PagerUnref(pDbPage);
    return SQLITE_CORRUPT_BKPT;
  }
  assert( offset <= (int)pBt->usableSize-5 );
  assert( pEType!=0 );
  *pEType = pPtrmap[offset];
  if( pPgno ) *pPgno = get4byte(&pPtrmap[offset+1]);

  sqlite3PagerUnref(pDbPage);
  if( *pEType<1 || *pEType>5 ) return SQLITE_CORRUPT_PGNO(iPtrmap);
  return SQLITE_OK;
}

#else /* if defined SQLITE_OMIT_AUTOVACUUM */
  #define ptrmapPut(w,x,y,z,rc)
  #define ptrmapGet(w,x,y,z) SQLITE_OK
  #define ptrmapPutOvflPtr(x, y, z, rc)
#endif

/*
** Given a btree page and a cell index (0 means the first cell on
** the page, 1 means the second cell, and so forth) return a pointer
** to the cell content.
**
** findCellPastPtr() does the same except it skips past the initial
** 4-byte child pointer found on interior pages, if there is one.
**
** This routine works only for pages that do not contain overflow cells.
*/
#define findCell(P,I) \
  ((P)->aData + ((P)->maskPage & get2byteAligned(&(P)->aCellIdx[2*(I)])))
#define findCellPastPtr(P,I) \
  ((P)->aDataOfst + ((P)->maskPage & get2byteAligned(&(P)->aCellIdx[2*(I)])))


/*
** This is common tail processing for btreeParseCellPtr() and
** btreeParseCellPtrIndex() for the case when the cell does not fit entirely
** on a single B-tree page.  Make necessary adjustments to the CellInfo
** structure.
*/
static SQLITE_NOINLINE void btreeParseCellAdjustSizeForOverflow(
  MemPage *pPage,         /* Page containing the cell */
  u8 *pCell,              /* Pointer to the cell text. */
  CellInfo *pInfo         /* Fill in this structure */
){
  /* If the payload will not fit completely on the local page, we have
  ** to decide how much to store locally and how much to spill onto
  ** overflow pages.  The strategy is to minimize the amount of unused
  ** space on overflow pages while keeping the amount of local storage
  ** in between minLocal and maxLocal.
  **
  ** Warning:  changing the way overflow payload is distributed in any
  ** way will result in an incompatible file format.
  */
  int minLocal;  /* Minimum amount of payload held locally */
  int maxLocal;  /* Maximum amount of payload held locally */
  int surplus;   /* Overflow payload available for local storage */

  minLocal = pPage->minLocal;
  maxLocal = pPage->maxLocal;
  surplus = minLocal + (pInfo->nPayload - minLocal)%(pPage->pBt->usableSize-4);
  testcase( surplus==maxLocal );
  testcase( surplus==maxLocal+1 );
  if( surplus <= maxLocal ){
    pInfo->nLocal = (u16)surplus;
  }else{
    pInfo->nLocal = (u16)minLocal;
  }
  pInfo->nSize = (u16)(&pInfo->pPayload[pInfo->nLocal] - pCell) + 4;
}

/*
** Given a record with nPayload bytes of payload stored within btree
** page pPage, return the number of bytes of payload stored locally.
*/
static int btreePayloadToLocal(MemPage *pPage, i64 nPayload){
  int maxLocal;  /* Maximum amount of payload held locally */
  maxLocal = pPage->maxLocal;
  if( nPayload<=maxLocal ){
    return nPayload;
  }else{
    int minLocal;  /* Minimum amount of payload held locally */
    int surplus;   /* Overflow payload available for local storage */
    minLocal = pPage->minLocal;
    surplus = minLocal + (nPayload - minLocal)%(pPage->pBt->usableSize-4);
    return ( surplus <= maxLocal ) ? surplus : minLocal;
  }
}

/*
** The following routines are implementations of the MemPage.xParseCell()
** method.
**
** Parse a cell content block and fill in the CellInfo structure.
**
** btreeParseCellPtr()        =>   table btree leaf nodes
** btreeParseCellNoPayload()  =>   table btree internal nodes
** btreeParseCellPtrIndex()   =>   index btree nodes
**
** There is also a wrapper function btreeParseCell() that works for
** all MemPage types and that references the cell by index rather than
** by pointer.
*/
static void btreeParseCellPtrNoPayload(
  MemPage *pPage,         /* Page containing the cell */
  u8 *pCell,              /* Pointer to the cell text. */
  CellInfo *pInfo         /* Fill in this structure */
){
  assert( sqlite3_mutex_held(pPage->pBt->mutex) );
  assert( pPage->leaf==0 );
  assert( pPage->childPtrSize==4 );
#ifndef SQLITE_DEBUG
  UNUSED_PARAMETER(pPage);
#endif
  pInfo->nSize = 4 + getVarint(&pCell[4], (u64*)&pInfo->nKey);
  pInfo->nPayload = 0;
  pInfo->nLocal = 0;
  pInfo->pPayload = 0;
  return;
}
static void btreeParseCellPtr(
  MemPage *pPage,         /* Page containing the cell */
  u8 *pCell,              /* Pointer to the cell text. */
  CellInfo *pInfo         /* Fill in this structure */
){
  u8 *pIter;              /* For scanning through pCell */
  u32 nPayload;           /* Number of bytes of cell payload */
  u64 iKey;               /* Extracted Key value */

  assert( sqlite3_mutex_held(pPage->pBt->mutex) );
  assert( pPage->leaf==0 || pPage->leaf==1 );
  assert( pPage->intKeyLeaf );
  assert( pPage->childPtrSize==0 );
  pIter = pCell;

  /* The next block of code is equivalent to:
  **
  **     pIter += getVarint32(pIter, nPayload);
  **
  ** The code is inlined to avoid a function call.
  */
  nPayload = *pIter;
  if( nPayload>=0x80 ){
    u8 *pEnd = &pIter[8];
    nPayload &= 0x7f;
    do{
      nPayload = (nPayload<<7) | (*++pIter & 0x7f);
    }while( (*pIter)>=0x80 && pIter<pEnd );
  }
  pIter++;

  /* The next block of code is equivalent to:
  **
  **     pIter += getVarint(pIter, (u64*)&pInfo->nKey);
  **
  ** The code is inlined to avoid a function call.
  */
  iKey = *pIter;
  if( iKey>=0x80 ){
    u8 *pEnd = &pIter[7];
    iKey &= 0x7f;
    while(1){
      iKey = (iKey<<7) | (*++pIter & 0x7f);
      if( (*pIter)<0x80 ) break;
      if( pIter>=pEnd ){
        iKey = (iKey<<8) | *++pIter;
        break;
      }
    }
  }
  pIter++;

  pInfo->nKey = *(i64*)&iKey;
  pInfo->nPayload = nPayload;
  pInfo->pPayload = pIter;
  testcase( nPayload==pPage->maxLocal );
  testcase( nPayload==pPage->maxLocal+1 );
  if( nPayload<=pPage->maxLocal ){
    /* This is the (easy) common case where the entire payload fits
    ** on the local page.  No overflow is required.
    */
    pInfo->nSize = nPayload + (u16)(pIter - pCell);
    if( pInfo->nSize<4 ) pInfo->nSize = 4;
    pInfo->nLocal = (u16)nPayload;
  }else{
    btreeParseCellAdjustSizeForOverflow(pPage, pCell, pInfo);
  }
}
static void btreeParseCellPtrIndex(
  MemPage *pPage,         /* Page containing the cell */
  u8 *pCell,              /* Pointer to the cell text. */
  CellInfo *pInfo         /* Fill in this structure */
){
  u8 *pIter;              /* For scanning through pCell */
  u32 nPayload;           /* Number of bytes of cell payload */

  assert( sqlite3_mutex_held(pPage->pBt->mutex) );
  assert( pPage->leaf==0 || pPage->leaf==1 );
  assert( pPage->intKeyLeaf==0 );
  pIter = pCell + pPage->childPtrSize;
  nPayload = *pIter;
  if( nPayload>=0x80 ){
    u8 *pEnd = &pIter[8];
    nPayload &= 0x7f;
    do{
      nPayload = (nPayload<<7) | (*++pIter & 0x7f);
    }while( *(pIter)>=0x80 && pIter<pEnd );
  }
  pIter++;
  pInfo->nKey = nPayload;
  pInfo->nPayload = nPayload;
  pInfo->pPayload = pIter;
  testcase( nPayload==pPage->maxLocal );
  testcase( nPayload==pPage->maxLocal+1 );
  if( nPayload<=pPage->maxLocal ){
    /* This is the (easy) common case where the entire payload fits
    ** on the local page.  No overflow is required.
    */
    pInfo->nSize = nPayload + (u16)(pIter - pCell);
    if( pInfo->nSize<4 ) pInfo->nSize = 4;
    pInfo->nLocal = (u16)nPayload;
  }else{
    btreeParseCellAdjustSizeForOverflow(pPage, pCell, pInfo);
  }
}
static void btreeParseCell(
  MemPage *pPage,         /* Page containing the cell */
  int iCell,              /* The cell index.  First cell is 0 */
  CellInfo *pInfo         /* Fill in this structure */
){
  pPage->xParseCell(pPage, findCell(pPage, iCell), pInfo);
}

/*
** The following routines are implementations of the MemPage.xCellSize
** method.
**
** Compute the total number of bytes that a Cell needs in the cell
** data area of the btree-page.  The return number includes the cell
** data header and the local payload, but not any overflow page or
** the space used by the cell pointer.
**
** cellSizePtrNoPayload()    =>   table internal nodes
** cellSizePtr()             =>   all index nodes & table leaf nodes
*/
static u16 cellSizePtr(MemPage *pPage, u8 *pCell){
  u8 *pIter = pCell + pPage->childPtrSize; /* For looping over bytes of pCell */
  u8 *pEnd;                                /* End mark for a varint */
  u32 nSize;                               /* Size value to return */

#ifdef SQLITE_DEBUG
  /* The value returned by this function should always be the same as
  ** the (CellInfo.nSize) value found by doing a full parse of the
  ** cell. If SQLITE_DEBUG is defined, an assert() at the bottom of
  ** this function verifies that this invariant is not violated. */
  CellInfo debuginfo;
  pPage->xParseCell(pPage, pCell, &debuginfo);
#endif

  nSize = *pIter;
  if( nSize>=0x80 ){
    pEnd = &pIter[8];
    nSize &= 0x7f;
    do{
      nSize = (nSize<<7) | (*++pIter & 0x7f);
    }while( *(pIter)>=0x80 && pIter<pEnd );
  }
  pIter++;
  if( pPage->intKey ){
    /* pIter now points at the 64-bit integer key value, a variable length 
    ** integer. The following block moves pIter to point at the first byte
    ** past the end of the key value. */
    pEnd = &pIter[9];
    while( (*pIter++)&0x80 && pIter<pEnd );
  }
  testcase( nSize==pPage->maxLocal );
  testcase( nSize==pPage->maxLocal+1 );
  if( nSize<=pPage->maxLocal ){
    nSize += (u32)(pIter - pCell);
    if( nSize<4 ) nSize = 4;
  }else{
    int minLocal = pPage->minLocal;
    nSize = minLocal + (nSize - minLocal) % (pPage->pBt->usableSize - 4);
    testcase( nSize==pPage->maxLocal );
    testcase( nSize==pPage->maxLocal+1 );
    if( nSize>pPage->maxLocal ){
      nSize = minLocal;
    }
    nSize += 4 + (u16)(pIter - pCell);
  }
  assert( nSize==debuginfo.nSize || CORRUPT_DB );
  return (u16)nSize;
}
static u16 cellSizePtrNoPayload(MemPage *pPage, u8 *pCell){
  u8 *pIter = pCell + 4; /* For looping over bytes of pCell */
  u8 *pEnd;              /* End mark for a varint */

#ifdef SQLITE_DEBUG
  /* The value returned by this function should always be the same as
  ** the (CellInfo.nSize) value found by doing a full parse of the
  ** cell. If SQLITE_DEBUG is defined, an assert() at the bottom of
  ** this function verifies that this invariant is not violated. */
  CellInfo debuginfo;
  pPage->xParseCell(pPage, pCell, &debuginfo);
#else
  UNUSED_PARAMETER(pPage);
#endif

  assert( pPage->childPtrSize==4 );
  pEnd = pIter + 9;
  while( (*pIter++)&0x80 && pIter<pEnd );
  assert( debuginfo.nSize==(u16)(pIter - pCell) || CORRUPT_DB );
  return (u16)(pIter - pCell);
}


#ifdef SQLITE_DEBUG
/* This variation on cellSizePtr() is used inside of assert() statements
** only. */
static u16 cellSize(MemPage *pPage, int iCell){
  return pPage->xCellSize(pPage, findCell(pPage, iCell));
}
#endif

#ifndef SQLITE_OMIT_AUTOVACUUM
/*
** The cell pCell is currently part of page pSrc but will ultimately be part
** of pPage.  (pSrc and pPager are often the same.)  If pCell contains a
** pointer to an overflow page, insert an entry into the pointer-map for
** the overflow page that will be valid after pCell has been moved to pPage.
*/
static void ptrmapPutOvflPtr(MemPage *pPage, MemPage *pSrc, u8 *pCell,int *pRC){
  CellInfo info;
  if( *pRC ) return;
  assert( pCell!=0 );
  pPage->xParseCell(pPage, pCell, &info);
  if( info.nLocal<info.nPayload ){
    Pgno ovfl;
    if( SQLITE_WITHIN(pSrc->aDataEnd, pCell, pCell+info.nLocal) ){
      testcase( pSrc!=pPage );
      *pRC = SQLITE_CORRUPT_BKPT;
      return;
    }
    ovfl = get4byte(&pCell[info.nSize-4]);
    ptrmapPut(pPage->pBt, ovfl, PTRMAP_OVERFLOW1, pPage->pgno, pRC);
  }
}
#endif


/*
** Defragment the page given. This routine reorganizes cells within the
** page so that there are no free-blocks on the free-block list.
**
** Parameter nMaxFrag is the maximum amount of fragmented space that may be
** present in the page after this routine returns.
**
** EVIDENCE-OF: R-44582-60138 SQLite may from time to time reorganize a
** b-tree page so that there are no freeblocks or fragment bytes, all
** unused bytes are contained in the unallocated space region, and all
** cells are packed tightly at the end of the page.
*/
static int defragmentPage(MemPage *pPage, int nMaxFrag){
  int i;                     /* Loop counter */
  int pc;                    /* Address of the i-th cell */
  int hdr;                   /* Offset to the page header */
  int size;                  /* Size of a cell */
  int usableSize;            /* Number of usable bytes on a page */
  int cellOffset;            /* Offset to the cell pointer array */
  int cbrk;                  /* Offset to the cell content area */
  int nCell;                 /* Number of cells on the page */
  unsigned char *data;       /* The page data */
  unsigned char *temp;       /* Temp area for cell content */
  unsigned char *src;        /* Source of content */
  int iCellFirst;            /* First allowable cell index */
  int iCellLast;             /* Last possible cell index */
  int iCellStart;            /* First cell offset in input */

  assert( sqlite3PagerIswriteable(pPage->pDbPage) );
  assert( pPage->pBt!=0 );
  assert( pPage->pBt->usableSize <= SQLITE_MAX_PAGE_SIZE );
  assert( pPage->nOverflow==0 );
  assert( sqlite3_mutex_held(pPage->pBt->mutex) );
  temp = 0;
  src = data = pPage->aData;
  hdr = pPage->hdrOffset;
  cellOffset = pPage->cellOffset;
  nCell = pPage->nCell;
  assert( nCell==get2byte(&data[hdr+3]) || CORRUPT_DB );
  iCellFirst = cellOffset + 2*nCell;
  usableSize = pPage->pBt->usableSize;

  /* This block handles pages with two or fewer free blocks and nMaxFrag
  ** or fewer fragmented bytes. In this case it is faster to move the
  ** two (or one) blocks of cells using memmove() and add the required
  ** offsets to each pointer in the cell-pointer array than it is to 
  ** reconstruct the entire page.  */
  if( (int)data[hdr+7]<=nMaxFrag ){
    int iFree = get2byte(&data[hdr+1]);
    if( iFree>usableSize-4 ) return SQLITE_CORRUPT_PAGE(pPage);
    if( iFree ){
      int iFree2 = get2byte(&data[iFree]);
      if( iFree2>usableSize-4 ) return SQLITE_CORRUPT_PAGE(pPage);
      if( 0==iFree2 || (data[iFree2]==0 && data[iFree2+1]==0) ){
        u8 *pEnd = &data[cellOffset + nCell*2];
        u8 *pAddr;
        int sz2 = 0;
        int sz = get2byte(&data[iFree+2]);
        int top = get2byte(&data[hdr+5]);
        if( top>=iFree ){
          return SQLITE_CORRUPT_PAGE(pPage);
        }
        if( iFree2 ){
          if( iFree+sz>iFree2 ) return SQLITE_CORRUPT_PAGE(pPage);
          sz2 = get2byte(&data[iFree2+2]);
          if( iFree2+sz2 > usableSize ) return SQLITE_CORRUPT_PAGE(pPage);
          memmove(&data[iFree+sz+sz2], &data[iFree+sz], iFree2-(iFree+sz));
          sz += sz2;
        }else if( iFree+sz>usableSize ){
          return SQLITE_CORRUPT_PAGE(pPage);
        }

        cbrk = top+sz;
        assert( cbrk+(iFree-top) <= usableSize );
        memmove(&data[cbrk], &data[top], iFree-top);
        for(pAddr=&data[cellOffset]; pAddr<pEnd; pAddr+=2){
          pc = get2byte(pAddr);
          if( pc<iFree ){ put2byte(pAddr, pc+sz); }
          else if( pc<iFree2 ){ put2byte(pAddr, pc+sz2); }
        }
        goto defragment_out;
      }
    }
  }

  cbrk = usableSize;
  iCellLast = usableSize - 4;
  iCellStart = get2byte(&data[hdr+5]);
  for(i=0; i<nCell; i++){
    u8 *pAddr;     /* The i-th cell pointer */
    pAddr = &data[cellOffset + i*2];
    pc = get2byte(pAddr);
    testcase( pc==iCellFirst );
    testcase( pc==iCellLast );
    /* These conditions have already been verified in btreeInitPage()
    ** if PRAGMA cell_size_check=ON.
    */
    if( pc<iCellStart || pc>iCellLast ){
      return SQLITE_CORRUPT_PAGE(pPage);
    }
    assert( pc>=iCellStart && pc<=iCellLast );
    size = pPage->xCellSize(pPage, &src[pc]);
    cbrk -= size;
    if( cbrk<iCellStart || pc+size>usableSize ){
      return SQLITE_CORRUPT_PAGE(pPage);
    }
    assert( cbrk+size<=usableSize && cbrk>=iCellStart );
    testcase( cbrk+size==usableSize );
    testcase( pc+size==usableSize );
    put2byte(pAddr, cbrk);
    if( temp==0 ){
      if( cbrk==pc ) continue;
      temp = sqlite3PagerTempSpace(pPage->pBt->pPager);
      memcpy(&temp[iCellStart], &data[iCellStart], usableSize - iCellStart);
      src = temp;
    }
    memcpy(&data[cbrk], &src[pc], size);
  }
  data[hdr+7] = 0;

 defragment_out:
  assert( pPage->nFree>=0 );
  if( data[hdr+7]+cbrk-iCellFirst!=pPage->nFree ){
    return SQLITE_CORRUPT_PAGE(pPage);
  }
  assert( cbrk>=iCellFirst );
  put2byte(&data[hdr+5], cbrk);
  data[hdr+1] = 0;
  data[hdr+2] = 0;
  memset(&data[iCellFirst], 0, cbrk-iCellFirst);
  assert( sqlite3PagerIswriteable(pPage->pDbPage) );
  return SQLITE_OK;
}

/*
** Search the free-list on page pPg for space to store a cell nByte bytes in
** size. If one can be found, return a pointer to the space and remove it
** from the free-list.
**
** If no suitable space can be found on the free-list, return NULL.
**
** This function may detect corruption within pPg.  If corruption is
** detected then *pRc is set to SQLITE_CORRUPT and NULL is returned.
**
** Slots on the free list that are between 1 and 3 bytes larger than nByte
** will be ignored if adding the extra space to the fragmentation count
** causes the fragmentation count to exceed 60.
*/
static u8 *pageFindSlot(MemPage *pPg, int nByte, int *pRc){
  const int hdr = pPg->hdrOffset;            /* Offset to page header */
  u8 * const aData = pPg->aData;             /* Page data */
  int iAddr = hdr + 1;                       /* Address of ptr to pc */
  int pc = get2byte(&aData[iAddr]);          /* Address of a free slot */
  int x;                                     /* Excess size of the slot */
  int maxPC = pPg->pBt->usableSize - nByte;  /* Max address for a usable slot */
  int size;                                  /* Size of the free slot */

  assert( pc>0 );
  while( pc<=maxPC ){
    /* EVIDENCE-OF: R-22710-53328 The third and fourth bytes of each
    ** freeblock form a big-endian integer which is the size of the freeblock
    ** in bytes, including the 4-byte header. */
    size = get2byte(&aData[pc+2]);
    if( (x = size - nByte)>=0 ){
      testcase( x==4 );
      testcase( x==3 );
      if( x<4 ){
        /* EVIDENCE-OF: R-11498-58022 In a well-formed b-tree page, the total
        ** number of bytes in fragments may not exceed 60. */
        if( aData[hdr+7]>57 ) return 0;

        /* Remove the slot from the free-list. Update the number of
        ** fragmented bytes within the page. */
        memcpy(&aData[iAddr], &aData[pc], 2);
        aData[hdr+7] += (u8)x;
      }else if( x+pc > maxPC ){
        /* This slot extends off the end of the usable part of the page */
        *pRc = SQLITE_CORRUPT_PAGE(pPg);
        return 0;
      }else{
        /* The slot remains on the free-list. Reduce its size to account
        ** for the portion used by the new allocation. */
        put2byte(&aData[pc+2], x);
      }
      return &aData[pc + x];
    }
    iAddr = pc;
    pc = get2byte(&aData[pc]);
    if( pc<=iAddr+size ){
      if( pc ){
        /* The next slot in the chain is not past the end of the current slot */
        *pRc = SQLITE_CORRUPT_PAGE(pPg);
      }
      return 0;
    }
  }
  if( pc>maxPC+nByte-4 ){
    /* The free slot chain extends off the end of the page */
    *pRc = SQLITE_CORRUPT_PAGE(pPg);
  }
  return 0;
}

/*
** Allocate nByte bytes of space from within the B-Tree page passed
** as the first argument. Write into *pIdx the index into pPage->aData[]
** of the first byte of allocated space. Return either SQLITE_OK or
** an error code (usually SQLITE_CORRUPT).
**
** The caller guarantees that there is sufficient space to make the
** allocation.  This routine might need to defragment in order to bring
** all the space together, however.  This routine will avoid using
** the first two bytes past the cell pointer area since presumably this
** allocation is being made in order to insert a new cell, so we will
** also end up needing a new cell pointer.
*/
static int allocateSpace(MemPage *pPage, int nByte, int *pIdx){
  const int hdr = pPage->hdrOffset;    /* Local cache of pPage->hdrOffset */
  u8 * const data = pPage->aData;      /* Local cache of pPage->aData */
  int top;                             /* First byte of cell content area */
  int rc = SQLITE_OK;                  /* Integer return code */
  int gap;        /* First byte of gap between cell pointers and cell content */
  
  assert( sqlite3PagerIswriteable(pPage->pDbPage) );
  assert( pPage->pBt );
  assert( sqlite3_mutex_held(pPage->pBt->mutex) );
  assert( nByte>=0 );  /* Minimum cell size is 4 */
  assert( pPage->nFree>=nByte );
  assert( pPage->nOverflow==0 );
  assert( nByte < (int)(pPage->pBt->usableSize-8) );

  assert( pPage->cellOffset == hdr + 12 - 4*pPage->leaf );
  gap = pPage->cellOffset + 2*pPage->nCell;
  assert( gap<=65536 );
  /* EVIDENCE-OF: R-29356-02391 If the database uses a 65536-byte page size
  ** and the reserved space is zero (the usual value for reserved space)
  ** then the cell content offset of an empty page wants to be 65536.
  ** However, that integer is too large to be stored in a 2-byte unsigned
  ** integer, so a value of 0 is used in its place. */
  top = get2byte(&data[hdr+5]);
  assert( top<=(int)pPage->pBt->usableSize ); /* by btreeComputeFreeSpace() */
  if( gap>top ){
    if( top==0 && pPage->pBt->usableSize==65536 ){
      top = 65536;
    }else{
      return SQLITE_CORRUPT_PAGE(pPage);
    }
  }

  /* If there is enough space between gap and top for one more cell pointer,
  ** and if the freelist is not empty, then search the
  ** freelist looking for a slot big enough to satisfy the request.
  */
  testcase( gap+2==top );
  testcase( gap+1==top );
  testcase( gap==top );
  if( (data[hdr+2] || data[hdr+1]) && gap+2<=top ){
    u8 *pSpace = pageFindSlot(pPage, nByte, &rc);
    if( pSpace ){
      int g2;
      assert( pSpace+nByte<=data+pPage->pBt->usableSize );
      *pIdx = g2 = (int)(pSpace-data);
      if( g2<=gap ){
        return SQLITE_CORRUPT_PAGE(pPage);
      }else{
        return SQLITE_OK;
      }
    }else if( rc ){
      return rc;
    }
  }

  /* The request could not be fulfilled using a freelist slot.  Check
  ** to see if defragmentation is necessary.
  */
  testcase( gap+2+nByte==top );
  if( gap+2+nByte>top ){
    assert( pPage->nCell>0 || CORRUPT_DB );
    assert( pPage->nFree>=0 );
    rc = defragmentPage(pPage, MIN(4, pPage->nFree - (2+nByte)));
    if( rc ) return rc;
    top = get2byteNotZero(&data[hdr+5]);
    assert( gap+2+nByte<=top );
  }


  /* Allocate memory from the gap in between the cell pointer array
  ** and the cell content area.  The btreeComputeFreeSpace() call has already
  ** validated the freelist.  Given that the freelist is valid, there
  ** is no way that the allocation can extend off the end of the page.
  ** The assert() below verifies the previous sentence.
  */
  top -= nByte;
  put2byte(&data[hdr+5], top);
  assert( top+nByte <= (int)pPage->pBt->usableSize );
  *pIdx = top;
  return SQLITE_OK;
}

/*
** Return a section of the pPage->aData to the freelist.
** The first byte of the new free block is pPage->aData[iStart]
** and the size of the block is iSize bytes.
**
** Adjacent freeblocks are coalesced.
**
** Even though the freeblock list was checked by btreeComputeFreeSpace(),
** that routine will not detect overlap between cells or freeblocks.  Nor
** does it detect cells or freeblocks that encrouch into the reserved bytes
** at the end of the page.  So do additional corruption checks inside this
** routine and return SQLITE_CORRUPT if any problems are found.
*/
static int freeSpace(MemPage *pPage, u16 iStart, u16 iSize){
  u16 iPtr;                             /* Address of ptr to next freeblock */
  u16 iFreeBlk;                         /* Address of the next freeblock */
  u8 hdr;                               /* Page header size.  0 or 100 */
  u8 nFrag = 0;                         /* Reduction in fragmentation */
  u16 iOrigSize = iSize;                /* Original value of iSize */
  u16 x;                                /* Offset to cell content area */
  u32 iEnd = iStart + iSize;            /* First byte past the iStart buffer */
  unsigned char *data = pPage->aData;   /* Page content */

  assert( pPage->pBt!=0 );
  assert( sqlite3PagerIswriteable(pPage->pDbPage) );
  assert( CORRUPT_DB || iStart>=pPage->hdrOffset+6+pPage->childPtrSize );
  assert( CORRUPT_DB || iEnd <= pPage->pBt->usableSize );
  assert( sqlite3_mutex_held(pPage->pBt->mutex) );
  assert( iSize>=4 );   /* Minimum cell size is 4 */
  assert( iStart<=pPage->pBt->usableSize-4 );

  /* The list of freeblocks must be in ascending order.  Find the 
  ** spot on the list where iStart should be inserted.
  */
  hdr = pPage->hdrOffset;
  iPtr = hdr + 1;
  if( data[iPtr+1]==0 && data[iPtr]==0 ){
    iFreeBlk = 0;  /* Shortcut for the case when the freelist is empty */
  }else{
    while( (iFreeBlk = get2byte(&data[iPtr]))<iStart ){
      if( iFreeBlk<iPtr+4 ){
        if( iFreeBlk==0 ) break; /* TH3: corrupt082.100 */
        return SQLITE_CORRUPT_PAGE(pPage);
      }
      iPtr = iFreeBlk;
    }
    if( iFreeBlk>pPage->pBt->usableSize-4 ){ /* TH3: corrupt081.100 */
      return SQLITE_CORRUPT_PAGE(pPage);
    }
    assert( iFreeBlk>iPtr || iFreeBlk==0 );
  
    /* At this point:
    **    iFreeBlk:   First freeblock after iStart, or zero if none
    **    iPtr:       The address of a pointer to iFreeBlk
    **
    ** Check to see if iFreeBlk should be coalesced onto the end of iStart.
    */
    if( iFreeBlk && iEnd+3>=iFreeBlk ){
      nFrag = iFreeBlk - iEnd;
      if( iEnd>iFreeBlk ) return SQLITE_CORRUPT_PAGE(pPage);
      iEnd = iFreeBlk + get2byte(&data[iFreeBlk+2]);
      if( iEnd > pPage->pBt->usableSize ){
        return SQLITE_CORRUPT_PAGE(pPage);
      }
      iSize = iEnd - iStart;
      iFreeBlk = get2byte(&data[iFreeBlk]);
    }
  
    /* If iPtr is another freeblock (that is, if iPtr is not the freelist
    ** pointer in the page header) then check to see if iStart should be
    ** coalesced onto the end of iPtr.
    */
    if( iPtr>hdr+1 ){
      int iPtrEnd = iPtr + get2byte(&data[iPtr+2]);
      if( iPtrEnd+3>=iStart ){
        if( iPtrEnd>iStart ) return SQLITE_CORRUPT_PAGE(pPage);
        nFrag += iStart - iPtrEnd;
        iSize = iEnd - iPtr;
        iStart = iPtr;
      }
    }
    if( nFrag>data[hdr+7] ) return SQLITE_CORRUPT_PAGE(pPage);
    data[hdr+7] -= nFrag;
  }
  x = get2byte(&data[hdr+5]);
  if( iStart<=x ){
    /* The new freeblock is at the beginning of the cell content area,
    ** so just extend the cell content area rather than create another
    ** freelist entry */
    if( iStart<x ) return SQLITE_CORRUPT_PAGE(pPage);
    if( iPtr!=hdr+1 ) return SQLITE_CORRUPT_PAGE(pPage);
    put2byte(&data[hdr+1], iFreeBlk);
    put2byte(&data[hdr+5], iEnd);
  }else{
    /* Insert the new freeblock into the freelist */
    put2byte(&data[iPtr], iStart);
  }
  if( pPage->pBt->btsFlags & BTS_FAST_SECURE ){
    /* Overwrite deleted information with zeros when the secure_delete
    ** option is enabled */
    memset(&data[iStart], 0, iSize);
  }
  put2byte(&data[iStart], iFreeBlk);
  put2byte(&data[iStart+2], iSize);
  pPage->nFree += iOrigSize;
  return SQLITE_OK;
}

/*
** Decode the flags byte (the first byte of the header) for a page
** and initialize fields of the MemPage structure accordingly.
**
** Only the following combinations are supported.  Anything different
** indicates a corrupt database files:
**
**         PTF_ZERODATA
**         PTF_ZERODATA | PTF_LEAF
**         PTF_LEAFDATA | PTF_INTKEY
**         PTF_LEAFDATA | PTF_INTKEY | PTF_LEAF
*/
static int decodeFlags(MemPage *pPage, int flagByte){
  BtShared *pBt;     /* A copy of pPage->pBt */

  assert( pPage->hdrOffset==(pPage->pgno==1 ? 100 : 0) );
  assert( sqlite3_mutex_held(pPage->pBt->mutex) );
  pPage->leaf = (u8)(flagByte>>3);  assert( PTF_LEAF == 1<<3 );
  flagByte &= ~PTF_LEAF;
  pPage->childPtrSize = 4-4*pPage->leaf;
  pPage->xCellSize = cellSizePtr;
  pBt = pPage->pBt;
  if( flagByte==(PTF_LEAFDATA | PTF_INTKEY) ){
    /* EVIDENCE-OF: R-07291-35328 A value of 5 (0x05) means the page is an
    ** interior table b-tree page. */
    assert( (PTF_LEAFDATA|PTF_INTKEY)==5 );
    /* EVIDENCE-OF: R-26900-09176 A value of 13 (0x0d) means the page is a
    ** leaf table b-tree page. */
    assert( (PTF_LEAFDATA|PTF_INTKEY|PTF_LEAF)==13 );
    pPage->intKey = 1;
    if( pPage->leaf ){
      pPage->intKeyLeaf = 1;
      pPage->xParseCell = btreeParseCellPtr;
    }else{
      pPage->intKeyLeaf = 0;
      pPage->xCellSize = cellSizePtrNoPayload;
      pPage->xParseCell = btreeParseCellPtrNoPayload;
    }
    pPage->maxLocal = pBt->maxLeaf;
    pPage->minLocal = pBt->minLeaf;
  }else if( flagByte==PTF_ZERODATA ){
    /* EVIDENCE-OF: R-43316-37308 A value of 2 (0x02) means the page is an
    ** interior index b-tree page. */
    assert( (PTF_ZERODATA)==2 );
    /* EVIDENCE-OF: R-59615-42828 A value of 10 (0x0a) means the page is a
    ** leaf index b-tree page. */
    assert( (PTF_ZERODATA|PTF_LEAF)==10 );
    pPage->intKey = 0;
    pPage->intKeyLeaf = 0;
    pPage->xParseCell = btreeParseCellPtrIndex;
    pPage->maxLocal = pBt->maxLocal;
    pPage->minLocal = pBt->minLocal;
  }else{
    /* EVIDENCE-OF: R-47608-56469 Any other value for the b-tree page type is
    ** an error. */
    return SQLITE_CORRUPT_PAGE(pPage);
  }
  pPage->max1bytePayload = pBt->max1bytePayload;
  return SQLITE_OK;
}

/*
** Compute the amount of freespace on the page.  In other words, fill
** in the pPage->nFree field.
*/
static int btreeComputeFreeSpace(MemPage *pPage){
  int pc;            /* Address of a freeblock within pPage->aData[] */
  u8 hdr;            /* Offset to beginning of page header */
  u8 *data;          /* Equal to pPage->aData */
  int usableSize;    /* Amount of usable space on each page */
  int nFree;         /* Number of unused bytes on the page */
  int top;           /* First byte of the cell content area */
  int iCellFirst;    /* First allowable cell or freeblock offset */
  int iCellLast;     /* Last possible cell or freeblock offset */

  assert( pPage->pBt!=0 );
  assert( pPage->pBt->db!=0 );
  assert( sqlite3_mutex_held(pPage->pBt->mutex) );
  assert( pPage->pgno==sqlite3PagerPagenumber(pPage->pDbPage) );
  assert( pPage == sqlite3PagerGetExtra(pPage->pDbPage) );
  assert( pPage->aData == sqlite3PagerGetData(pPage->pDbPage) );
  assert( pPage->isInit==1 );
  assert( pPage->nFree<0 );

  usableSize = pPage->pBt->usableSize;
  hdr = pPage->hdrOffset;
  data = pPage->aData;
  /* EVIDENCE-OF: R-58015-48175 The two-byte integer at offset 5 designates
  ** the start of the cell content area. A zero value for this integer is
  ** interpreted as 65536. */
  top = get2byteNotZero(&data[hdr+5]);
  iCellFirst = hdr + 8 + pPage->childPtrSize + 2*pPage->nCell;
  iCellLast = usableSize - 4;

  /* Compute the total free space on the page
  ** EVIDENCE-OF: R-23588-34450 The two-byte integer at offset 1 gives the
  ** start of the first freeblock on the page, or is zero if there are no
  ** freeblocks. */
  pc = get2byte(&data[hdr+1]);
  nFree = data[hdr+7] + top;  /* Init nFree to non-freeblock free space */
  if( pc>0 ){
    u32 next, size;
    if( pc<top ){
      /* EVIDENCE-OF: R-55530-52930 In a well-formed b-tree page, there will
      ** always be at least one cell before the first freeblock.
      */
      return SQLITE_CORRUPT_PAGE(pPage); 
    }
    while( 1 ){
      if( pc>iCellLast ){
        /* Freeblock off the end of the page */
        return SQLITE_CORRUPT_PAGE(pPage);
      }
      next = get2byte(&data[pc]);
      size = get2byte(&data[pc+2]);
      nFree = nFree + size;
      if( next<=pc+size+3 ) break;
      pc = next;
    }
    if( next>0 ){
      /* Freeblock not in ascending order */
      return SQLITE_CORRUPT_PAGE(pPage);
    }
    if( pc+size>(unsigned int)usableSize ){
      /* Last freeblock extends past page end */
      return SQLITE_CORRUPT_PAGE(pPage);
    }
  }

  /* At this point, nFree contains the sum of the offset to the start
  ** of the cell-content area plus the number of free bytes within
  ** the cell-content area. If this is greater than the usable-size
  ** of the page, then the page must be corrupted. This check also
  ** serves to verify that the offset to the start of the cell-content
  ** area, according to the page header, lies within the page.
  */
  if( nFree>usableSize || nFree<iCellFirst ){
    return SQLITE_CORRUPT_PAGE(pPage);
  }
  pPage->nFree = (u16)(nFree - iCellFirst);
  return SQLITE_OK;
}

/*
** Do additional sanity check after btreeInitPage() if
** PRAGMA cell_size_check=ON 
*/
static SQLITE_NOINLINE int btreeCellSizeCheck(MemPage *pPage){
  int iCellFirst;    /* First allowable cell or freeblock offset */
  int iCellLast;     /* Last possible cell or freeblock offset */
  int i;             /* Index into the cell pointer array */
  int sz;            /* Size of a cell */
  int pc;            /* Address of a freeblock within pPage->aData[] */
  u8 *data;          /* Equal to pPage->aData */
  int usableSize;    /* Maximum usable space on the page */
  int cellOffset;    /* Start of cell content area */

  iCellFirst = pPage->cellOffset + 2*pPage->nCell;
  usableSize = pPage->pBt->usableSize;
  iCellLast = usableSize - 4;
  data = pPage->aData;
  cellOffset = pPage->cellOffset;
  if( !pPage->leaf ) iCellLast--;
  for(i=0; i<pPage->nCell; i++){
    pc = get2byteAligned(&data[cellOffset+i*2]);
    testcase( pc==iCellFirst );
    testcase( pc==iCellLast );
    if( pc<iCellFirst || pc>iCellLast ){
      return SQLITE_CORRUPT_PAGE(pPage);
    }
    sz = pPage->xCellSize(pPage, &data[pc]);
    testcase( pc+sz==usableSize );
    if( pc+sz>usableSize ){
      return SQLITE_CORRUPT_PAGE(pPage);
    }
  }
  return SQLITE_OK;
}

/*
** Initialize the auxiliary information for a disk block.
**
** Return SQLITE_OK on success.  If we see that the page does
** not contain a well-formed database page, then return 
** SQLITE_CORRUPT.  Note that a return of SQLITE_OK does not
** guarantee that the page is well-formed.  It only shows that
** we failed to detect any corruption.
*/
static int btreeInitPage(MemPage *pPage){
  u8 *data;          /* Equal to pPage->aData */
  BtShared *pBt;        /* The main btree structure */

  assert( pPage->pBt!=0 );
  assert( pPage->pBt->db!=0 );
  assert( sqlite3_mutex_held(pPage->pBt->mutex) );
  assert( pPage->pgno==sqlite3PagerPagenumber(pPage->pDbPage) );
  assert( pPage == sqlite3PagerGetExtra(pPage->pDbPage) );
  assert( pPage->aData == sqlite3PagerGetData(pPage->pDbPage) );
  assert( pPage->isInit==0 );

  pBt = pPage->pBt;
  data = pPage->aData + pPage->hdrOffset;
  /* EVIDENCE-OF: R-28594-02890 The one-byte flag at offset 0 indicating
  ** the b-tree page type. */
  if( decodeFlags(pPage, data[0]) ){
    return SQLITE_CORRUPT_PAGE(pPage);
  }
  assert( pBt->pageSize>=512 && pBt->pageSize<=65536 );
  pPage->maskPage = (u16)(pBt->pageSize - 1);
  pPage->nOverflow = 0;
  pPage->cellOffset = pPage->hdrOffset + 8 + pPage->childPtrSize;
  pPage->aCellIdx = data + pPage->childPtrSize + 8;
  pPage->aDataEnd = pPage->aData + pBt->usableSize;
  pPage->aDataOfst = pPage->aData + pPage->childPtrSize;
  /* EVIDENCE-OF: R-37002-32774 The two-byte integer at offset 3 gives the
  ** number of cells on the page. */
  pPage->nCell = get2byte(&data[3]);
  if( pPage->nCell>MX_CELL(pBt) ){
    /* To many cells for a single page.  The page must be corrupt */
    return SQLITE_CORRUPT_PAGE(pPage);
  }
  testcase( pPage->nCell==MX_CELL(pBt) );
  /* EVIDENCE-OF: R-24089-57979 If a page contains no cells (which is only
  ** possible for a root page of a table that contains no rows) then the
  ** offset to the cell content area will equal the page size minus the
  ** bytes of reserved space. */
  assert( pPage->nCell>0
       || get2byteNotZero(&data[5])==(int)pBt->usableSize
       || CORRUPT_DB );
  pPage->nFree = -1;  /* Indicate that this value is yet uncomputed */
  pPage->isInit = 1;
  if( pBt->db->flags & SQLITE_CellSizeCk ){
    return btreeCellSizeCheck(pPage);
  }
  return SQLITE_OK;
}

/*
** Set up a raw page so that it looks like a database page holding
** no entries.
*/
static void zeroPage(MemPage *pPage, int flags){
  unsigned char *data = pPage->aData;
  BtShared *pBt = pPage->pBt;
  u8 hdr = pPage->hdrOffset;
  u16 first;

  assert( sqlite3PagerPagenumber(pPage->pDbPage)==pPage->pgno );
  assert( sqlite3PagerGetExtra(pPage->pDbPage) == (void*)pPage );
  assert( sqlite3PagerGetData(pPage->pDbPage) == data );
  assert( sqlite3PagerIswriteable(pPage->pDbPage) );
  assert( sqlite3_mutex_held(pBt->mutex) );
  if( pBt->btsFlags & BTS_FAST_SECURE ){
    memset(&data[hdr], 0, pBt->usableSize - hdr);
  }
  data[hdr] = (char)flags;
  first = hdr + ((flags&PTF_LEAF)==0 ? 12 : 8);
  memset(&data[hdr+1], 0, 4);
  data[hdr+7] = 0;
  put2byte(&data[hdr+5], pBt->usableSize);
  pPage->nFree = (u16)(pBt->usableSize - first);
  decodeFlags(pPage, flags);
  pPage->cellOffset = first;
  pPage->aDataEnd = &data[pBt->usableSize];
  pPage->aCellIdx = &data[first];
  pPage->aDataOfst = &data[pPage->childPtrSize];
  pPage->nOverflow = 0;
  assert( pBt->pageSize>=512 && pBt->pageSize<=65536 );
  pPage->maskPage = (u16)(pBt->pageSize - 1);
  pPage->nCell = 0;
  pPage->isInit = 1;
}


/*
** Convert a DbPage obtained from the pager into a MemPage used by
** the btree layer.
*/
static MemPage *btreePageFromDbPage(DbPage *pDbPage, Pgno pgno, BtShared *pBt){
  MemPage *pPage = (MemPage*)sqlite3PagerGetExtra(pDbPage);
  if( pgno!=pPage->pgno ){
    pPage->aData = sqlite3PagerGetData(pDbPage);
    pPage->pDbPage = pDbPage;
    pPage->pBt = pBt;
    pPage->pgno = pgno;
    pPage->hdrOffset = pgno==1 ? 100 : 0;
  }
  assert( pPage->aData==sqlite3PagerGetData(pDbPage) );
  return pPage; 
}

/*
** Get a page from the pager.  Initialize the MemPage.pBt and
** MemPage.aData elements if needed.  See also: btreeGetUnusedPage().
**
** If the PAGER_GET_NOCONTENT flag is set, it means that we do not care
** about the content of the page at this time.  So do not go to the disk
** to fetch the content.  Just fill in the content with zeros for now.
** If in the future we call sqlite3PagerWrite() on this page, that
** means we have started to be concerned about content and the disk
** read should occur at that point.
*/
static int btreeGetPage(
  BtShared *pBt,       /* The btree */
  Pgno pgno,           /* Number of the page to fetch */
  MemPage **ppPage,    /* Return the page in this parameter */
  int flags            /* PAGER_GET_NOCONTENT or PAGER_GET_READONLY */
){
  int rc;
  DbPage *pDbPage;

  assert( flags==0 || flags==PAGER_GET_NOCONTENT || flags==PAGER_GET_READONLY );
  assert( sqlite3_mutex_held(pBt->mutex) );
  rc = sqlite3PagerGet(pBt->pPager, pgno, (DbPage**)&pDbPage, flags);
  if( rc ) return rc;
  *ppPage = btreePageFromDbPage(pDbPage, pgno, pBt);
  return SQLITE_OK;
}

/*
** Retrieve a page from the pager cache. If the requested page is not
** already in the pager cache return NULL. Initialize the MemPage.pBt and
** MemPage.aData elements if needed.
*/
static MemPage *btreePageLookup(BtShared *pBt, Pgno pgno){
  DbPage *pDbPage;
  assert( sqlite3_mutex_held(pBt->mutex) );
  pDbPage = sqlite3PagerLookup(pBt->pPager, pgno);
  if( pDbPage ){
    return btreePageFromDbPage(pDbPage, pgno, pBt);
  }
  return 0;
}

/*
** Return the size of the database file in pages. If there is any kind of
** error, return ((unsigned int)-1).
*/
static Pgno btreePagecount(BtShared *pBt){
  return pBt->nPage;
}
Pgno sqlite3BtreeLastPage(Btree *p){
  assert( sqlite3BtreeHoldsMutex(p) );
  return btreePagecount(p->pBt);
}

/*
** Get a page from the pager and initialize it.
**
** If pCur!=0 then the page is being fetched as part of a moveToChild()
** call.  Do additional sanity checking on the page in this case.
** And if the fetch fails, this routine must decrement pCur->iPage.
**
** The page is fetched as read-write unless pCur is not NULL and is
** a read-only cursor.
**
** If an error occurs, then *ppPage is undefined. It
** may remain unchanged, or it may be set to an invalid value.
*/
static int getAndInitPage(
  BtShared *pBt,                  /* The database file */
  Pgno pgno,                      /* Number of the page to get */
  MemPage **ppPage,               /* Write the page pointer here */
  BtCursor *pCur,                 /* Cursor to receive the page, or NULL */
  int bReadOnly                   /* True for a read-only page */
){
  int rc;
  DbPage *pDbPage;
  assert( sqlite3_mutex_held(pBt->mutex) );
  assert( pCur==0 || ppPage==&pCur->pPage );
  assert( pCur==0 || bReadOnly==pCur->curPagerFlags );
  assert( pCur==0 || pCur->iPage>0 );

  if( pgno>btreePagecount(pBt) ){
    rc = SQLITE_CORRUPT_BKPT;
    goto getAndInitPage_error1;
  }
  rc = sqlite3PagerGet(pBt->pPager, pgno, (DbPage**)&pDbPage, bReadOnly);
  if( rc ){
    goto getAndInitPage_error1;
  }
  *ppPage = (MemPage*)sqlite3PagerGetExtra(pDbPage);
  if( (*ppPage)->isInit==0 ){
    btreePageFromDbPage(pDbPage, pgno, pBt);
    rc = btreeInitPage(*ppPage);
    if( rc!=SQLITE_OK ){
      goto getAndInitPage_error2;
    }
  }
  assert( (*ppPage)->pgno==pgno );
  assert( (*ppPage)->aData==sqlite3PagerGetData(pDbPage) );

  /* If obtaining a child page for a cursor, we must verify that the page is
  ** compatible with the root page. */
  if( pCur && ((*ppPage)->nCell<1 || (*ppPage)->intKey!=pCur->curIntKey) ){
    rc = SQLITE_CORRUPT_PGNO(pgno);
    goto getAndInitPage_error2;
  }
  return SQLITE_OK;

getAndInitPage_error2:
  releasePage(*ppPage);
getAndInitPage_error1:
  if( pCur ){
    pCur->iPage--;
    pCur->pPage = pCur->apPage[pCur->iPage];
  }
  testcase( pgno==0 );
  assert( pgno!=0 || rc==SQLITE_CORRUPT );
  return rc;
}

#ifndef SQLITE_OMIT_CONCURRENT
/* 
** Set the value of the MemPage.pgnoRoot variable, if it exists.
*/
static void setMempageRoot(MemPage *pPg, u32 pgnoRoot){
  pPg->pgnoRoot = pgnoRoot;
}
#else
# define setMempageRoot(x,y)
#endif

/*
** Release a MemPage.  This should be called once for each prior
** call to btreeGetPage.
**
** Page1 is a special case and must be released using releasePageOne().
*/
static void releasePageNotNull(MemPage *pPage){
  assert( pPage->aData );
  assert( pPage->pBt );
  assert( pPage->pDbPage!=0 );
  assert( sqlite3PagerGetExtra(pPage->pDbPage) == (void*)pPage );
  assert( sqlite3PagerGetData(pPage->pDbPage)==pPage->aData );
  assert( sqlite3_mutex_held(pPage->pBt->mutex) );
  sqlite3PagerUnrefNotNull(pPage->pDbPage);
}
static void releasePage(MemPage *pPage){
  if( pPage ) releasePageNotNull(pPage);
}
static void releasePageOne(MemPage *pPage){
  assert( pPage!=0 );
  assert( pPage->aData );
  assert( pPage->pBt );
  assert( pPage->pDbPage!=0 );
  assert( sqlite3PagerGetExtra(pPage->pDbPage) == (void*)pPage );
  assert( sqlite3PagerGetData(pPage->pDbPage)==pPage->aData );
  assert( sqlite3_mutex_held(pPage->pBt->mutex) );
  sqlite3PagerUnrefPageOne(pPage->pDbPage);
}

/*
** Get an unused page.
**
** This works just like btreeGetPage() with the addition:
**
**   *  If the page is already in use for some other purpose, immediately
**      release it and return an SQLITE_CURRUPT error.
**   *  Make sure the isInit flag is clear
*/
static int btreeGetUnusedPage(
  BtShared *pBt,       /* The btree */
  Pgno pgno,           /* Number of the page to fetch */
  MemPage **ppPage,    /* Return the page in this parameter */
  int flags            /* PAGER_GET_NOCONTENT or PAGER_GET_READONLY */
){
  int rc = btreeGetPage(pBt, pgno, ppPage, flags);
  if( rc==SQLITE_OK ){
    if( sqlite3PagerPageRefcount((*ppPage)->pDbPage)>1 ){
      releasePage(*ppPage);
      *ppPage = 0;
      return SQLITE_CORRUPT_BKPT;
    }
    (*ppPage)->isInit = 0;
  }else{
    *ppPage = 0;
  }
  return rc;
}


/*
** During a rollback, when the pager reloads information into the cache
** so that the cache is restored to its original state at the start of
** the transaction, for each page restored this routine is called.
**
** This routine needs to reset the extra data section at the end of the
** page to agree with the restored data.
*/
static void pageReinit(DbPage *pData){
  MemPage *pPage;
  pPage = (MemPage *)sqlite3PagerGetExtra(pData);
  assert( sqlite3PagerPageRefcount(pData)>0 );
  if( pPage->isInit ){
    assert( sqlite3_mutex_held(pPage->pBt->mutex) );
    pPage->isInit = 0;
    if( sqlite3PagerPageRefcount(pData)>1 ){
      /* pPage might not be a btree page;  it might be an overflow page
      ** or ptrmap page or a free page.  In those cases, the following
      ** call to btreeInitPage() will likely return SQLITE_CORRUPT.
      ** But no harm is done by this.  And it is very important that
      ** btreeInitPage() be called on every btree page so we make
      ** the call for every page that comes in for re-initing. */
      btreeInitPage(pPage);
    }
  }
}

/*
** Invoke the busy handler for a btree.
*/
static int btreeInvokeBusyHandler(void *pArg){
  BtShared *pBt = (BtShared*)pArg;
  assert( pBt->db );
  assert( sqlite3_mutex_held(pBt->db->mutex) );
  return sqlite3InvokeBusyHandler(&pBt->db->busyHandler);
}

/*
** Open a database file.
** 
** zFilename is the name of the database file.  If zFilename is NULL
** then an ephemeral database is created.  The ephemeral database might
** be exclusively in memory, or it might use a disk-based memory cache.
** Either way, the ephemeral database will be automatically deleted 
** when sqlite3BtreeClose() is called.
**
** If zFilename is ":memory:" then an in-memory database is created
** that is automatically destroyed when it is closed.
**
** The "flags" parameter is a bitmask that might contain bits like
** BTREE_OMIT_JOURNAL and/or BTREE_MEMORY.
**
** If the database is already opened in the same database connection
** and we are in shared cache mode, then the open will fail with an
** SQLITE_CONSTRAINT error.  We cannot allow two or more BtShared
** objects in the same database connection since doing so will lead
** to problems with locking.
*/
int sqlite3BtreeOpen(
  sqlite3_vfs *pVfs,      /* VFS to use for this b-tree */
  const char *zFilename,  /* Name of the file containing the BTree database */
  sqlite3 *db,            /* Associated database handle */
  Btree **ppBtree,        /* Pointer to new Btree object written here */
  int flags,              /* Options */
  int vfsFlags            /* Flags passed through to sqlite3_vfs.xOpen() */
){
  BtShared *pBt = 0;             /* Shared part of btree structure */
  Btree *p;                      /* Handle to return */
  sqlite3_mutex *mutexOpen = 0;  /* Prevents a race condition. Ticket #3537 */
  int rc = SQLITE_OK;            /* Result code from this function */
  u8 nReserve;                   /* Byte of unused space on each page */
  unsigned char zDbHeader[100];  /* Database header content */

  /* True if opening an ephemeral, temporary database */
  const int isTempDb = zFilename==0 || zFilename[0]==0;

  /* Set the variable isMemdb to true for an in-memory database, or 
  ** false for a file-based database.
  */
#ifdef SQLITE_OMIT_MEMORYDB
  const int isMemdb = 0;
#else
  const int isMemdb = (zFilename && strcmp(zFilename, ":memory:")==0)
                       || (isTempDb && sqlite3TempInMemory(db))
                       || (vfsFlags & SQLITE_OPEN_MEMORY)!=0;
#endif

  assert( db!=0 );
  assert( pVfs!=0 );
  assert( sqlite3_mutex_held(db->mutex) );
  assert( (flags&0xff)==flags );   /* flags fit in 8 bits */

  /* Only a BTREE_SINGLE database can be BTREE_UNORDERED */
  assert( (flags & BTREE_UNORDERED)==0 || (flags & BTREE_SINGLE)!=0 );

  /* A BTREE_SINGLE database is always a temporary and/or ephemeral */
  assert( (flags & BTREE_SINGLE)==0 || isTempDb );

  if( isMemdb ){
    flags |= BTREE_MEMORY;
  }
  if( (vfsFlags & SQLITE_OPEN_MAIN_DB)!=0 && (isMemdb || isTempDb) ){
    vfsFlags = (vfsFlags & ~SQLITE_OPEN_MAIN_DB) | SQLITE_OPEN_TEMP_DB;
  }
  p = sqlite3MallocZero(sizeof(Btree));
  if( !p ){
    return SQLITE_NOMEM_BKPT;
  }
  p->inTrans = TRANS_NONE;
  p->db = db;
#ifndef SQLITE_OMIT_SHARED_CACHE
  p->lock.pBtree = p;
  p->lock.iTable = 1;
#endif

#if !defined(SQLITE_OMIT_SHARED_CACHE) && !defined(SQLITE_OMIT_DISKIO)
  /*
  ** If this Btree is a candidate for shared cache, try to find an
  ** existing BtShared object that we can share with
  */
  if( isTempDb==0 && (isMemdb==0 || (vfsFlags&SQLITE_OPEN_URI)!=0) ){
    if( vfsFlags & SQLITE_OPEN_SHAREDCACHE ){
      int nFilename = sqlite3Strlen30(zFilename)+1;
      int nFullPathname = pVfs->mxPathname+1;
      char *zFullPathname = sqlite3Malloc(MAX(nFullPathname,nFilename));
      MUTEX_LOGIC( sqlite3_mutex *mutexShared; )

      p->sharable = 1;
      if( !zFullPathname ){
        sqlite3_free(p);
        return SQLITE_NOMEM_BKPT;
      }
      if( isMemdb ){
        memcpy(zFullPathname, zFilename, nFilename);
      }else{
        rc = sqlite3OsFullPathname(pVfs, zFilename,
                                   nFullPathname, zFullPathname);
        if( rc ){
          if( rc==SQLITE_OK_SYMLINK ){
            rc = SQLITE_OK;
          }else{
            sqlite3_free(zFullPathname);
            sqlite3_free(p);
            return rc;
          }
        }
      }
#if SQLITE_THREADSAFE
      mutexOpen = sqlite3MutexAlloc(SQLITE_MUTEX_STATIC_OPEN);
      sqlite3_mutex_enter(mutexOpen);
      mutexShared = sqlite3MutexAlloc(SQLITE_MUTEX_STATIC_MAIN);
      sqlite3_mutex_enter(mutexShared);
#endif
      for(pBt=GLOBAL(BtShared*,sqlite3SharedCacheList); pBt; pBt=pBt->pNext){
        assert( pBt->nRef>0 );
        if( 0==strcmp(zFullPathname, sqlite3PagerFilename(pBt->pPager, 0))
                 && sqlite3PagerVfs(pBt->pPager)==pVfs ){
          int iDb;
          for(iDb=db->nDb-1; iDb>=0; iDb--){
            Btree *pExisting = db->aDb[iDb].pBt;
            if( pExisting && pExisting->pBt==pBt ){
              sqlite3_mutex_leave(mutexShared);
              sqlite3_mutex_leave(mutexOpen);
              sqlite3_free(zFullPathname);
              sqlite3_free(p);
              return SQLITE_CONSTRAINT;
            }
          }
          p->pBt = pBt;
          pBt->nRef++;
          break;
        }
      }
      sqlite3_mutex_leave(mutexShared);
      sqlite3_free(zFullPathname);
    }
#ifdef SQLITE_DEBUG
    else{
      /* In debug mode, we mark all persistent databases as sharable
      ** even when they are not.  This exercises the locking code and
      ** gives more opportunity for asserts(sqlite3_mutex_held())
      ** statements to find locking problems.
      */
      p->sharable = 1;
    }
#endif
  }
#endif
  if( pBt==0 ){
    /*
    ** The following asserts make sure that structures used by the btree are
    ** the right size.  This is to guard against size changes that result
    ** when compiling on a different architecture.
    */
    assert( sizeof(i64)==8 );
    assert( sizeof(u64)==8 );
    assert( sizeof(u32)==4 );
    assert( sizeof(u16)==2 );
    assert( sizeof(Pgno)==4 );
  
    pBt = sqlite3MallocZero( sizeof(*pBt) );
    if( pBt==0 ){
      rc = SQLITE_NOMEM_BKPT;
      goto btree_open_out;
    }
    rc = sqlite3PagerOpen(pVfs, &pBt->pPager, zFilename,
                          sizeof(MemPage), flags, vfsFlags, pageReinit);
    if( rc==SQLITE_OK ){
      sqlite3PagerSetMmapLimit(pBt->pPager, db->szMmap);
      rc = sqlite3PagerReadFileheader(pBt->pPager,sizeof(zDbHeader),zDbHeader);
    }
    if( rc!=SQLITE_OK ){
      goto btree_open_out;
    }
    pBt->openFlags = (u8)flags;
    pBt->db = db;
    sqlite3PagerSetBusyHandler(pBt->pPager, btreeInvokeBusyHandler, pBt);
    p->pBt = pBt;
  
    pBt->pCursor = 0;
    pBt->pPage1 = 0;
    if( sqlite3PagerIsreadonly(pBt->pPager) ) pBt->btsFlags |= BTS_READ_ONLY;
#if defined(SQLITE_SECURE_DELETE)
    pBt->btsFlags |= BTS_SECURE_DELETE;
#elif defined(SQLITE_FAST_SECURE_DELETE)
    pBt->btsFlags |= BTS_OVERWRITE;
#endif
    /* EVIDENCE-OF: R-51873-39618 The page size for a database file is
    ** determined by the 2-byte integer located at an offset of 16 bytes from
    ** the beginning of the database file. */
    pBt->pageSize = (zDbHeader[16]<<8) | (zDbHeader[17]<<16);
    if( pBt->pageSize<512 || pBt->pageSize>SQLITE_MAX_PAGE_SIZE
         || ((pBt->pageSize-1)&pBt->pageSize)!=0 ){
      pBt->pageSize = 0;
#ifndef SQLITE_OMIT_AUTOVACUUM
      /* If the magic name ":memory:" will create an in-memory database, then
      ** leave the autoVacuum mode at 0 (do not auto-vacuum), even if
      ** SQLITE_DEFAULT_AUTOVACUUM is true. On the other hand, if
      ** SQLITE_OMIT_MEMORYDB has been defined, then ":memory:" is just a
      ** regular file-name. In this case the auto-vacuum applies as per normal.
      */
      if( zFilename && !isMemdb ){
        pBt->autoVacuum = (SQLITE_DEFAULT_AUTOVACUUM ? 1 : 0);
        pBt->incrVacuum = (SQLITE_DEFAULT_AUTOVACUUM==2 ? 1 : 0);
      }
#endif
      nReserve = 0;
    }else{
      /* EVIDENCE-OF: R-37497-42412 The size of the reserved region is
      ** determined by the one-byte unsigned integer found at an offset of 20
      ** into the database file header. */
      nReserve = zDbHeader[20];
      pBt->btsFlags |= BTS_PAGESIZE_FIXED;
#ifndef SQLITE_OMIT_AUTOVACUUM
      pBt->autoVacuum = (get4byte(&zDbHeader[36 + 4*4])?1:0);
      pBt->incrVacuum = (get4byte(&zDbHeader[36 + 7*4])?1:0);
#endif
    }
    rc = sqlite3PagerSetPagesize(pBt->pPager, &pBt->pageSize, nReserve);
    if( rc ) goto btree_open_out;
    pBt->usableSize = pBt->pageSize - nReserve;
    assert( (pBt->pageSize & 7)==0 );  /* 8-byte alignment of pageSize */
   
#if !defined(SQLITE_OMIT_SHARED_CACHE) && !defined(SQLITE_OMIT_DISKIO)
    /* Add the new BtShared object to the linked list sharable BtShareds.
    */
    pBt->nRef = 1;
    if( p->sharable ){
      MUTEX_LOGIC( sqlite3_mutex *mutexShared; )
      MUTEX_LOGIC( mutexShared = sqlite3MutexAlloc(SQLITE_MUTEX_STATIC_MAIN);)
      if( SQLITE_THREADSAFE && sqlite3GlobalConfig.bCoreMutex ){
        pBt->mutex = sqlite3MutexAlloc(SQLITE_MUTEX_FAST);
        if( pBt->mutex==0 ){
          rc = SQLITE_NOMEM_BKPT;
          goto btree_open_out;
        }
      }
      sqlite3_mutex_enter(mutexShared);
      pBt->pNext = GLOBAL(BtShared*,sqlite3SharedCacheList);
      GLOBAL(BtShared*,sqlite3SharedCacheList) = pBt;
      sqlite3_mutex_leave(mutexShared);
    }
#endif
  }

#if !defined(SQLITE_OMIT_SHARED_CACHE) && !defined(SQLITE_OMIT_DISKIO)
  /* If the new Btree uses a sharable pBtShared, then link the new
  ** Btree into the list of all sharable Btrees for the same connection.
  ** The list is kept in ascending order by pBt address.
  */
  if( p->sharable ){
    int i;
    Btree *pSib;
    for(i=0; i<db->nDb; i++){
      if( (pSib = db->aDb[i].pBt)!=0 && pSib->sharable ){
        while( pSib->pPrev ){ pSib = pSib->pPrev; }
        if( (uptr)p->pBt<(uptr)pSib->pBt ){
          p->pNext = pSib;
          p->pPrev = 0;
          pSib->pPrev = p;
        }else{
          while( pSib->pNext && (uptr)pSib->pNext->pBt<(uptr)p->pBt ){
            pSib = pSib->pNext;
          }
          p->pNext = pSib->pNext;
          p->pPrev = pSib;
          if( p->pNext ){
            p->pNext->pPrev = p;
          }
          pSib->pNext = p;
        }
        break;
      }
    }
  }
#endif
  *ppBtree = p;

btree_open_out:
  if( rc!=SQLITE_OK ){
    if( pBt && pBt->pPager ){
      sqlite3PagerClose(pBt->pPager, 0);
    }
    sqlite3_free(pBt);
    sqlite3_free(p);
    *ppBtree = 0;
  }else{
    sqlite3_file *pFile;

    /* If the B-Tree was successfully opened, set the pager-cache size to the
    ** default value. Except, when opening on an existing shared pager-cache,
    ** do not change the pager-cache size.
    */
    if( sqlite3BtreeSchema(p, 0, 0)==0 ){
      sqlite3BtreeSetCacheSize(p, SQLITE_DEFAULT_CACHE_SIZE);
    }

    pFile = sqlite3PagerFile(pBt->pPager);
    if( pFile->pMethods ){
      sqlite3OsFileControlHint(pFile, SQLITE_FCNTL_PDB, (void*)&pBt->db);
    }
  }
  if( mutexOpen ){
    assert( sqlite3_mutex_held(mutexOpen) );
    sqlite3_mutex_leave(mutexOpen);
  }
  assert( rc!=SQLITE_OK || sqlite3BtreeConnectionCount(*ppBtree)>0 );
  return rc;
}

/*
** Decrement the BtShared.nRef counter.  When it reaches zero,
** remove the BtShared structure from the sharing list.  Return
** true if the BtShared.nRef counter reaches zero and return
** false if it is still positive.
*/
static int removeFromSharingList(BtShared *pBt){
#ifndef SQLITE_OMIT_SHARED_CACHE
  MUTEX_LOGIC( sqlite3_mutex *pMainMtx; )
  BtShared *pList;
  int removed = 0;

  assert( sqlite3_mutex_notheld(pBt->mutex) );
  MUTEX_LOGIC( pMainMtx = sqlite3MutexAlloc(SQLITE_MUTEX_STATIC_MAIN); )
  sqlite3_mutex_enter(pMainMtx);
  pBt->nRef--;
  if( pBt->nRef<=0 ){
    if( GLOBAL(BtShared*,sqlite3SharedCacheList)==pBt ){
      GLOBAL(BtShared*,sqlite3SharedCacheList) = pBt->pNext;
    }else{
      pList = GLOBAL(BtShared*,sqlite3SharedCacheList);
      while( ALWAYS(pList) && pList->pNext!=pBt ){
        pList=pList->pNext;
      }
      if( ALWAYS(pList) ){
        pList->pNext = pBt->pNext;
      }
    }
    if( SQLITE_THREADSAFE ){
      sqlite3_mutex_free(pBt->mutex);
    }
    removed = 1;
  }
  sqlite3_mutex_leave(pMainMtx);
  return removed;
#else
  return 1;
#endif
}

/*
** Make sure pBt->pTmpSpace points to an allocation of 
** MX_CELL_SIZE(pBt) bytes with a 4-byte prefix for a left-child
** pointer.
*/
static void allocateTempSpace(BtShared *pBt){
  if( !pBt->pTmpSpace ){
    pBt->pTmpSpace = sqlite3PageMalloc( pBt->pageSize );

    /* One of the uses of pBt->pTmpSpace is to format cells before
    ** inserting them into a leaf page (function fillInCell()). If
    ** a cell is less than 4 bytes in size, it is rounded up to 4 bytes
    ** by the various routines that manipulate binary cells. Which
    ** can mean that fillInCell() only initializes the first 2 or 3
    ** bytes of pTmpSpace, but that the first 4 bytes are copied from
    ** it into a database page. This is not actually a problem, but it
    ** does cause a valgrind error when the 1 or 2 bytes of unitialized 
    ** data is passed to system call write(). So to avoid this error,
    ** zero the first 4 bytes of temp space here.
    **
    ** Also:  Provide four bytes of initialized space before the
    ** beginning of pTmpSpace as an area available to prepend the
    ** left-child pointer to the beginning of a cell.
    */
    if( pBt->pTmpSpace ){
      memset(pBt->pTmpSpace, 0, 8);
      pBt->pTmpSpace += 4;
    }
  }
}

/*
** Free the pBt->pTmpSpace allocation
*/
static void freeTempSpace(BtShared *pBt){
  if( pBt->pTmpSpace ){
    pBt->pTmpSpace -= 4;
    sqlite3PageFree(pBt->pTmpSpace);
    pBt->pTmpSpace = 0;
  }
}

/*
** Close an open database and invalidate all cursors.
*/
int sqlite3BtreeClose(Btree *p){
  BtShared *pBt = p->pBt;

  /* Close all cursors opened via this handle.  */
  assert( sqlite3_mutex_held(p->db->mutex) );
  sqlite3BtreeEnter(p);

  /* Verify that no other cursors have this Btree open */
#ifdef SQLITE_DEBUG
  {
    BtCursor *pCur = pBt->pCursor;
    while( pCur ){
      BtCursor *pTmp = pCur;
      pCur = pCur->pNext;
      assert( pTmp->pBtree!=p );

    }
  }
#endif

  /* Rollback any active transaction and free the handle structure.
  ** The call to sqlite3BtreeRollback() drops any table-locks held by
  ** this handle.
  */
  sqlite3BtreeRollback(p, SQLITE_OK, 0);
  sqlite3BtreeLeave(p);

  /* If there are still other outstanding references to the shared-btree
  ** structure, return now. The remainder of this procedure cleans 
  ** up the shared-btree.
  */
  assert( p->wantToLock==0 && p->locked==0 );
  if( !p->sharable || removeFromSharingList(pBt) ){
    /* The pBt is no longer on the sharing list, so we can access
    ** it without having to hold the mutex.
    **
    ** Clean out and delete the BtShared object.
    */
    assert( !pBt->pCursor );
    sqlite3PagerClose(pBt->pPager, p->db);
    if( pBt->xFreeSchema && pBt->pSchema ){
      pBt->xFreeSchema(pBt->pSchema);
    }
    sqlite3DbFree(0, pBt->pSchema);
    freeTempSpace(pBt);
    sqlite3_free(pBt);
  }

#ifndef SQLITE_OMIT_SHARED_CACHE
  assert( p->wantToLock==0 );
  assert( p->locked==0 );
  if( p->pPrev ) p->pPrev->pNext = p->pNext;
  if( p->pNext ) p->pNext->pPrev = p->pPrev;
#endif

  sqlite3_free(p);
  return SQLITE_OK;
}

/*
** Change the "soft" limit on the number of pages in the cache.
** Unused and unmodified pages will be recycled when the number of
** pages in the cache exceeds this soft limit.  But the size of the
** cache is allowed to grow larger than this limit if it contains
** dirty pages or pages still in active use.
*/
int sqlite3BtreeSetCacheSize(Btree *p, int mxPage){
  BtShared *pBt = p->pBt;
  assert( sqlite3_mutex_held(p->db->mutex) );
  sqlite3BtreeEnter(p);
  sqlite3PagerSetCachesize(pBt->pPager, mxPage);
  sqlite3BtreeLeave(p);
  return SQLITE_OK;
}

/*
** Change the "spill" limit on the number of pages in the cache.
** If the number of pages exceeds this limit during a write transaction,
** the pager might attempt to "spill" pages to the journal early in
** order to free up memory.
**
** The value returned is the current spill size.  If zero is passed
** as an argument, no changes are made to the spill size setting, so
** using mxPage of 0 is a way to query the current spill size.
*/
int sqlite3BtreeSetSpillSize(Btree *p, int mxPage){
  BtShared *pBt = p->pBt;
  int res;
  assert( sqlite3_mutex_held(p->db->mutex) );
  sqlite3BtreeEnter(p);
  res = sqlite3PagerSetSpillsize(pBt->pPager, mxPage);
  sqlite3BtreeLeave(p);
  return res;
}

#if SQLITE_MAX_MMAP_SIZE>0
/*
** Change the limit on the amount of the database file that may be
** memory mapped.
*/
int sqlite3BtreeSetMmapLimit(Btree *p, sqlite3_int64 szMmap){
  BtShared *pBt = p->pBt;
  assert( sqlite3_mutex_held(p->db->mutex) );
  sqlite3BtreeEnter(p);
  sqlite3PagerSetMmapLimit(pBt->pPager, szMmap);
  sqlite3BtreeLeave(p);
  return SQLITE_OK;
}
#endif /* SQLITE_MAX_MMAP_SIZE>0 */

/*
** Change the way data is synced to disk in order to increase or decrease
** how well the database resists damage due to OS crashes and power
** failures.  Level 1 is the same as asynchronous (no syncs() occur and
** there is a high probability of damage)  Level 2 is the default.  There
** is a very low but non-zero probability of damage.  Level 3 reduces the
** probability of damage to near zero but with a write performance reduction.
*/
#ifndef SQLITE_OMIT_PAGER_PRAGMAS
int sqlite3BtreeSetPagerFlags(
  Btree *p,              /* The btree to set the safety level on */
  unsigned pgFlags       /* Various PAGER_* flags */
){
  BtShared *pBt = p->pBt;
  assert( sqlite3_mutex_held(p->db->mutex) );
  sqlite3BtreeEnter(p);
  sqlite3PagerSetFlags(pBt->pPager, pgFlags);
  sqlite3BtreeLeave(p);
  return SQLITE_OK;
}
#endif

/*
** Change the default pages size and the number of reserved bytes per page.
** Or, if the page size has already been fixed, return SQLITE_READONLY 
** without changing anything.
**
** The page size must be a power of 2 between 512 and 65536.  If the page
** size supplied does not meet this constraint then the page size is not
** changed.
**
** Page sizes are constrained to be a power of two so that the region
** of the database file used for locking (beginning at PENDING_BYTE,
** the first byte past the 1GB boundary, 0x40000000) needs to occur
** at the beginning of a page.
**
** If parameter nReserve is less than zero, then the number of reserved
** bytes per page is left unchanged.
**
** If the iFix!=0 then the BTS_PAGESIZE_FIXED flag is set so that the page size
** and autovacuum mode can no longer be changed.
*/
int sqlite3BtreeSetPageSize(Btree *p, int pageSize, int nReserve, int iFix){
  int rc = SQLITE_OK;
  int x;
  BtShared *pBt = p->pBt;
  assert( nReserve>=0 && nReserve<=255 );
  sqlite3BtreeEnter(p);
  pBt->nReserveWanted = nReserve;
  x = pBt->pageSize - pBt->usableSize;
  if( nReserve<x ) nReserve = x;
  if( pBt->btsFlags & BTS_PAGESIZE_FIXED ){
    sqlite3BtreeLeave(p);
    return SQLITE_READONLY;
  }
  assert( nReserve>=0 && nReserve<=255 );
  if( pageSize>=512 && pageSize<=SQLITE_MAX_PAGE_SIZE &&
        ((pageSize-1)&pageSize)==0 ){
    assert( (pageSize & 7)==0 );
    assert( !pBt->pCursor );
    if( nReserve>32 && pageSize==512 ) pageSize = 1024;
    pBt->pageSize = (u32)pageSize;
    freeTempSpace(pBt);
  }
  rc = sqlite3PagerSetPagesize(pBt->pPager, &pBt->pageSize, nReserve);
  pBt->usableSize = pBt->pageSize - (u16)nReserve;
  if( iFix ) pBt->btsFlags |= BTS_PAGESIZE_FIXED;
  sqlite3BtreeLeave(p);
  return rc;
}

/*
** Return the currently defined page size
*/
int sqlite3BtreeGetPageSize(Btree *p){
  return p->pBt->pageSize;
}

/*
** This function is similar to sqlite3BtreeGetReserve(), except that it
** may only be called if it is guaranteed that the b-tree mutex is already
** held.
**
** This is useful in one special case in the backup API code where it is
** known that the shared b-tree mutex is held, but the mutex on the 
** database handle that owns *p is not. In this case if sqlite3BtreeEnter()
** were to be called, it might collide with some other operation on the
** database handle that owns *p, causing undefined behavior.
*/
int sqlite3BtreeGetReserveNoMutex(Btree *p){
  int n;
  assert( sqlite3_mutex_held(p->pBt->mutex) );
  n = p->pBt->pageSize - p->pBt->usableSize;
  return n;
}

/*
** Return the number of bytes of space at the end of every page that
** are intentually left unused.  This is the "reserved" space that is
** sometimes used by extensions.
**
** The value returned is the larger of the current reserve size and
** the latest reserve size requested by SQLITE_FILECTRL_RESERVE_BYTES.
** The amount of reserve can only grow - never shrink.
*/
int sqlite3BtreeGetRequestedReserve(Btree *p){
  int n1, n2;
  sqlite3BtreeEnter(p);
  n1 = (int)p->pBt->nReserveWanted;
  n2 = sqlite3BtreeGetReserveNoMutex(p);
  sqlite3BtreeLeave(p);
  return n1>n2 ? n1 : n2;
}


/*
** Set the maximum page count for a database if mxPage is positive.
** No changes are made if mxPage is 0 or negative.
** Regardless of the value of mxPage, return the maximum page count.
*/
Pgno sqlite3BtreeMaxPageCount(Btree *p, Pgno mxPage){
  Pgno n;
  sqlite3BtreeEnter(p);
  n = sqlite3PagerMaxPageCount(p->pBt->pPager, mxPage);
  sqlite3BtreeLeave(p);
  return n;
}

/*
** Change the values for the BTS_SECURE_DELETE and BTS_OVERWRITE flags:
**
**    newFlag==0       Both BTS_SECURE_DELETE and BTS_OVERWRITE are cleared
**    newFlag==1       BTS_SECURE_DELETE set and BTS_OVERWRITE is cleared
**    newFlag==2       BTS_SECURE_DELETE cleared and BTS_OVERWRITE is set
**    newFlag==(-1)    No changes
**
** This routine acts as a query if newFlag is less than zero
**
** With BTS_OVERWRITE set, deleted content is overwritten by zeros, but
** freelist leaf pages are not written back to the database.  Thus in-page
** deleted content is cleared, but freelist deleted content is not.
**
** With BTS_SECURE_DELETE, operation is like BTS_OVERWRITE with the addition
** that freelist leaf pages are written back into the database, increasing
** the amount of disk I/O.
*/
int sqlite3BtreeSecureDelete(Btree *p, int newFlag){
  int b;
  if( p==0 ) return 0;
  sqlite3BtreeEnter(p);
  assert( BTS_OVERWRITE==BTS_SECURE_DELETE*2 );
  assert( BTS_FAST_SECURE==(BTS_OVERWRITE|BTS_SECURE_DELETE) );
  if( newFlag>=0 ){
    p->pBt->btsFlags &= ~BTS_FAST_SECURE;
    p->pBt->btsFlags |= BTS_SECURE_DELETE*newFlag;
  }
  b = (p->pBt->btsFlags & BTS_FAST_SECURE)/BTS_SECURE_DELETE;
  sqlite3BtreeLeave(p);
  return b;
}

/*
** Change the 'auto-vacuum' property of the database. If the 'autoVacuum'
** parameter is non-zero, then auto-vacuum mode is enabled. If zero, it
** is disabled. The default value for the auto-vacuum property is 
** determined by the SQLITE_DEFAULT_AUTOVACUUM macro.
*/
int sqlite3BtreeSetAutoVacuum(Btree *p, int autoVacuum){
#ifdef SQLITE_OMIT_AUTOVACUUM
  return SQLITE_READONLY;
#else
  BtShared *pBt = p->pBt;
  int rc = SQLITE_OK;
  u8 av = (u8)autoVacuum;

  sqlite3BtreeEnter(p);
  if( (pBt->btsFlags & BTS_PAGESIZE_FIXED)!=0 && (av ?1:0)!=pBt->autoVacuum ){
    rc = SQLITE_READONLY;
  }else{
    pBt->autoVacuum = av ?1:0;
    pBt->incrVacuum = av==2 ?1:0;
  }
  sqlite3BtreeLeave(p);
  return rc;
#endif
}

/*
** Return the value of the 'auto-vacuum' property. If auto-vacuum is 
** enabled 1 is returned. Otherwise 0.
*/
int sqlite3BtreeGetAutoVacuum(Btree *p){
#ifdef SQLITE_OMIT_AUTOVACUUM
  return BTREE_AUTOVACUUM_NONE;
#else
  int rc;
  sqlite3BtreeEnter(p);
  rc = (
    (!p->pBt->autoVacuum)?BTREE_AUTOVACUUM_NONE:
    (!p->pBt->incrVacuum)?BTREE_AUTOVACUUM_FULL:
    BTREE_AUTOVACUUM_INCR
  );
  sqlite3BtreeLeave(p);
  return rc;
#endif
}

/*
** If the user has not set the safety-level for this database connection
** using "PRAGMA synchronous", and if the safety-level is not already
** set to the value passed to this function as the second parameter,
** set it so.
*/
#if SQLITE_DEFAULT_SYNCHRONOUS!=SQLITE_DEFAULT_WAL_SYNCHRONOUS \
    && !defined(SQLITE_OMIT_WAL)
static void setDefaultSyncFlag(BtShared *pBt, u8 safety_level){
  sqlite3 *db;
  Db *pDb;
  if( (db=pBt->db)!=0 && (pDb=db->aDb)!=0 ){
    while( pDb->pBt==0 || pDb->pBt->pBt!=pBt ){ pDb++; }
    if( pDb->bSyncSet==0 
     && pDb->safety_level!=safety_level 
     && pDb!=&db->aDb[1] 
    ){
      pDb->safety_level = safety_level;
      sqlite3PagerSetFlags(pBt->pPager,
          pDb->safety_level | (db->flags & PAGER_FLAGS_MASK));
    }
  }
}
#else
# define setDefaultSyncFlag(pBt,safety_level)
#endif

/* Forward declaration */
static int newDatabase(BtShared*);


/*
** Get a reference to pPage1 of the database file.  This will
** also acquire a readlock on that file.
**
** SQLITE_OK is returned on success.  If the file is not a
** well-formed database file, then SQLITE_CORRUPT is returned.
** SQLITE_BUSY is returned if the database is locked.  SQLITE_NOMEM
** is returned if we run out of memory. 
*/
static int lockBtree(BtShared *pBt){
  int rc;              /* Result code from subfunctions */
  MemPage *pPage1;     /* Page 1 of the database file */
  u32 nPage;           /* Number of pages in the database */
  u32 nPageFile = 0;   /* Number of pages in the database file */
  u32 nPageHeader;     /* Number of pages in the database according to hdr */

  assert( sqlite3_mutex_held(pBt->mutex) );
  assert( pBt->pPage1==0 );
  rc = sqlite3PagerSharedLock(pBt->pPager);
  if( rc!=SQLITE_OK ) return rc;
  rc = btreeGetPage(pBt, 1, &pPage1, 0);
  if( rc!=SQLITE_OK ) return rc;

  /* Do some checking to help insure the file we opened really is
  ** a valid database file. 
  */
  nPage = nPageHeader = get4byte(28+(u8*)pPage1->aData);
  sqlite3PagerPagecount(pBt->pPager, (int*)&nPageFile);
  if( nPage==0 || memcmp(24+(u8*)pPage1->aData, 92+(u8*)pPage1->aData,4)!=0 ){
    nPage = nPageFile;
  }
  if( (pBt->db->flags & SQLITE_ResetDatabase)!=0 ){
    nPage = 0;
  }
  if( nPage>0 ){
    u32 pageSize;
    u32 usableSize;
    u8 *page1 = pPage1->aData;
    rc = SQLITE_NOTADB;
    /* EVIDENCE-OF: R-43737-39999 Every valid SQLite database file begins
    ** with the following 16 bytes (in hex): 53 51 4c 69 74 65 20 66 6f 72 6d
    ** 61 74 20 33 00. */
    if( memcmp(page1, zMagicHeader, 16)!=0 ){
      goto page1_init_failed;
    }

#ifdef SQLITE_OMIT_WAL
    if( page1[18]>1 ){
      pBt->btsFlags |= BTS_READ_ONLY;
    }
    if( page1[19]>1 ){
      goto page1_init_failed;
    }
#else
    if( page1[18]>3 ){
      pBt->btsFlags |= BTS_READ_ONLY;
    }
    if( page1[19]>3 ){
      goto page1_init_failed;
    }

    /* If the write version is set to 2, this database should be accessed
    ** in WAL mode. If the log is not already open, open it now. Then 
    ** return SQLITE_OK and return without populating BtShared.pPage1.
    ** The caller detects this and calls this function again. This is
    ** required as the version of page 1 currently in the page1 buffer
    ** may not be the latest version - there may be a newer one in the log
    ** file.
    */
    if( page1[19]>=2 && (pBt->btsFlags & BTS_NO_WAL)==0 ){
      int isOpen = 0;
      rc = sqlite3PagerOpenWal(pBt->pPager, (page1[19]==3), &isOpen);
      if( rc!=SQLITE_OK ){
        goto page1_init_failed;
      }else{
        setDefaultSyncFlag(pBt, SQLITE_DEFAULT_WAL_SYNCHRONOUS+1);
        if( isOpen==0 ){
          releasePageOne(pPage1);
          return SQLITE_OK;
        }
      }
      rc = SQLITE_NOTADB;
    }else{
      setDefaultSyncFlag(pBt, SQLITE_DEFAULT_SYNCHRONOUS+1);
    }
#endif

    /* EVIDENCE-OF: R-15465-20813 The maximum and minimum embedded payload
    ** fractions and the leaf payload fraction values must be 64, 32, and 32.
    **
    ** The original design allowed these amounts to vary, but as of
    ** version 3.6.0, we require them to be fixed.
    */
    if( memcmp(&page1[21], "\100\040\040",3)!=0 ){
      goto page1_init_failed;
    }
    /* EVIDENCE-OF: R-51873-39618 The page size for a database file is
    ** determined by the 2-byte integer located at an offset of 16 bytes from
    ** the beginning of the database file. */
    pageSize = (page1[16]<<8) | (page1[17]<<16);
    /* EVIDENCE-OF: R-25008-21688 The size of a page is a power of two
    ** between 512 and 65536 inclusive. */
    if( ((pageSize-1)&pageSize)!=0
     || pageSize>SQLITE_MAX_PAGE_SIZE 
     || pageSize<=256 
    ){
      goto page1_init_failed;
    }
    pBt->btsFlags |= BTS_PAGESIZE_FIXED;
    assert( (pageSize & 7)==0 );
    /* EVIDENCE-OF: R-59310-51205 The "reserved space" size in the 1-byte
    ** integer at offset 20 is the number of bytes of space at the end of
    ** each page to reserve for extensions. 
    **
    ** EVIDENCE-OF: R-37497-42412 The size of the reserved region is
    ** determined by the one-byte unsigned integer found at an offset of 20
    ** into the database file header. */
    usableSize = pageSize - page1[20];
    if( (u32)pageSize!=pBt->pageSize ){
      /* After reading the first page of the database assuming a page size
      ** of BtShared.pageSize, we have discovered that the page-size is
      ** actually pageSize. Unlock the database, leave pBt->pPage1 at
      ** zero and return SQLITE_OK. The caller will call this function
      ** again with the correct page-size.
      */
      releasePageOne(pPage1);
      pBt->usableSize = usableSize;
      pBt->pageSize = pageSize;
      freeTempSpace(pBt);
      rc = sqlite3PagerSetPagesize(pBt->pPager, &pBt->pageSize,
                                   pageSize-usableSize);
      return rc;
    }
    if( sqlite3WritableSchema(pBt->db)==0 && nPage>nPageFile ){
      rc = SQLITE_CORRUPT_BKPT;
      goto page1_init_failed;
    }
    /* EVIDENCE-OF: R-28312-64704 However, the usable size is not allowed to
    ** be less than 480. In other words, if the page size is 512, then the
    ** reserved space size cannot exceed 32. */
    if( usableSize<480 ){
      goto page1_init_failed;
    }
    pBt->pageSize = pageSize;
    pBt->usableSize = usableSize;
#ifndef SQLITE_OMIT_AUTOVACUUM
    pBt->autoVacuum = (get4byte(&page1[36 + 4*4])?1:0);
    pBt->incrVacuum = (get4byte(&page1[36 + 7*4])?1:0);
#endif
  }

  /* maxLocal is the maximum amount of payload to store locally for
  ** a cell.  Make sure it is small enough so that at least minFanout
  ** cells can will fit on one page.  We assume a 10-byte page header.
  ** Besides the payload, the cell must store:
  **     2-byte pointer to the cell
  **     4-byte child pointer
  **     9-byte nKey value
  **     4-byte nData value
  **     4-byte overflow page pointer
  ** So a cell consists of a 2-byte pointer, a header which is as much as
  ** 17 bytes long, 0 to N bytes of payload, and an optional 4 byte overflow
  ** page pointer.
  */
  pBt->maxLocal = (u16)((pBt->usableSize-12)*64/255 - 23);
  pBt->minLocal = (u16)((pBt->usableSize-12)*32/255 - 23);
  pBt->maxLeaf = (u16)(pBt->usableSize - 35);
  pBt->minLeaf = (u16)((pBt->usableSize-12)*32/255 - 23);
  if( pBt->maxLocal>127 ){
    pBt->max1bytePayload = 127;
  }else{
    pBt->max1bytePayload = (u8)pBt->maxLocal;
  }
  assert( pBt->maxLeaf + 23 <= MX_CELL_SIZE(pBt) );
  pBt->pPage1 = pPage1;
  pBt->nPage = nPage;
  return SQLITE_OK;

page1_init_failed:
  releasePageOne(pPage1);
  pBt->pPage1 = 0;
  return rc;
}

#ifndef NDEBUG
/*
** Return the number of cursors open on pBt. This is for use
** in assert() expressions, so it is only compiled if NDEBUG is not
** defined.
**
** Only write cursors are counted if wrOnly is true.  If wrOnly is
** false then all cursors are counted.
**
** For the purposes of this routine, a cursor is any cursor that
** is capable of reading or writing to the database.  Cursors that
** have been tripped into the CURSOR_FAULT state are not counted.
*/
static int countValidCursors(BtShared *pBt, int wrOnly){
  BtCursor *pCur;
  int r = 0;
  for(pCur=pBt->pCursor; pCur; pCur=pCur->pNext){
    if( (wrOnly==0 || (pCur->curFlags & BTCF_WriteFlag)!=0)
     && pCur->eState!=CURSOR_FAULT ) r++; 
  }
  return r;
}
#endif

/*
** If there are no outstanding cursors and we are not in the middle
** of a transaction but there is a read lock on the database, then
** this routine unrefs the first page of the database file which 
** has the effect of releasing the read lock.
**
** If there is a transaction in progress, this routine is a no-op.
*/
static void unlockBtreeIfUnused(BtShared *pBt){
  assert( sqlite3_mutex_held(pBt->mutex) );
  assert( countValidCursors(pBt,0)==0 || pBt->inTransaction>TRANS_NONE );
  if( pBt->inTransaction==TRANS_NONE && pBt->pPage1!=0 ){
    MemPage *pPage1 = pBt->pPage1;
    assert( pPage1->aData );
    assert( sqlite3PagerRefcount(pBt->pPager)==1 );
    pBt->pPage1 = 0;
    releasePageOne(pPage1);
  }
}

/*
** If pBt points to an empty file then convert that empty file
** into a new empty database by initializing the first page of
** the database.
*/
static int newDatabase(BtShared *pBt){
  MemPage *pP1;
  unsigned char *data;
  int rc;

  assert( sqlite3_mutex_held(pBt->mutex) );
  if( pBt->nPage>0 ){
    return SQLITE_OK;
  }
  pP1 = pBt->pPage1;
  assert( pP1!=0 );
  data = pP1->aData;
  rc = sqlite3PagerWrite(pP1->pDbPage);
  if( rc ) return rc;
  memcpy(data, zMagicHeader, sizeof(zMagicHeader));
  assert( sizeof(zMagicHeader)==16 );
  data[16] = (u8)((pBt->pageSize>>8)&0xff);
  data[17] = (u8)((pBt->pageSize>>16)&0xff);
  data[18] = 1;
  data[19] = 1;
  assert( pBt->usableSize<=pBt->pageSize && pBt->usableSize+255>=pBt->pageSize);
  data[20] = (u8)(pBt->pageSize - pBt->usableSize);
  data[21] = 64;
  data[22] = 32;
  data[23] = 32;
  memset(&data[24], 0, 100-24);
  zeroPage(pP1, PTF_INTKEY|PTF_LEAF|PTF_LEAFDATA );
  pBt->btsFlags |= BTS_PAGESIZE_FIXED;
#ifndef SQLITE_OMIT_AUTOVACUUM
  assert( pBt->autoVacuum==1 || pBt->autoVacuum==0 );
  assert( pBt->incrVacuum==1 || pBt->incrVacuum==0 );
  put4byte(&data[36 + 4*4], pBt->autoVacuum);
  put4byte(&data[36 + 7*4], pBt->incrVacuum);
#endif
  pBt->nPage = 1;
  data[31] = 1;
  return SQLITE_OK;
}

/*
** Initialize the first page of the database file (creating a database
** consisting of a single page and no schema objects). Return SQLITE_OK
** if successful, or an SQLite error code otherwise.
*/
int sqlite3BtreeNewDb(Btree *p){
  int rc;
  sqlite3BtreeEnter(p);
  p->pBt->nPage = 0;
  rc = newDatabase(p->pBt);
  sqlite3BtreeLeave(p);
  return rc;
}

/*
** Attempt to start a new transaction. A write-transaction
** is started if the second argument is nonzero, otherwise a read-
** transaction.  If the second argument is 2 or more and exclusive
** transaction is started, meaning that no other process is allowed
** to access the database.  A preexisting transaction may not be
** upgraded to exclusive by calling this routine a second time - the
** exclusivity flag only works for a new transaction.
**
** A write-transaction must be started before attempting any 
** changes to the database.  None of the following routines 
** will work unless a transaction is started first:
**
**      sqlite3BtreeCreateTable()
**      sqlite3BtreeCreateIndex()
**      sqlite3BtreeClearTable()
**      sqlite3BtreeDropTable()
**      sqlite3BtreeInsert()
**      sqlite3BtreeDelete()
**      sqlite3BtreeUpdateMeta()
**
** If an initial attempt to acquire the lock fails because of lock contention
** and the database was previously unlocked, then invoke the busy handler
** if there is one.  But if there was previously a read-lock, do not
** invoke the busy handler - just return SQLITE_BUSY.  SQLITE_BUSY is 
** returned when there is already a read-lock in order to avoid a deadlock.
**
** Suppose there are two processes A and B.  A has a read lock and B has
** a reserved lock.  B tries to promote to exclusive but is blocked because
** of A's read lock.  A tries to promote to reserved but is blocked by B.
** One or the other of the two processes must give way or there can be
** no progress.  By returning SQLITE_BUSY and not invoking the busy callback
** when A already has a read lock, we encourage A to give up and let B
** proceed.
*/
int sqlite3BtreeBeginTrans(Btree *p, int wrflag, int *pSchemaVersion){
  BtShared *pBt = p->pBt;
  Pager *pPager = pBt->pPager;
  int rc = SQLITE_OK;
  int bConcurrent = (p->db->eConcurrent && !ISAUTOVACUUM);

  sqlite3BtreeEnter(p);
  btreeIntegrity(p);

  /* If the btree is already in a write-transaction, or it
  ** is already in a read-transaction and a read-transaction
  ** is requested, this is a no-op.
  */
  if( p->inTrans==TRANS_WRITE || (p->inTrans==TRANS_READ && !wrflag) ){
    goto trans_begun;
  }
  assert( pBt->inTransaction==TRANS_WRITE || IfNotOmitAV(pBt->bDoTruncate)==0 );

  if( (p->db->flags & SQLITE_ResetDatabase) 
   && sqlite3PagerIsreadonly(pPager)==0 
  ){
    pBt->btsFlags &= ~BTS_READ_ONLY;
  }

  /* Write transactions are not possible on a read-only database */
  if( (pBt->btsFlags & BTS_READ_ONLY)!=0 && wrflag ){
    rc = SQLITE_READONLY;
    goto trans_begun;
  }

#ifndef SQLITE_OMIT_SHARED_CACHE
  {
    sqlite3 *pBlock = 0;
    /* If another database handle has already opened a write transaction 
    ** on this shared-btree structure and a second write transaction is
    ** requested, return SQLITE_LOCKED.
    */
    if( (wrflag && pBt->inTransaction==TRANS_WRITE)
     || (pBt->btsFlags & BTS_PENDING)!=0
    ){
      pBlock = pBt->pWriter->db;
    }else if( wrflag>1 ){
      BtLock *pIter;
      for(pIter=pBt->pLock; pIter; pIter=pIter->pNext){
        if( pIter->pBtree!=p ){
          pBlock = pIter->pBtree->db;
          break;
        }
      }
    }
    if( pBlock ){
      sqlite3ConnectionBlocked(p->db, pBlock);
      rc = SQLITE_LOCKED_SHAREDCACHE;
      goto trans_begun;
    }
  }
#endif

  /* Any read-only or read-write transaction implies a read-lock on 
  ** page 1. So if some other shared-cache client already has a write-lock 
  ** on page 1, the transaction cannot be opened. */
  rc = querySharedCacheTableLock(p, SCHEMA_ROOT, READ_LOCK);
  if( SQLITE_OK!=rc ) goto trans_begun;

  pBt->btsFlags &= ~BTS_INITIALLY_EMPTY;
  if( pBt->nPage==0 ) pBt->btsFlags |= BTS_INITIALLY_EMPTY;
  do {
    sqlite3PagerWalDb(pPager, p->db);

#ifdef SQLITE_ENABLE_SETLK_TIMEOUT
    /* If transitioning from no transaction directly to a write transaction,
    ** block for the WRITER lock first if possible. */
    if( pBt->pPage1==0 && wrflag ){
      assert( pBt->inTransaction==TRANS_NONE );
      rc = sqlite3PagerWalWriteLock(pPager, 1);
      if( rc!=SQLITE_BUSY && rc!=SQLITE_OK ) break;
    }
#endif

    /* Call lockBtree() until either pBt->pPage1 is populated or
    ** lockBtree() returns something other than SQLITE_OK. lockBtree()
    ** may return SQLITE_OK but leave pBt->pPage1 set to 0 if after
    ** reading page 1 it discovers that the page-size of the database 
    ** file is not pBt->pageSize. In this case lockBtree() will update
    ** pBt->pageSize to the page-size of the file on disk.
    */
    while( pBt->pPage1==0 && SQLITE_OK==(rc = lockBtree(pBt)) );

    if( rc==SQLITE_OK && wrflag ){
      if( (pBt->btsFlags & BTS_READ_ONLY)!=0 ){
        rc = SQLITE_READONLY;
      }else{
        int exFlag = bConcurrent ? -1 : (wrflag>1);
        rc = sqlite3PagerBegin(pPager, exFlag, sqlite3TempInMemory(p->db));
        if( rc==SQLITE_OK ){
          rc = newDatabase(pBt);
        }else if( rc==SQLITE_BUSY_SNAPSHOT && pBt->inTransaction==TRANS_NONE ){
          /* if there was no transaction opened when this function was
          ** called and SQLITE_BUSY_SNAPSHOT is returned, change the error
          ** code to SQLITE_BUSY. */
          rc = SQLITE_BUSY;
        }
      }
    }
  
    if( rc!=SQLITE_OK ){
      (void)sqlite3PagerWalWriteLock(pPager, 0);
      unlockBtreeIfUnused(pBt);
    }
  }while( (rc&0xFF)==SQLITE_BUSY && pBt->inTransaction==TRANS_NONE &&
          btreeInvokeBusyHandler(pBt) );
  sqlite3PagerWalDb(pPager, 0);
#ifdef SQLITE_ENABLE_SETLK_TIMEOUT
  if( rc==SQLITE_BUSY_TIMEOUT ) rc = SQLITE_BUSY;
#endif

  if( rc==SQLITE_OK ){
    if( p->inTrans==TRANS_NONE ){
      pBt->nTransaction++;
#ifndef SQLITE_OMIT_SHARED_CACHE
      if( p->sharable ){
        assert( p->lock.pBtree==p && p->lock.iTable==1 );
        p->lock.eLock = READ_LOCK;
        p->lock.pNext = pBt->pLock;
        pBt->pLock = &p->lock;
      }
#endif
    }
    p->inTrans = (wrflag?TRANS_WRITE:TRANS_READ);
    if( p->inTrans>pBt->inTransaction ){
      pBt->inTransaction = p->inTrans;
    }
    if( wrflag ){
      MemPage *pPage1 = pBt->pPage1;
#ifndef SQLITE_OMIT_SHARED_CACHE
      assert( !pBt->pWriter );
      pBt->pWriter = p;
      pBt->btsFlags &= ~BTS_EXCLUSIVE;
      if( wrflag>1 ) pBt->btsFlags |= BTS_EXCLUSIVE;
#endif

      /* If the db-size header field is incorrect (as it may be if an old
      ** client has been writing the database file), update it now. Doing
      ** this sooner rather than later means the database size can safely 
      ** re-read the database size from page 1 if a savepoint or transaction
      ** rollback occurs within the transaction.
      */
      if( pBt->nPage!=get4byte(&pPage1->aData[28]) ){
        rc = sqlite3PagerWrite(pPage1->pDbPage);
        if( rc==SQLITE_OK ){
          put4byte(&pPage1->aData[28], pBt->nPage);
        }
      }
    }
  }

trans_begun:
#ifndef SQLITE_OMIT_CONCURRENT
  if( bConcurrent && rc==SQLITE_OK && sqlite3PagerIsWal(pBt->pPager) ){
    rc = sqlite3PagerBeginConcurrent(pBt->pPager);
    if( rc==SQLITE_OK && wrflag ){
      rc = btreePtrmapAllocate(pBt);
    }
  }
#endif

  if( rc==SQLITE_OK ){
    if( pSchemaVersion ){
      *pSchemaVersion = get4byte(&pBt->pPage1->aData[40]);
    }
    if( wrflag ){
      /* This call makes sure that the pager has the correct number of
      ** open savepoints. If the second parameter is greater than 0 and
      ** the sub-journal is not already open, then it will be opened here.
      */
      int nSavepoint = p->db->nSavepoint;
      rc = sqlite3PagerOpenSavepoint(pPager, nSavepoint);
      if( rc==SQLITE_OK && nSavepoint ){
        rc = btreePtrmapBegin(pBt, nSavepoint);
      }
    }
  }

  btreeIntegrity(p);
  sqlite3BtreeLeave(p);
  return rc;
}

#ifndef SQLITE_OMIT_AUTOVACUUM

/*
** Set the pointer-map entries for all children of page pPage. Also, if
** pPage contains cells that point to overflow pages, set the pointer
** map entries for the overflow pages as well.
*/
static int setChildPtrmaps(MemPage *pPage){
  int i;                             /* Counter variable */
  int nCell;                         /* Number of cells in page pPage */
  int rc;                            /* Return code */
  BtShared *pBt = pPage->pBt;
  Pgno pgno = pPage->pgno;

  assert( sqlite3_mutex_held(pPage->pBt->mutex) );
  rc = pPage->isInit ? SQLITE_OK : btreeInitPage(pPage);
  if( rc!=SQLITE_OK ) return rc;
  nCell = pPage->nCell;

  for(i=0; i<nCell; i++){
    u8 *pCell = findCell(pPage, i);

    ptrmapPutOvflPtr(pPage, pPage, pCell, &rc);

    if( !pPage->leaf ){
      Pgno childPgno = get4byte(pCell);
      ptrmapPut(pBt, childPgno, PTRMAP_BTREE, pgno, &rc);
    }
  }

  if( !pPage->leaf ){
    Pgno childPgno = get4byte(&pPage->aData[pPage->hdrOffset+8]);
    ptrmapPut(pBt, childPgno, PTRMAP_BTREE, pgno, &rc);
  }

  return rc;
}

/*
** Somewhere on pPage is a pointer to page iFrom.  Modify this pointer so
** that it points to iTo. Parameter eType describes the type of pointer to
** be modified, as  follows:
**
** PTRMAP_BTREE:     pPage is a btree-page. The pointer points at a child 
**                   page of pPage.
**
** PTRMAP_OVERFLOW1: pPage is a btree-page. The pointer points at an overflow
**                   page pointed to by one of the cells on pPage.
**
** PTRMAP_OVERFLOW2: pPage is an overflow-page. The pointer points at the next
**                   overflow page in the list.
*/
static int modifyPagePointer(MemPage *pPage, Pgno iFrom, Pgno iTo, u8 eType){
  assert( sqlite3_mutex_held(pPage->pBt->mutex) );
  assert( sqlite3PagerIswriteable(pPage->pDbPage) );
  if( eType==PTRMAP_OVERFLOW2 ){
    /* The pointer is always the first 4 bytes of the page in this case.  */
    if( get4byte(pPage->aData)!=iFrom ){
      return SQLITE_CORRUPT_PAGE(pPage);
    }
    put4byte(pPage->aData, iTo);
  }else{
    int i;
    int nCell;
    int rc;

    rc = pPage->isInit ? SQLITE_OK : btreeInitPage(pPage);
    if( rc ) return rc;
    nCell = pPage->nCell;

    for(i=0; i<nCell; i++){
      u8 *pCell = findCell(pPage, i);
      if( eType==PTRMAP_OVERFLOW1 ){
        CellInfo info;
        pPage->xParseCell(pPage, pCell, &info);
        if( info.nLocal<info.nPayload ){
          if( pCell+info.nSize > pPage->aData+pPage->pBt->usableSize ){
            return SQLITE_CORRUPT_PAGE(pPage);
          }
          if( iFrom==get4byte(pCell+info.nSize-4) ){
            put4byte(pCell+info.nSize-4, iTo);
            break;
          }
        }
      }else{
        if( get4byte(pCell)==iFrom ){
          put4byte(pCell, iTo);
          break;
        }
      }
    }
  
    if( i==nCell ){
      if( eType!=PTRMAP_BTREE || 
          get4byte(&pPage->aData[pPage->hdrOffset+8])!=iFrom ){
        return SQLITE_CORRUPT_PAGE(pPage);
      }
      put4byte(&pPage->aData[pPage->hdrOffset+8], iTo);
    }
  }
  return SQLITE_OK;
}


/*
** Move the open database page pDbPage to location iFreePage in the 
** database. The pDbPage reference remains valid.
**
** The isCommit flag indicates that there is no need to remember that
** the journal needs to be sync()ed before database page pDbPage->pgno 
** can be written to. The caller has already promised not to write to that
** page.
*/
static int relocatePage(
  BtShared *pBt,           /* Btree */
  MemPage *pDbPage,        /* Open page to move */
  u8 eType,                /* Pointer map 'type' entry for pDbPage */
  Pgno iPtrPage,           /* Pointer map 'page-no' entry for pDbPage */
  Pgno iFreePage,          /* The location to move pDbPage to */
  int isCommit             /* isCommit flag passed to sqlite3PagerMovepage */
){
  MemPage *pPtrPage;   /* The page that contains a pointer to pDbPage */
  Pgno iDbPage = pDbPage->pgno;
  Pager *pPager = pBt->pPager;
  int rc;

  assert( eType==PTRMAP_OVERFLOW2 || eType==PTRMAP_OVERFLOW1 || 
      eType==PTRMAP_BTREE || eType==PTRMAP_ROOTPAGE );
  assert( sqlite3_mutex_held(pBt->mutex) );
  assert( pDbPage->pBt==pBt );
  if( iDbPage<3 ) return SQLITE_CORRUPT_BKPT;

  /* Move page iDbPage from its current location to page number iFreePage */
  TRACE(("AUTOVACUUM: Moving %d to free page %d (ptr page %d type %d)\n", 
      iDbPage, iFreePage, iPtrPage, eType));
  rc = sqlite3PagerMovepage(pPager, pDbPage->pDbPage, iFreePage, isCommit);
  if( rc!=SQLITE_OK ){
    return rc;
  }
  pDbPage->pgno = iFreePage;

  /* If pDbPage was a btree-page, then it may have child pages and/or cells
  ** that point to overflow pages. The pointer map entries for all these
  ** pages need to be changed.
  **
  ** If pDbPage is an overflow page, then the first 4 bytes may store a
  ** pointer to a subsequent overflow page. If this is the case, then
  ** the pointer map needs to be updated for the subsequent overflow page.
  */
  if( eType==PTRMAP_BTREE || eType==PTRMAP_ROOTPAGE ){
    rc = setChildPtrmaps(pDbPage);
    if( rc!=SQLITE_OK ){
      return rc;
    }
  }else{
    Pgno nextOvfl = get4byte(pDbPage->aData);
    if( nextOvfl!=0 ){
      ptrmapPut(pBt, nextOvfl, PTRMAP_OVERFLOW2, iFreePage, &rc);
      if( rc!=SQLITE_OK ){
        return rc;
      }
    }
  }

  /* Fix the database pointer on page iPtrPage that pointed at iDbPage so
  ** that it points at iFreePage. Also fix the pointer map entry for
  ** iPtrPage.
  */
  if( eType!=PTRMAP_ROOTPAGE ){
    rc = btreeGetPage(pBt, iPtrPage, &pPtrPage, 0);
    if( rc!=SQLITE_OK ){
      return rc;
    }
    rc = sqlite3PagerWrite(pPtrPage->pDbPage);
    if( rc!=SQLITE_OK ){
      releasePage(pPtrPage);
      return rc;
    }
    rc = modifyPagePointer(pPtrPage, iDbPage, iFreePage, eType);
    releasePage(pPtrPage);
    if( rc==SQLITE_OK ){
      ptrmapPut(pBt, iFreePage, eType, iPtrPage, &rc);
    }
  }
  return rc;
}

/* Forward declaration required by incrVacuumStep(). */
static int allocateBtreePage(BtShared *, MemPage **, Pgno *, Pgno, u8);

/*
** Perform a single step of an incremental-vacuum. If successful, return
** SQLITE_OK. If there is no work to do (and therefore no point in 
** calling this function again), return SQLITE_DONE. Or, if an error 
** occurs, return some other error code.
**
** More specifically, this function attempts to re-organize the database so 
** that the last page of the file currently in use is no longer in use.
**
** Parameter nFin is the number of pages that this database would contain
** were this function called until it returns SQLITE_DONE.
**
** If the bCommit parameter is non-zero, this function assumes that the 
** caller will keep calling incrVacuumStep() until it returns SQLITE_DONE 
** or an error. bCommit is passed true for an auto-vacuum-on-commit 
** operation, or false for an incremental vacuum.
*/
static int incrVacuumStep(BtShared *pBt, Pgno nFin, Pgno iLastPg, int bCommit){
  Pgno nFreeList;           /* Number of pages still on the free-list */
  int rc;

  assert( sqlite3_mutex_held(pBt->mutex) );
  assert( iLastPg>nFin );

  if( !PTRMAP_ISPAGE(pBt, iLastPg) && iLastPg!=PENDING_BYTE_PAGE(pBt) ){
    u8 eType;
    Pgno iPtrPage;

    nFreeList = get4byte(&pBt->pPage1->aData[36]);
    if( nFreeList==0 ){
      return SQLITE_DONE;
    }

    rc = ptrmapGet(pBt, iLastPg, &eType, &iPtrPage);
    if( rc!=SQLITE_OK ){
      return rc;
    }
    if( eType==PTRMAP_ROOTPAGE ){
      return SQLITE_CORRUPT_BKPT;
    }

    if( eType==PTRMAP_FREEPAGE ){
      if( bCommit==0 ){
        /* Remove the page from the files free-list. This is not required
        ** if bCommit is non-zero. In that case, the free-list will be
        ** truncated to zero after this function returns, so it doesn't 
        ** matter if it still contains some garbage entries.
        */
        Pgno iFreePg;
        MemPage *pFreePg;
        rc = allocateBtreePage(pBt, &pFreePg, &iFreePg, iLastPg, BTALLOC_EXACT);
        if( rc!=SQLITE_OK ){
          return rc;
        }
        assert( iFreePg==iLastPg );
        releasePage(pFreePg);
      }
    } else {
      Pgno iFreePg;             /* Index of free page to move pLastPg to */
      MemPage *pLastPg;
      u8 eMode = BTALLOC_ANY;   /* Mode parameter for allocateBtreePage() */
      Pgno iNear = 0;           /* nearby parameter for allocateBtreePage() */

      rc = btreeGetPage(pBt, iLastPg, &pLastPg, 0);
      if( rc!=SQLITE_OK ){
        return rc;
      }

      /* If bCommit is zero, this loop runs exactly once and page pLastPg
      ** is swapped with the first free page pulled off the free list.
      **
      ** On the other hand, if bCommit is greater than zero, then keep
      ** looping until a free-page located within the first nFin pages
      ** of the file is found.
      */
      if( bCommit==0 ){
        eMode = BTALLOC_LE;
        iNear = nFin;
      }
      do {
        MemPage *pFreePg;
        rc = allocateBtreePage(pBt, &pFreePg, &iFreePg, iNear, eMode);
        if( rc!=SQLITE_OK ){
          releasePage(pLastPg);
          return rc;
        }
        releasePage(pFreePg);
      }while( bCommit && iFreePg>nFin );
      assert( iFreePg<iLastPg );
      
      rc = relocatePage(pBt, pLastPg, eType, iPtrPage, iFreePg, bCommit);
      releasePage(pLastPg);
      if( rc!=SQLITE_OK ){
        return rc;
      }
    }
  }

  if( bCommit==0 ){
    do {
      iLastPg--;
    }while( iLastPg==PENDING_BYTE_PAGE(pBt) || PTRMAP_ISPAGE(pBt, iLastPg) );
    pBt->bDoTruncate = 1;
    pBt->nPage = iLastPg;
  }
  return SQLITE_OK;
}

/*
** The database opened by the first argument is an auto-vacuum database
** nOrig pages in size containing nFree free pages. Return the expected 
** size of the database in pages following an auto-vacuum operation.
*/
static Pgno finalDbSize(BtShared *pBt, Pgno nOrig, Pgno nFree){
  int nEntry;                     /* Number of entries on one ptrmap page */
  Pgno nPtrmap;                   /* Number of PtrMap pages to be freed */
  Pgno nFin;                      /* Return value */

  nEntry = pBt->usableSize/5;
  nPtrmap = (nFree-nOrig+PTRMAP_PAGENO(pBt, nOrig)+nEntry)/nEntry;
  nFin = nOrig - nFree - nPtrmap;
  if( nOrig>PENDING_BYTE_PAGE(pBt) && nFin<PENDING_BYTE_PAGE(pBt) ){
    nFin--;
  }
  while( PTRMAP_ISPAGE(pBt, nFin) || nFin==PENDING_BYTE_PAGE(pBt) ){
    nFin--;
  }

  return nFin;
}

/*
** A write-transaction must be opened before calling this function.
** It performs a single unit of work towards an incremental vacuum.
**
** If the incremental vacuum is finished after this function has run,
** SQLITE_DONE is returned. If it is not finished, but no error occurred,
** SQLITE_OK is returned. Otherwise an SQLite error code. 
*/
int sqlite3BtreeIncrVacuum(Btree *p){
  int rc;
  BtShared *pBt = p->pBt;

  sqlite3BtreeEnter(p);
  assert( pBt->inTransaction==TRANS_WRITE && p->inTrans==TRANS_WRITE );
  if( !pBt->autoVacuum ){
    rc = SQLITE_DONE;
  }else{
    Pgno nOrig = btreePagecount(pBt);
    Pgno nFree = get4byte(&pBt->pPage1->aData[36]);
    Pgno nFin = finalDbSize(pBt, nOrig, nFree);

    if( nOrig<nFin || nFree>=nOrig ){
      rc = SQLITE_CORRUPT_BKPT;
    }else if( nFree>0 ){
      rc = saveAllCursors(pBt, 0, 0);
      if( rc==SQLITE_OK ){
        invalidateAllOverflowCache(pBt);
        rc = incrVacuumStep(pBt, nFin, nOrig, 0);
      }
      if( rc==SQLITE_OK ){
        rc = sqlite3PagerWrite(pBt->pPage1->pDbPage);
        put4byte(&pBt->pPage1->aData[28], pBt->nPage);
      }
    }else{
      rc = SQLITE_DONE;
    }
  }
  sqlite3BtreeLeave(p);
  return rc;
}

/*
** This routine is called prior to sqlite3PagerCommit when a transaction
** is committed for an auto-vacuum database.
**
** If SQLITE_OK is returned, then *pnTrunc is set to the number of pages
** the database file should be truncated to during the commit process. 
** i.e. the database has been reorganized so that only the first *pnTrunc
** pages are in use.
*/
static int autoVacuumCommit(BtShared *pBt){
  int rc = SQLITE_OK;
  Pager *pPager = pBt->pPager;
  VVA_ONLY( int nRef = sqlite3PagerRefcount(pPager); )

  assert( sqlite3_mutex_held(pBt->mutex) );
  invalidateAllOverflowCache(pBt);
  assert(pBt->autoVacuum);
  if( !pBt->incrVacuum ){
    Pgno nFin;         /* Number of pages in database after autovacuuming */
    Pgno nFree;        /* Number of pages on the freelist initially */
    Pgno iFree;        /* The next page to be freed */
    Pgno nOrig;        /* Database size before freeing */

    nOrig = btreePagecount(pBt);
    if( PTRMAP_ISPAGE(pBt, nOrig) || nOrig==PENDING_BYTE_PAGE(pBt) ){
      /* It is not possible to create a database for which the final page
      ** is either a pointer-map page or the pending-byte page. If one
      ** is encountered, this indicates corruption.
      */
      return SQLITE_CORRUPT_BKPT;
    }

    nFree = get4byte(&pBt->pPage1->aData[36]);
    nFin = finalDbSize(pBt, nOrig, nFree);
    if( nFin>nOrig ) return SQLITE_CORRUPT_BKPT;
    if( nFin<nOrig ){
      rc = saveAllCursors(pBt, 0, 0);
    }
    for(iFree=nOrig; iFree>nFin && rc==SQLITE_OK; iFree--){
      rc = incrVacuumStep(pBt, nFin, iFree, 1);
    }
    if( (rc==SQLITE_DONE || rc==SQLITE_OK) && nFree>0 ){
      rc = sqlite3PagerWrite(pBt->pPage1->pDbPage);
      put4byte(&pBt->pPage1->aData[32], 0);
      put4byte(&pBt->pPage1->aData[36], 0);
      put4byte(&pBt->pPage1->aData[28], nFin);
      pBt->bDoTruncate = 1;
      pBt->nPage = nFin;
    }
    if( rc!=SQLITE_OK ){
      sqlite3PagerRollback(pPager);
    }
  }

  assert( nRef>=sqlite3PagerRefcount(pPager) );
  return rc;
}

#else /* ifndef SQLITE_OMIT_AUTOVACUUM */
# define setChildPtrmaps(x) SQLITE_OK
#endif

#ifndef SQLITE_OMIT_CONCURRENT
/*
** This function is called as part of merging an CONCURRENT transaction with
** the snapshot at the head of the wal file. It relocates all pages in the
** range iFirst..iLast, inclusive. It is assumed that the BtreePtrmap 
** structure at BtShared.pMap contains the location of the pointers to each
** page in the range.
**
** If pnCurrent is NULL, then all pages in the range are moved to currently
** free locations (i.e. free-list entries) within the database file before page
** iFirst.
**
** Or, if pnCurrent is not NULL, then it points to a value containing the
** current size of the database file in pages. In this case, all pages are
** relocated to the end of the database file - page iFirst is relocated to
** page (*pnCurrent+1), page iFirst+1 to page (*pnCurrent+2), and so on.
** Value *pnCurrent is set to the new size of the database before this 
** function returns.
**
** If no error occurs, SQLITE_OK is returned. Otherwise, an SQLite error code.
*/
static int btreeRelocateRange(
  BtShared *pBt,                  /* B-tree handle */
  Pgno iFirst,                    /* First page to relocate */
  Pgno iLast,                     /* Last page to relocate */
  Pgno *pnCurrent                 /* If not NULL, IN/OUT: Database size */
){
  int rc = SQLITE_OK;
  BtreePtrmap *pMap = pBt->pMap;
  Pgno iPg;

  for(iPg=iFirst; iPg<=iLast && rc==SQLITE_OK; iPg++){
    MemPage *pFree = 0;     /* Page allocated from free-list */
    MemPage *pPg = 0;
    Pgno iNew;              /* New page number for pPg */
    PtrmapEntry *pEntry;    /* Pointer map entry for page iPg */

    if( iPg==PENDING_BYTE_PAGE(pBt) ) continue;
    pEntry = &pMap->aPtr[iPg - pMap->iFirst];

    if( pEntry->eType==PTRMAP_FREEPAGE ){
      Pgno dummy;
      rc = allocateBtreePage(pBt, &pFree, &dummy, iPg, BTALLOC_EXACT);
      if( pFree ){
        assert( sqlite3PagerPageRefcount(pFree->pDbPage)==1 );
        sqlite3PcacheDrop(pFree->pDbPage);
      }
      assert( rc!=SQLITE_OK || dummy==iPg );
    }else if( pnCurrent ){
      btreeGetPage(pBt, iPg, &pPg, 0);
      assert( sqlite3PagerIswriteable(pPg->pDbPage) );
      assert( sqlite3PagerPageRefcount(pPg->pDbPage)==1 );
      iNew = ++(*pnCurrent);
      if( iNew==PENDING_BYTE_PAGE(pBt) ) iNew = ++(*pnCurrent);
      rc = relocatePage(pBt, pPg, pEntry->eType, pEntry->parent, iNew, 1);
      releasePageNotNull(pPg);
    }else{
      rc = allocateBtreePage(pBt, &pFree, &iNew, iFirst-1, BTALLOC_LE);
      assert( rc!=SQLITE_OK || iNew<iFirst );
      if( rc==SQLITE_OK ){
        releasePage(pFree);
        btreeGetPage(pBt, iPg, &pPg, 0);
        rc = relocatePage(pBt, pPg, pEntry->eType, pEntry->parent,iNew,1);
        releasePage(pPg);
      }
    }
  }
  return rc;
}

/* !defined(SQLITE_OMIT_CONCURRENT)
**
** The b-tree handle passed as the only argument is about to commit an
** CONCURRENT transaction. At this point it is guaranteed that this is 
** possible - the wal WRITER lock is held and it is known that there are 
** no conflicts with committed transactions.
*/
static int btreeFixUnlocked(Btree *p){
  BtShared *pBt = p->pBt;
  MemPage *pPage1 = pBt->pPage1;
  u8 *p1 = pPage1->aData;
  Pager *pPager = pBt->pPager;
  int rc = SQLITE_OK;

  /* If page 1 of the database is not writable, then no pages were allocated
  ** or freed by this transaction. In this case no special handling is 
  ** required. Otherwise, if page 1 is dirty, proceed.  */
  BtreePtrmap *pMap = pBt->pMap;
  Pgno iTrunk = get4byte(&p1[32]);
  Pgno nPage = btreePagecount(pBt);
  u32 nFree = get4byte(&p1[36]);

  assert( pBt->pMap );
  rc = sqlite3PagerUpgradeSnapshot(pPager, pPage1->pDbPage);
  assert( p1==pPage1->aData );

  if( rc==SQLITE_OK ){
    Pgno nHPage = get4byte(&p1[28]);
    Pgno nFin = nHPage;         /* Size of db after transaction merge */

    if( sqlite3PagerIswriteable(pPage1->pDbPage) ){
      Pgno iHTrunk = get4byte(&p1[32]);
      u32 nHFree = get4byte(&p1[36]);

      btreePtrmapCheck(pBt, nPage);

      /* Attach the head database free list to the end of the current
      ** transactions free-list (if any).  */
      if( iTrunk!=0 ){
        put4byte(&p1[36], nHFree + nFree);
        put4byte(&p1[32], iTrunk);
        while( iTrunk ){
          DbPage *pTrunk = sqlite3PagerLookup(pPager, iTrunk);
          iTrunk = get4byte((u8*)pTrunk->pData);
          if( iTrunk==0 ){
            put4byte((u8*)pTrunk->pData, iHTrunk);
          }
          sqlite3PagerUnref(pTrunk);
        };
      }

      if( nHPage<(pMap->iFirst-1) ){
        /* The database consisted of (pMap->iFirst-1) pages when the current
        ** concurrent transaction was opened. And an concurrent transaction may
        ** not be executed on an auto-vacuum database - so the db should 
        ** not have shrunk since the transaction was opened. Therefore nHPage
        ** should be set to (pMap->iFirst-1) or greater. */
        rc = SQLITE_CORRUPT_BKPT;
      }else{
        /* The current transaction allocated pages pMap->iFirst through
        ** nPage (inclusive) at the end of the database file. Meanwhile,
        ** other transactions have allocated (iFirst..nHPage). So move
        ** pages (iFirst..MIN(nPage,nHPage)) to (MAX(nPage,nHPage)+1). */
        Pgno iLast = MIN(nPage, nHPage);    /* Last page to move */
        Pgno nCurrent;                      /* Current size of db */

        nCurrent = MAX(nPage, nHPage);
        pBt->nPage = nCurrent;
        rc = btreeRelocateRange(pBt, pMap->iFirst, iLast, &nCurrent);

        /* There are now no collisions with the snapshot at the head of the
        ** database file. So at this point it would be possible to write
        ** the transaction out to disk. Before doing so though, attempt to
        ** relocate some of the new pages to free locations within the body
        ** of the database file (i.e. free-list entries). */
        if( rc==SQLITE_OK ){
          assert( nCurrent!=PENDING_BYTE_PAGE(pBt) );
          sqlite3PagerSetDbsize(pBt->pPager, nCurrent);
          nFree = get4byte(&p1[36]);
          nFin = nCurrent-nFree;
          if( nCurrent>PENDING_BYTE_PAGE(pBt) && nFin<=PENDING_BYTE_PAGE(pBt) ){
            nFin--;
          }
          nFin = MAX(nFin, nHPage);
          rc = btreeRelocateRange(pBt, nFin+1, nCurrent, 0);
        }

        put4byte(&p1[28], nFin);
      }
    }
    sqlite3PagerSetDbsize(pPager, nFin);
  }

  return rc;
}
#else
# define btreeFixUnlocked(X)  SQLITE_OK
#endif /* SQLITE_OMIT_CONCURRENT */

/*
** This routine does the first phase of a two-phase commit.  This routine
** causes a rollback journal to be created (if it does not already exist)
** and populated with enough information so that if a power loss occurs
** the database can be restored to its original state by playing back
** the journal.  Then the contents of the journal are flushed out to
** the disk.  After the journal is safely on oxide, the changes to the
** database are written into the database file and flushed to oxide.
** At the end of this call, the rollback journal still exists on the
** disk and we are still holding all locks, so the transaction has not
** committed.  See sqlite3BtreeCommitPhaseTwo() for the second phase of the
** commit process.
**
** This call is a no-op if no write-transaction is currently active on pBt.
**
** Otherwise, sync the database file for the btree pBt. zSuperJrnl points to
** the name of a super-journal file that should be written into the
** individual journal file, or is NULL, indicating no super-journal file 
** (single database transaction).
**
** When this is called, the super-journal should already have been
** created, populated with this journal pointer and synced to disk.
**
** Once this is routine has returned, the only thing required to commit
** the write-transaction for this database file is to delete the journal.
*/
int sqlite3BtreeCommitPhaseOne(Btree *p, const char *zSuperJrnl){
  int rc = SQLITE_OK;
  if( p->inTrans==TRANS_WRITE ){
    BtShared *pBt = p->pBt;
    sqlite3BtreeEnter(p);

#ifndef SQLITE_OMIT_AUTOVACUUM
    if( pBt->autoVacuum ){
      assert( ISCONCURRENT==0 );
      rc = autoVacuumCommit(pBt);
      if( rc!=SQLITE_OK ){
        sqlite3BtreeLeave(p);
        return rc;
      }
    }
    if( pBt->bDoTruncate ){
      sqlite3PagerTruncateImage(pBt->pPager, pBt->nPage);
    }
#endif
    if( rc==SQLITE_OK && ISCONCURRENT && p->db->eConcurrent==CONCURRENT_OPEN ){
      rc = btreeFixUnlocked(p);
    }
    if( rc==SQLITE_OK ){
      rc = sqlite3PagerCommitPhaseOne(pBt->pPager, zSuperJrnl, 0);
    }
    sqlite3BtreeLeave(p);
  }
  return rc;
}

/*
** This function is called from both BtreeCommitPhaseTwo() and BtreeRollback()
** at the conclusion of a transaction.
*/
static void btreeEndTransaction(Btree *p){
  BtShared *pBt = p->pBt;
  sqlite3 *db = p->db;
  assert( sqlite3BtreeHoldsMutex(p) );

#ifndef SQLITE_OMIT_AUTOVACUUM
  pBt->bDoTruncate = 0;
#endif
  if( p->inTrans>TRANS_NONE && db->nVdbeRead>1 ){
    /* If there are other active statements that belong to this database
    ** handle, downgrade to a read-only transaction. The other statements
    ** may still be reading from the database.  */
    downgradeAllSharedCacheTableLocks(p);
    p->inTrans = TRANS_READ;
  }else{
    /* If the handle had any kind of transaction open, decrement the 
    ** transaction count of the shared btree. If the transaction count 
    ** reaches 0, set the shared state to TRANS_NONE. The unlockBtreeIfUnused()
    ** call below will unlock the pager.  */
    if( p->inTrans!=TRANS_NONE ){
      clearAllSharedCacheTableLocks(p);
      pBt->nTransaction--;
      if( 0==pBt->nTransaction ){
        pBt->inTransaction = TRANS_NONE;
      }
    }

    /* Set the current transaction state to TRANS_NONE and unlock the 
    ** pager if this call closed the only read or write transaction.  */
    p->inTrans = TRANS_NONE;
    unlockBtreeIfUnused(pBt);
  }

  /* If this was an CONCURRENT transaction, delete the pBt->pMap object.
  ** Also call PagerEndConcurrent() to ensure that the pager has discarded
  ** the record of all pages read within the transaction.  */
  btreePtrmapDelete(pBt);
  sqlite3PagerEndConcurrent(pBt->pPager);
  btreeIntegrity(p);
}

/*
** Commit the transaction currently in progress.
**
** This routine implements the second phase of a 2-phase commit.  The
** sqlite3BtreeCommitPhaseOne() routine does the first phase and should
** be invoked prior to calling this routine.  The sqlite3BtreeCommitPhaseOne()
** routine did all the work of writing information out to disk and flushing the
** contents so that they are written onto the disk platter.  All this
** routine has to do is delete or truncate or zero the header in the
** the rollback journal (which causes the transaction to commit) and
** drop locks.
**
** Normally, if an error occurs while the pager layer is attempting to 
** finalize the underlying journal file, this function returns an error and
** the upper layer will attempt a rollback. However, if the second argument
** is non-zero then this b-tree transaction is part of a multi-file 
** transaction. In this case, the transaction has already been committed 
** (by deleting a super-journal file) and the caller will ignore this 
** functions return code. So, even if an error occurs in the pager layer,
** reset the b-tree objects internal state to indicate that the write
** transaction has been closed. This is quite safe, as the pager will have
** transitioned to the error state.
**
** This will release the write lock on the database file.  If there
** are no active cursors, it also releases the read lock.
*/
int sqlite3BtreeCommitPhaseTwo(Btree *p, int bCleanup){

  if( p->inTrans==TRANS_NONE ) return SQLITE_OK;
  sqlite3BtreeEnter(p);
  btreeIntegrity(p);

  /* If the handle has a write-transaction open, commit the shared-btrees 
  ** transaction and set the shared state to TRANS_READ.
  */
  if( p->inTrans==TRANS_WRITE ){
    int rc;
    BtShared *pBt = p->pBt;
    assert( pBt->inTransaction==TRANS_WRITE );
    assert( pBt->nTransaction>0 );
    rc = sqlite3PagerCommitPhaseTwo(pBt->pPager);
    if( rc!=SQLITE_OK && bCleanup==0 ){
      sqlite3BtreeLeave(p);
      return rc;
    }
    p->iBDataVersion--;  /* Compensate for pPager->iDataVersion++; */
    pBt->inTransaction = TRANS_READ;
    btreeClearHasContent(pBt);
  }

  btreeEndTransaction(p);
  sqlite3BtreeLeave(p);
  return SQLITE_OK;
}

/*
** Do both phases of a commit.
*/
int sqlite3BtreeCommit(Btree *p){
  int rc;
  sqlite3BtreeEnter(p);
  rc = sqlite3BtreeCommitPhaseOne(p, 0);
  if( rc==SQLITE_OK ){
    rc = sqlite3BtreeCommitPhaseTwo(p, 0);
  }
  sqlite3BtreeLeave(p);
  return rc;
}

/*
** This routine sets the state to CURSOR_FAULT and the error
** code to errCode for every cursor on any BtShared that pBtree
** references.  Or if the writeOnly flag is set to 1, then only
** trip write cursors and leave read cursors unchanged.
**
** Every cursor is a candidate to be tripped, including cursors
** that belong to other database connections that happen to be
** sharing the cache with pBtree.
**
** This routine gets called when a rollback occurs. If the writeOnly
** flag is true, then only write-cursors need be tripped - read-only
** cursors save their current positions so that they may continue 
** following the rollback. Or, if writeOnly is false, all cursors are 
** tripped. In general, writeOnly is false if the transaction being
** rolled back modified the database schema. In this case b-tree root
** pages may be moved or deleted from the database altogether, making
** it unsafe for read cursors to continue.
**
** If the writeOnly flag is true and an error is encountered while 
** saving the current position of a read-only cursor, all cursors, 
** including all read-cursors are tripped.
**
** SQLITE_OK is returned if successful, or if an error occurs while
** saving a cursor position, an SQLite error code.
*/
int sqlite3BtreeTripAllCursors(Btree *pBtree, int errCode, int writeOnly){
  BtCursor *p;
  int rc = SQLITE_OK;

  assert( (writeOnly==0 || writeOnly==1) && BTCF_WriteFlag==1 );
  if( pBtree ){
    sqlite3BtreeEnter(pBtree);
    for(p=pBtree->pBt->pCursor; p; p=p->pNext){
      if( writeOnly && (p->curFlags & BTCF_WriteFlag)==0 ){
        if( p->eState==CURSOR_VALID || p->eState==CURSOR_SKIPNEXT ){
          rc = saveCursorPosition(p);
          if( rc!=SQLITE_OK ){
            (void)sqlite3BtreeTripAllCursors(pBtree, rc, 0);
            break;
          }
        }
      }else{
        sqlite3BtreeClearCursor(p);
        p->eState = CURSOR_FAULT;
        p->skipNext = errCode;
      }
      btreeReleaseAllCursorPages(p);
    }
    sqlite3BtreeLeave(pBtree);
  }
  return rc;
}

/*
** Set the pBt->nPage field correctly, according to the current
** state of the database.  Assume pBt->pPage1 is valid.
*/
static void btreeSetNPage(BtShared *pBt, MemPage *pPage1){
  int nPage = get4byte(&pPage1->aData[28]);
  testcase( nPage==0 );
  if( nPage==0 ) sqlite3PagerPagecount(pBt->pPager, &nPage);
  testcase( pBt->nPage!=nPage );
  pBt->nPage = nPage;
}

/*
** Rollback the transaction in progress.
**
** If tripCode is not SQLITE_OK then cursors will be invalidated (tripped).
** Only write cursors are tripped if writeOnly is true but all cursors are
** tripped if writeOnly is false.  Any attempt to use
** a tripped cursor will result in an error.
**
** This will release the write lock on the database file.  If there
** are no active cursors, it also releases the read lock.
*/
int sqlite3BtreeRollback(Btree *p, int tripCode, int writeOnly){
  int rc;
  BtShared *pBt = p->pBt;
  MemPage *pPage1;

  assert( writeOnly==1 || writeOnly==0 );
  assert( tripCode==SQLITE_ABORT_ROLLBACK || tripCode==SQLITE_OK );
  sqlite3BtreeEnter(p);
  if( tripCode==SQLITE_OK ){
    rc = tripCode = saveAllCursors(pBt, 0, 0);
    if( rc ) writeOnly = 0;
  }else{
    rc = SQLITE_OK;
  }
  if( tripCode ){
    int rc2 = sqlite3BtreeTripAllCursors(p, tripCode, writeOnly);
    assert( rc==SQLITE_OK || (writeOnly==0 && rc2==SQLITE_OK) );
    if( rc2!=SQLITE_OK ) rc = rc2;
  }
  btreeIntegrity(p);

  if( p->inTrans==TRANS_WRITE ){
    int rc2;

    assert( TRANS_WRITE==pBt->inTransaction );
    rc2 = sqlite3PagerRollback(pBt->pPager);
    if( rc2!=SQLITE_OK ){
      rc = rc2;
    }

    /* The rollback may have destroyed the pPage1->aData value.  So
    ** call btreeGetPage() on page 1 again to make
    ** sure pPage1->aData is set correctly. */
    if( btreeGetPage(pBt, 1, &pPage1, 0)==SQLITE_OK ){
      btreeSetNPage(pBt, pPage1);
      releasePageOne(pPage1);
    }
    assert( countValidCursors(pBt, 1)==0 );
    pBt->inTransaction = TRANS_READ;
    btreeClearHasContent(pBt);
  }

  btreeEndTransaction(p);
  sqlite3BtreeLeave(p);
  return rc;
}

/*
** Start a statement subtransaction. The subtransaction can be rolled
** back independently of the main transaction. You must start a transaction 
** before starting a subtransaction. The subtransaction is ended automatically 
** if the main transaction commits or rolls back.
**
** Statement subtransactions are used around individual SQL statements
** that are contained within a BEGIN...COMMIT block.  If a constraint
** error occurs within the statement, the effect of that one statement
** can be rolled back without having to rollback the entire transaction.
**
** A statement sub-transaction is implemented as an anonymous savepoint. The
** value passed as the second parameter is the total number of savepoints,
** including the new anonymous savepoint, open on the B-Tree. i.e. if there
** are no active savepoints and no other statement-transactions open,
** iStatement is 1. This anonymous savepoint can be released or rolled back
** using the sqlite3BtreeSavepoint() function.
*/
int sqlite3BtreeBeginStmt(Btree *p, int iStatement){
  int rc;
  BtShared *pBt = p->pBt;
  sqlite3BtreeEnter(p);
  assert( p->inTrans==TRANS_WRITE );
  assert( (pBt->btsFlags & BTS_READ_ONLY)==0 );
  assert( iStatement>0 );
  assert( iStatement>p->db->nSavepoint );
  assert( pBt->inTransaction==TRANS_WRITE );
  /* At the pager level, a statement transaction is a savepoint with
  ** an index greater than all savepoints created explicitly using
  ** SQL statements. It is illegal to open, release or rollback any
  ** such savepoints while the statement transaction savepoint is active.
  */
  rc = sqlite3PagerOpenSavepoint(pBt->pPager, iStatement);
  if( rc==SQLITE_OK ){
    rc = btreePtrmapBegin(pBt, iStatement);
  }
  sqlite3BtreeLeave(p);
  return rc;
}

/*
** The second argument to this function, op, is always SAVEPOINT_ROLLBACK
** or SAVEPOINT_RELEASE. This function either releases or rolls back the
** savepoint identified by parameter iSavepoint, depending on the value 
** of op.
**
** Normally, iSavepoint is greater than or equal to zero. However, if op is
** SAVEPOINT_ROLLBACK, then iSavepoint may also be -1. In this case the 
** contents of the entire transaction are rolled back. This is different
** from a normal transaction rollback, as no locks are released and the
** transaction remains open.
*/
int sqlite3BtreeSavepoint(Btree *p, int op, int iSavepoint){
  int rc = SQLITE_OK;
  if( p && p->inTrans==TRANS_WRITE ){
    BtShared *pBt = p->pBt;
    assert( op==SAVEPOINT_RELEASE || op==SAVEPOINT_ROLLBACK );
    assert( iSavepoint>=0 || (iSavepoint==-1 && op==SAVEPOINT_ROLLBACK) );
    sqlite3BtreeEnter(p);
    btreePtrmapEnd(pBt, op, iSavepoint);
    if( op==SAVEPOINT_ROLLBACK ){
      rc = saveAllCursors(pBt, 0, 0);
    }
    if( rc==SQLITE_OK ){
      rc = sqlite3PagerSavepoint(pBt->pPager, op, iSavepoint);
    }
    if( rc==SQLITE_OK ){
      if( iSavepoint<0 && (pBt->btsFlags & BTS_INITIALLY_EMPTY)!=0 ){
        pBt->nPage = 0;
      }
      rc = newDatabase(pBt);
      btreeSetNPage(pBt, pBt->pPage1);

      /* pBt->nPage might be zero if the database was corrupt when 
      ** the transaction was started. Otherwise, it must be at least 1.  */
      assert( CORRUPT_DB || pBt->nPage>0 );
    }
    sqlite3BtreeLeave(p);
  }
  return rc;
}

/*
** Create a new cursor for the BTree whose root is on the page
** iTable. If a read-only cursor is requested, it is assumed that
** the caller already has at least a read-only transaction open
** on the database already. If a write-cursor is requested, then
** the caller is assumed to have an open write transaction.
**
** If the BTREE_WRCSR bit of wrFlag is clear, then the cursor can only
** be used for reading.  If the BTREE_WRCSR bit is set, then the cursor
** can be used for reading or for writing if other conditions for writing
** are also met.  These are the conditions that must be met in order
** for writing to be allowed:
**
** 1:  The cursor must have been opened with wrFlag containing BTREE_WRCSR
**
** 2:  Other database connections that share the same pager cache
**     but which are not in the READ_UNCOMMITTED state may not have
**     cursors open with wrFlag==0 on the same table.  Otherwise
**     the changes made by this write cursor would be visible to
**     the read cursors in the other database connection.
**
** 3:  The database must be writable (not on read-only media)
**
** 4:  There must be an active transaction.
**
** The BTREE_FORDELETE bit of wrFlag may optionally be set if BTREE_WRCSR
** is set.  If FORDELETE is set, that is a hint to the implementation that
** this cursor will only be used to seek to and delete entries of an index
** as part of a larger DELETE statement.  The FORDELETE hint is not used by
** this implementation.  But in a hypothetical alternative storage engine 
** in which index entries are automatically deleted when corresponding table
** rows are deleted, the FORDELETE flag is a hint that all SEEK and DELETE
** operations on this cursor can be no-ops and all READ operations can 
** return a null row (2-bytes: 0x01 0x00).
**
** No checking is done to make sure that page iTable really is the
** root page of a b-tree.  If it is not, then the cursor acquired
** will not work correctly.
**
** It is assumed that the sqlite3BtreeCursorZero() has been called
** on pCur to initialize the memory space prior to invoking this routine.
*/
static int btreeCursor(
  Btree *p,                              /* The btree */
  Pgno iTable,                           /* Root page of table to open */
  int wrFlag,                            /* 1 to write. 0 read-only */
  struct KeyInfo *pKeyInfo,              /* First arg to comparison function */
  BtCursor *pCur                         /* Space for new cursor */
){
  BtShared *pBt = p->pBt;                /* Shared b-tree handle */
  BtCursor *pX;                          /* Looping over other all cursors */

  assert( sqlite3BtreeHoldsMutex(p) );
  assert( wrFlag==0 
       || wrFlag==BTREE_WRCSR 
       || wrFlag==(BTREE_WRCSR|BTREE_FORDELETE) 
  );

  /* The following assert statements verify that if this is a sharable 
  ** b-tree database, the connection is holding the required table locks, 
  ** and that no other connection has any open cursor that conflicts with 
  ** this lock.  The iTable<1 term disables the check for corrupt schemas. */
  assert( hasSharedCacheTableLock(p, iTable, pKeyInfo!=0, (wrFlag?2:1))
          || iTable<1 );
  assert( wrFlag==0 || !hasReadConflicts(p, iTable) );

  /* Assert that the caller has opened the required transaction. */
  assert( p->inTrans>TRANS_NONE );
  assert( wrFlag==0 || p->inTrans==TRANS_WRITE );
  assert( pBt->pPage1 && pBt->pPage1->aData );
  assert( wrFlag==0 || (pBt->btsFlags & BTS_READ_ONLY)==0 );

  if( wrFlag ){
    allocateTempSpace(pBt);
    if( pBt->pTmpSpace==0 ) return SQLITE_NOMEM_BKPT;
  }
  if( iTable<=1 ){
    if( iTable<1 ){
      return SQLITE_CORRUPT_BKPT;
    }else if( btreePagecount(pBt)==0 ){
      assert( wrFlag==0 );
      iTable = 0;
    }
  }

  /* Now that no other errors can occur, finish filling in the BtCursor
  ** variables and link the cursor into the BtShared list.  */
  pCur->pgnoRoot = iTable;
  pCur->iPage = -1;
  pCur->pKeyInfo = pKeyInfo;
  pCur->pBtree = p;
  pCur->pBt = pBt;
  pCur->curFlags = wrFlag ? BTCF_WriteFlag : 0;
  pCur->curPagerFlags = wrFlag ? 0 : PAGER_GET_READONLY;
  /* If there are two or more cursors on the same btree, then all such
  ** cursors *must* have the BTCF_Multiple flag set. */
  for(pX=pBt->pCursor; pX; pX=pX->pNext){
    if( pX->pgnoRoot==iTable ){
      pX->curFlags |= BTCF_Multiple;
      pCur->curFlags |= BTCF_Multiple;
    }
  }
  pCur->pNext = pBt->pCursor;
  pBt->pCursor = pCur;
  pCur->eState = CURSOR_INVALID;
  return SQLITE_OK;
}
static int btreeCursorWithLock(
  Btree *p,                              /* The btree */
  Pgno iTable,                           /* Root page of table to open */
  int wrFlag,                            /* 1 to write. 0 read-only */
  struct KeyInfo *pKeyInfo,              /* First arg to comparison function */
  BtCursor *pCur                         /* Space for new cursor */
){
  int rc;
  sqlite3BtreeEnter(p);
  rc = btreeCursor(p, iTable, wrFlag, pKeyInfo, pCur);
  sqlite3BtreeLeave(p);
  return rc;
}
int sqlite3BtreeCursor(
  Btree *p,                                   /* The btree */
  Pgno iTable,                                /* Root page of table to open */
  int wrFlag,                                 /* 1 to write. 0 read-only */
  struct KeyInfo *pKeyInfo,                   /* First arg to xCompare() */
  BtCursor *pCur                              /* Write new cursor here */
){
  if( p->sharable ){
    return btreeCursorWithLock(p, iTable, wrFlag, pKeyInfo, pCur);
  }else{
    return btreeCursor(p, iTable, wrFlag, pKeyInfo, pCur);
  }
}

/*
** Return the size of a BtCursor object in bytes.
**
** This interfaces is needed so that users of cursors can preallocate
** sufficient storage to hold a cursor.  The BtCursor object is opaque
** to users so they cannot do the sizeof() themselves - they must call
** this routine.
*/
int sqlite3BtreeCursorSize(void){
  return ROUND8(sizeof(BtCursor));
}

/*
** Initialize memory that will be converted into a BtCursor object.
**
** The simple approach here would be to memset() the entire object
** to zero.  But it turns out that the apPage[] and aiIdx[] arrays
** do not need to be zeroed and they are large, so we can save a lot
** of run-time by skipping the initialization of those elements.
*/
void sqlite3BtreeCursorZero(BtCursor *p){
  memset(p, 0, offsetof(BtCursor, BTCURSOR_FIRST_UNINIT));
}

/*
** Close a cursor.  The read lock on the database file is released
** when the last cursor is closed.
*/
int sqlite3BtreeCloseCursor(BtCursor *pCur){
  Btree *pBtree = pCur->pBtree;
  if( pBtree ){
    BtShared *pBt = pCur->pBt;
    sqlite3BtreeEnter(pBtree);
    assert( pBt->pCursor!=0 );
    if( pBt->pCursor==pCur ){
      pBt->pCursor = pCur->pNext;
    }else{
      BtCursor *pPrev = pBt->pCursor;
      do{
        if( pPrev->pNext==pCur ){
          pPrev->pNext = pCur->pNext;
          break;
        }
        pPrev = pPrev->pNext;
      }while( ALWAYS(pPrev) );
    }
    btreeReleaseAllCursorPages(pCur);
    unlockBtreeIfUnused(pBt);
    sqlite3_free(pCur->aOverflow);
    sqlite3_free(pCur->pKey);
    if( (pBt->openFlags & BTREE_SINGLE) && pBt->pCursor==0 ){
      /* Since the BtShared is not sharable, there is no need to
      ** worry about the missing sqlite3BtreeLeave() call here.  */
      assert( pBtree->sharable==0 );
      sqlite3BtreeClose(pBtree);
    }else{
      sqlite3BtreeLeave(pBtree);
    }
    pCur->pBtree = 0;
  }
  return SQLITE_OK;
}

/*
** Make sure the BtCursor* given in the argument has a valid
** BtCursor.info structure.  If it is not already valid, call
** btreeParseCell() to fill it in.
**
** BtCursor.info is a cache of the information in the current cell.
** Using this cache reduces the number of calls to btreeParseCell().
*/
#ifndef NDEBUG
  static int cellInfoEqual(CellInfo *a, CellInfo *b){
    if( a->nKey!=b->nKey ) return 0;
    if( a->pPayload!=b->pPayload ) return 0;
    if( a->nPayload!=b->nPayload ) return 0;
    if( a->nLocal!=b->nLocal ) return 0;
    if( a->nSize!=b->nSize ) return 0;
    return 1;
  }
  static void assertCellInfo(BtCursor *pCur){
    CellInfo info;
    memset(&info, 0, sizeof(info));
    btreeParseCell(pCur->pPage, pCur->ix, &info);
    assert( CORRUPT_DB || cellInfoEqual(&info, &pCur->info) );
  }
#else
  #define assertCellInfo(x)
#endif
static SQLITE_NOINLINE void getCellInfo(BtCursor *pCur){
  if( pCur->info.nSize==0 ){
    pCur->curFlags |= BTCF_ValidNKey;
    btreeParseCell(pCur->pPage,pCur->ix,&pCur->info);
  }else{
    assertCellInfo(pCur);
  }
}

#ifndef NDEBUG  /* The next routine used only within assert() statements */
/*
** Return true if the given BtCursor is valid.  A valid cursor is one
** that is currently pointing to a row in a (non-empty) table.
** This is a verification routine is used only within assert() statements.
*/
int sqlite3BtreeCursorIsValid(BtCursor *pCur){
  return pCur && pCur->eState==CURSOR_VALID;
}
#endif /* NDEBUG */
int sqlite3BtreeCursorIsValidNN(BtCursor *pCur){
  assert( pCur!=0 );
  return pCur->eState==CURSOR_VALID;
}

/*
** Return the value of the integer key or "rowid" for a table btree.
** This routine is only valid for a cursor that is pointing into a
** ordinary table btree.  If the cursor points to an index btree or
** is invalid, the result of this routine is undefined.
*/
i64 sqlite3BtreeIntegerKey(BtCursor *pCur){
  assert( cursorHoldsMutex(pCur) );
  assert( pCur->eState==CURSOR_VALID );
  assert( pCur->curIntKey );
  getCellInfo(pCur);
  return pCur->info.nKey;
}

/*
** Pin or unpin a cursor.
*/
void sqlite3BtreeCursorPin(BtCursor *pCur){
  assert( (pCur->curFlags & BTCF_Pinned)==0 );
  pCur->curFlags |= BTCF_Pinned;
}
void sqlite3BtreeCursorUnpin(BtCursor *pCur){
  assert( (pCur->curFlags & BTCF_Pinned)!=0 );
  pCur->curFlags &= ~BTCF_Pinned;
}

#ifdef SQLITE_ENABLE_OFFSET_SQL_FUNC
/*
** Return the offset into the database file for the start of the
** payload to which the cursor is pointing.
*/
i64 sqlite3BtreeOffset(BtCursor *pCur){
  assert( cursorHoldsMutex(pCur) );
  assert( pCur->eState==CURSOR_VALID );
  getCellInfo(pCur);
  return (i64)pCur->pBt->pageSize*((i64)pCur->pPage->pgno - 1) +
         (i64)(pCur->info.pPayload - pCur->pPage->aData);
}
#endif /* SQLITE_ENABLE_OFFSET_SQL_FUNC */

/*
** Return the number of bytes of payload for the entry that pCur is
** currently pointing to.  For table btrees, this will be the amount
** of data.  For index btrees, this will be the size of the key.
**
** The caller must guarantee that the cursor is pointing to a non-NULL
** valid entry.  In other words, the calling procedure must guarantee
** that the cursor has Cursor.eState==CURSOR_VALID.
*/
u32 sqlite3BtreePayloadSize(BtCursor *pCur){
  assert( cursorHoldsMutex(pCur) );
  assert( pCur->eState==CURSOR_VALID );
  getCellInfo(pCur);
  return pCur->info.nPayload;
}

/*
** Return an upper bound on the size of any record for the table
** that the cursor is pointing into.
**
** This is an optimization.  Everything will still work if this
** routine always returns 2147483647 (which is the largest record
** that SQLite can handle) or more.  But returning a smaller value might
** prevent large memory allocations when trying to interpret a
** corrupt datrabase.
**
** The current implementation merely returns the size of the underlying
** database file.
*/
sqlite3_int64 sqlite3BtreeMaxRecordSize(BtCursor *pCur){
  assert( cursorHoldsMutex(pCur) );
  assert( pCur->eState==CURSOR_VALID );
  return pCur->pBt->pageSize * (sqlite3_int64)pCur->pBt->nPage;
}

/*
** Given the page number of an overflow page in the database (parameter
** ovfl), this function finds the page number of the next page in the 
** linked list of overflow pages. If possible, it uses the auto-vacuum
** pointer-map data instead of reading the content of page ovfl to do so. 
**
** If an error occurs an SQLite error code is returned. Otherwise:
**
** The page number of the next overflow page in the linked list is 
** written to *pPgnoNext. If page ovfl is the last page in its linked 
** list, *pPgnoNext is set to zero. 
**
** If ppPage is not NULL, and a reference to the MemPage object corresponding
** to page number pOvfl was obtained, then *ppPage is set to point to that
** reference. It is the responsibility of the caller to call releasePage()
** on *ppPage to free the reference. In no reference was obtained (because
** the pointer-map was used to obtain the value for *pPgnoNext), then
** *ppPage is set to zero.
*/
static int getOverflowPage(
  BtShared *pBt,               /* The database file */
  Pgno ovfl,                   /* Current overflow page number */
  MemPage **ppPage,            /* OUT: MemPage handle (may be NULL) */
  Pgno *pPgnoNext              /* OUT: Next overflow page number */
){
  Pgno next = 0;
  MemPage *pPage = 0;
  int rc = SQLITE_OK;

  assert( sqlite3_mutex_held(pBt->mutex) );
  assert(pPgnoNext);

#ifndef SQLITE_OMIT_AUTOVACUUM
  /* Try to find the next page in the overflow list using the
  ** autovacuum pointer-map pages. Guess that the next page in 
  ** the overflow list is page number (ovfl+1). If that guess turns 
  ** out to be wrong, fall back to loading the data of page 
  ** number ovfl to determine the next page number.
  */
  if( pBt->autoVacuum ){
    Pgno pgno;
    Pgno iGuess = ovfl+1;
    u8 eType;

    while( PTRMAP_ISPAGE(pBt, iGuess) || iGuess==PENDING_BYTE_PAGE(pBt) ){
      iGuess++;
    }

    if( iGuess<=btreePagecount(pBt) ){
      rc = ptrmapGet(pBt, iGuess, &eType, &pgno);
      if( rc==SQLITE_OK && eType==PTRMAP_OVERFLOW2 && pgno==ovfl ){
        next = iGuess;
        rc = SQLITE_DONE;
      }
    }
  }
#endif

  assert( next==0 || rc==SQLITE_DONE );
  if( rc==SQLITE_OK ){
    rc = btreeGetPage(pBt, ovfl, &pPage, (ppPage==0) ? PAGER_GET_READONLY : 0);
    assert( rc==SQLITE_OK || pPage==0 );
    if( rc==SQLITE_OK ){
      next = get4byte(pPage->aData);
    }
  }

  *pPgnoNext = next;
  if( ppPage ){
    *ppPage = pPage;
  }else{
    releasePage(pPage);
  }
  return (rc==SQLITE_DONE ? SQLITE_OK : rc);
}

/*
** Copy data from a buffer to a page, or from a page to a buffer.
**
** pPayload is a pointer to data stored on database page pDbPage.
** If argument eOp is false, then nByte bytes of data are copied
** from pPayload to the buffer pointed at by pBuf. If eOp is true,
** then sqlite3PagerWrite() is called on pDbPage and nByte bytes
** of data are copied from the buffer pBuf to pPayload.
**
** SQLITE_OK is returned on success, otherwise an error code.
*/
static int copyPayload(
  void *pPayload,           /* Pointer to page data */
  void *pBuf,               /* Pointer to buffer */
  int nByte,                /* Number of bytes to copy */
  int eOp,                  /* 0 -> copy from page, 1 -> copy to page */
  DbPage *pDbPage           /* Page containing pPayload */
){
  if( eOp ){
    /* Copy data from buffer to page (a write operation) */
    int rc = sqlite3PagerWrite(pDbPage);
    if( rc!=SQLITE_OK ){
      return rc;
    }
    memcpy(pPayload, pBuf, nByte);
  }else{
    /* Copy data from page to buffer (a read operation) */
    memcpy(pBuf, pPayload, nByte);
  }
  return SQLITE_OK;
}

/*
** This function is used to read or overwrite payload information
** for the entry that the pCur cursor is pointing to. The eOp
** argument is interpreted as follows:
**
**   0: The operation is a read. Populate the overflow cache.
**   1: The operation is a write. Populate the overflow cache.
**
** A total of "amt" bytes are read or written beginning at "offset".
** Data is read to or from the buffer pBuf.
**
** The content being read or written might appear on the main page
** or be scattered out on multiple overflow pages.
**
** If the current cursor entry uses one or more overflow pages
** this function may allocate space for and lazily populate
** the overflow page-list cache array (BtCursor.aOverflow). 
** Subsequent calls use this cache to make seeking to the supplied offset 
** more efficient.
**
** Once an overflow page-list cache has been allocated, it must be
** invalidated if some other cursor writes to the same table, or if
** the cursor is moved to a different row. Additionally, in auto-vacuum
** mode, the following events may invalidate an overflow page-list cache.
**
**   * An incremental vacuum,
**   * A commit in auto_vacuum="full" mode,
**   * Creating a table (may require moving an overflow page).
*/
static int accessPayload(
  BtCursor *pCur,      /* Cursor pointing to entry to read from */
  u32 offset,          /* Begin reading this far into payload */
  u32 amt,             /* Read this many bytes */
  unsigned char *pBuf, /* Write the bytes into this buffer */ 
  int eOp              /* zero to read. non-zero to write. */
){
  unsigned char *aPayload;
  int rc = SQLITE_OK;
  int iIdx = 0;
  MemPage *pPage = pCur->pPage;               /* Btree page of current entry */
  BtShared *pBt = pCur->pBt;                  /* Btree this cursor belongs to */
#ifdef SQLITE_DIRECT_OVERFLOW_READ
  unsigned char * const pBufStart = pBuf;     /* Start of original out buffer */
#endif

  assert( pPage );
  assert( eOp==0 || eOp==1 );
  assert( pCur->eState==CURSOR_VALID );
  assert( pCur->ix<pPage->nCell );
  assert( cursorHoldsMutex(pCur) );

  getCellInfo(pCur);
  aPayload = pCur->info.pPayload;
  assert( offset+amt <= pCur->info.nPayload );

  assert( aPayload > pPage->aData );
  if( (uptr)(aPayload - pPage->aData) > (pBt->usableSize - pCur->info.nLocal) ){
    /* Trying to read or write past the end of the data is an error.  The
    ** conditional above is really:
    **    &aPayload[pCur->info.nLocal] > &pPage->aData[pBt->usableSize]
    ** but is recast into its current form to avoid integer overflow problems
    */
    return SQLITE_CORRUPT_PAGE(pPage);
  }

  /* Check if data must be read/written to/from the btree page itself. */
  if( offset<pCur->info.nLocal ){
    int a = amt;
    if( a+offset>pCur->info.nLocal ){
      a = pCur->info.nLocal - offset;
    }
    rc = copyPayload(&aPayload[offset], pBuf, a, eOp, pPage->pDbPage);
    offset = 0;
    pBuf += a;
    amt -= a;
  }else{
    offset -= pCur->info.nLocal;
  }


  if( rc==SQLITE_OK && amt>0 ){
    const u32 ovflSize = pBt->usableSize - 4;  /* Bytes content per ovfl page */
    Pgno nextPage;

    nextPage = get4byte(&aPayload[pCur->info.nLocal]);
 
    /* If the BtCursor.aOverflow[] has not been allocated, allocate it now.
    **
    ** The aOverflow[] array is sized at one entry for each overflow page
    ** in the overflow chain. The page number of the first overflow page is
    ** stored in aOverflow[0], etc. A value of 0 in the aOverflow[] array
    ** means "not yet known" (the cache is lazily populated).
    */
    if( (pCur->curFlags & BTCF_ValidOvfl)==0 ){
      int nOvfl = (pCur->info.nPayload-pCur->info.nLocal+ovflSize-1)/ovflSize;
      if( pCur->aOverflow==0
       || nOvfl*(int)sizeof(Pgno) > sqlite3MallocSize(pCur->aOverflow)
      ){
        Pgno *aNew = (Pgno*)sqlite3Realloc(
            pCur->aOverflow, nOvfl*2*sizeof(Pgno)
        );
        if( aNew==0 ){
          return SQLITE_NOMEM_BKPT;
        }else{
          pCur->aOverflow = aNew;
        }
      }
      memset(pCur->aOverflow, 0, nOvfl*sizeof(Pgno));
      pCur->curFlags |= BTCF_ValidOvfl;
    }else{
      /* If the overflow page-list cache has been allocated and the
      ** entry for the first required overflow page is valid, skip
      ** directly to it.
      */
      if( pCur->aOverflow[offset/ovflSize] ){
        iIdx = (offset/ovflSize);
        nextPage = pCur->aOverflow[iIdx];
        offset = (offset%ovflSize);
      }
    }

    assert( rc==SQLITE_OK && amt>0 );
    while( nextPage ){
      /* If required, populate the overflow page-list cache. */
      if( nextPage > pBt->nPage ) return SQLITE_CORRUPT_BKPT;
      assert( pCur->aOverflow[iIdx]==0
              || pCur->aOverflow[iIdx]==nextPage
              || CORRUPT_DB );
      pCur->aOverflow[iIdx] = nextPage;

      if( offset>=ovflSize ){
        /* The only reason to read this page is to obtain the page
        ** number for the next page in the overflow chain. The page
        ** data is not required. So first try to lookup the overflow
        ** page-list cache, if any, then fall back to the getOverflowPage()
        ** function.
        */
        assert( pCur->curFlags & BTCF_ValidOvfl );
        assert( pCur->pBtree->db==pBt->db );
        if( pCur->aOverflow[iIdx+1] ){
          nextPage = pCur->aOverflow[iIdx+1];
        }else{
          rc = getOverflowPage(pBt, nextPage, 0, &nextPage);
        }
        offset -= ovflSize;
      }else{
        /* Need to read this page properly. It contains some of the
        ** range of data that is being read (eOp==0) or written (eOp!=0).
        */
        int a = amt;
        if( a + offset > ovflSize ){
          a = ovflSize - offset;
        }

#ifdef SQLITE_DIRECT_OVERFLOW_READ
        /* If all the following are true:
        **
        **   1) this is a read operation, and 
        **   2) data is required from the start of this overflow page, and
        **   3) there are no dirty pages in the page-cache
        **   4) the database is file-backed, and
        **   5) the page is not in the WAL file
        **   6) at least 4 bytes have already been read into the output buffer 
        **
        ** then data can be read directly from the database file into the
        ** output buffer, bypassing the page-cache altogether. This speeds
        ** up loading large records that span many overflow pages.
        */
        if( eOp==0                                             /* (1) */
         && offset==0                                          /* (2) */
         && sqlite3PagerDirectReadOk(pBt->pPager, nextPage)    /* (3,4,5) */
         && &pBuf[-4]>=pBufStart                               /* (6) */
        ){
          sqlite3_file *fd = sqlite3PagerFile(pBt->pPager);
          u8 aSave[4];
          u8 *aWrite = &pBuf[-4];
          assert( aWrite>=pBufStart );                         /* due to (6) */
          memcpy(aSave, aWrite, 4);
          rc = sqlite3OsRead(fd, aWrite, a+4, (i64)pBt->pageSize*(nextPage-1));
          if( rc && nextPage>pBt->nPage ) rc = SQLITE_CORRUPT_BKPT;
          nextPage = get4byte(aWrite);
          memcpy(aWrite, aSave, 4);
        }else
#endif

        {
          DbPage *pDbPage;
          rc = sqlite3PagerGet(pBt->pPager, nextPage, &pDbPage,
              (eOp==0 ? PAGER_GET_READONLY : 0)
          );
          if( rc==SQLITE_OK ){
            aPayload = sqlite3PagerGetData(pDbPage);
            nextPage = get4byte(aPayload);
            rc = copyPayload(&aPayload[offset+4], pBuf, a, eOp, pDbPage);
            sqlite3PagerUnref(pDbPage);
            offset = 0;
          }
        }
        amt -= a;
        if( amt==0 ) return rc;
        pBuf += a;
      }
      if( rc ) break;
      iIdx++;
    }
  }

  if( rc==SQLITE_OK && amt>0 ){
    /* Overflow chain ends prematurely */
    return SQLITE_CORRUPT_PAGE(pPage);
  }
  return rc;
}

/*
** Read part of the payload for the row at which that cursor pCur is currently
** pointing.  "amt" bytes will be transferred into pBuf[].  The transfer
** begins at "offset".
**
** pCur can be pointing to either a table or an index b-tree.
** If pointing to a table btree, then the content section is read.  If
** pCur is pointing to an index b-tree then the key section is read.
**
** For sqlite3BtreePayload(), the caller must ensure that pCur is pointing
** to a valid row in the table.  For sqlite3BtreePayloadChecked(), the
** cursor might be invalid or might need to be restored before being read.
**
** Return SQLITE_OK on success or an error code if anything goes
** wrong.  An error is returned if "offset+amt" is larger than
** the available payload.
*/
int sqlite3BtreePayload(BtCursor *pCur, u32 offset, u32 amt, void *pBuf){
  assert( cursorHoldsMutex(pCur) );
  assert( pCur->eState==CURSOR_VALID );
  assert( pCur->iPage>=0 && pCur->pPage );
  assert( pCur->ix<pCur->pPage->nCell );
  return accessPayload(pCur, offset, amt, (unsigned char*)pBuf, 0);
}

/*
** This variant of sqlite3BtreePayload() works even if the cursor has not
** in the CURSOR_VALID state.  It is only used by the sqlite3_blob_read()
** interface.
*/
#ifndef SQLITE_OMIT_INCRBLOB
static SQLITE_NOINLINE int accessPayloadChecked(
  BtCursor *pCur,
  u32 offset,
  u32 amt,
  void *pBuf
){
  int rc;
  if ( pCur->eState==CURSOR_INVALID ){
    return SQLITE_ABORT;
  }
  assert( cursorOwnsBtShared(pCur) );
  rc = btreeRestoreCursorPosition(pCur);
  return rc ? rc : accessPayload(pCur, offset, amt, pBuf, 0);
}
int sqlite3BtreePayloadChecked(BtCursor *pCur, u32 offset, u32 amt, void *pBuf){
  if( pCur->eState==CURSOR_VALID ){
    assert( cursorOwnsBtShared(pCur) );
    return accessPayload(pCur, offset, amt, pBuf, 0);
  }else{
    return accessPayloadChecked(pCur, offset, amt, pBuf);
  }
}
#endif /* SQLITE_OMIT_INCRBLOB */

/*
** Return a pointer to payload information from the entry that the 
** pCur cursor is pointing to.  The pointer is to the beginning of
** the key if index btrees (pPage->intKey==0) and is the data for
** table btrees (pPage->intKey==1). The number of bytes of available
** key/data is written into *pAmt.  If *pAmt==0, then the value
** returned will not be a valid pointer.
**
** This routine is an optimization.  It is common for the entire key
** and data to fit on the local page and for there to be no overflow
** pages.  When that is so, this routine can be used to access the
** key and data without making a copy.  If the key and/or data spills
** onto overflow pages, then accessPayload() must be used to reassemble
** the key/data and copy it into a preallocated buffer.
**
** The pointer returned by this routine looks directly into the cached
** page of the database.  The data might change or move the next time
** any btree routine is called.
*/
static const void *fetchPayload(
  BtCursor *pCur,      /* Cursor pointing to entry to read from */
  u32 *pAmt            /* Write the number of available bytes here */
){
  int amt;
  assert( pCur!=0 && pCur->iPage>=0 && pCur->pPage);
  assert( pCur->eState==CURSOR_VALID );
  assert( sqlite3_mutex_held(pCur->pBtree->db->mutex) );
  assert( cursorOwnsBtShared(pCur) );
  assert( pCur->ix<pCur->pPage->nCell );
  assert( pCur->info.nSize>0 );
  assert( pCur->info.pPayload>pCur->pPage->aData || CORRUPT_DB );
  assert( pCur->info.pPayload<pCur->pPage->aDataEnd ||CORRUPT_DB);
  amt = pCur->info.nLocal;
  if( amt>(int)(pCur->pPage->aDataEnd - pCur->info.pPayload) ){
    /* There is too little space on the page for the expected amount
    ** of local content. Database must be corrupt. */
    assert( CORRUPT_DB );
    amt = MAX(0, (int)(pCur->pPage->aDataEnd - pCur->info.pPayload));
  }
  *pAmt = (u32)amt;
  return (void*)pCur->info.pPayload;
}


/*
** For the entry that cursor pCur is point to, return as
** many bytes of the key or data as are available on the local
** b-tree page.  Write the number of available bytes into *pAmt.
**
** The pointer returned is ephemeral.  The key/data may move
** or be destroyed on the next call to any Btree routine,
** including calls from other threads against the same cache.
** Hence, a mutex on the BtShared should be held prior to calling
** this routine.
**
** These routines is used to get quick access to key and data
** in the common case where no overflow pages are used.
*/
const void *sqlite3BtreePayloadFetch(BtCursor *pCur, u32 *pAmt){
  return fetchPayload(pCur, pAmt);
}


/*
** Move the cursor down to a new child page.  The newPgno argument is the
** page number of the child page to move to.
**
** This function returns SQLITE_CORRUPT if the page-header flags field of
** the new child page does not match the flags field of the parent (i.e.
** if an intkey page appears to be the parent of a non-intkey page, or
** vice-versa).
*/
static int moveToChild(BtCursor *pCur, u32 newPgno){
  BtShared *pBt = pCur->pBt;
  int rc;

  assert( cursorOwnsBtShared(pCur) );
  assert( pCur->eState==CURSOR_VALID );
  assert( pCur->iPage<BTCURSOR_MAX_DEPTH );
  assert( pCur->iPage>=0 );
  if( pCur->iPage>=(BTCURSOR_MAX_DEPTH-1) ){
    return SQLITE_CORRUPT_BKPT;
  }
  pCur->info.nSize = 0;
  pCur->curFlags &= ~(BTCF_ValidNKey|BTCF_ValidOvfl);
  pCur->aiIdx[pCur->iPage] = pCur->ix;
  pCur->apPage[pCur->iPage] = pCur->pPage;
  pCur->ix = 0;
  pCur->iPage++;
  rc = getAndInitPage(pBt, newPgno, &pCur->pPage,
                        pCur, pCur->curPagerFlags);
  if( rc==SQLITE_OK ){
    setMempageRoot(pCur->pPage, pCur->pgnoRoot);
  }
  return rc;
}

#ifdef SQLITE_DEBUG
/*
** Page pParent is an internal (non-leaf) tree page. This function 
** asserts that page number iChild is the left-child if the iIdx'th
** cell in page pParent. Or, if iIdx is equal to the total number of
** cells in pParent, that page number iChild is the right-child of
** the page.
*/
static void assertParentIndex(MemPage *pParent, int iIdx, Pgno iChild){
  if( CORRUPT_DB ) return;  /* The conditions tested below might not be true
                            ** in a corrupt database */
  assert( iIdx<=pParent->nCell );
  if( iIdx==pParent->nCell ){
    assert( get4byte(&pParent->aData[pParent->hdrOffset+8])==iChild );
  }else{
    assert( get4byte(findCell(pParent, iIdx))==iChild );
  }
}
#else
#  define assertParentIndex(x,y,z) 
#endif

/*
** Move the cursor up to the parent page.
**
** pCur->idx is set to the cell index that contains the pointer
** to the page we are coming from.  If we are coming from the
** right-most child page then pCur->idx is set to one more than
** the largest cell index.
*/
static void moveToParent(BtCursor *pCur){
  MemPage *pLeaf;
  assert( cursorOwnsBtShared(pCur) );
  assert( pCur->eState==CURSOR_VALID );
  assert( pCur->iPage>0 );
  assert( pCur->pPage );
  assertParentIndex(
    pCur->apPage[pCur->iPage-1], 
    pCur->aiIdx[pCur->iPage-1], 
    pCur->pPage->pgno
  );
  testcase( pCur->aiIdx[pCur->iPage-1] > pCur->apPage[pCur->iPage-1]->nCell );
  pCur->info.nSize = 0;
  pCur->curFlags &= ~(BTCF_ValidNKey|BTCF_ValidOvfl);
  pCur->ix = pCur->aiIdx[pCur->iPage-1];
  pLeaf = pCur->pPage;
  pCur->pPage = pCur->apPage[--pCur->iPage];
  releasePageNotNull(pLeaf);
}

/*
** Move the cursor to point to the root page of its b-tree structure.
**
** If the table has a virtual root page, then the cursor is moved to point
** to the virtual root page instead of the actual root page. A table has a
** virtual root page when the actual root page contains no cells and a 
** single child page. This can only happen with the table rooted at page 1.
**
** If the b-tree structure is empty, the cursor state is set to 
** CURSOR_INVALID and this routine returns SQLITE_EMPTY. Otherwise,
** the cursor is set to point to the first cell located on the root
** (or virtual root) page and the cursor state is set to CURSOR_VALID.
**
** If this function returns successfully, it may be assumed that the
** page-header flags indicate that the [virtual] root-page is the expected 
** kind of b-tree page (i.e. if when opening the cursor the caller did not
** specify a KeyInfo structure the flags byte is set to 0x05 or 0x0D,
** indicating a table b-tree, or if the caller did specify a KeyInfo 
** structure the flags byte is set to 0x02 or 0x0A, indicating an index
** b-tree).
*/
static int moveToRoot(BtCursor *pCur){
  MemPage *pRoot;
  int rc = SQLITE_OK;

  assert( cursorOwnsBtShared(pCur) );
  assert( CURSOR_INVALID < CURSOR_REQUIRESEEK );
  assert( CURSOR_VALID   < CURSOR_REQUIRESEEK );
  assert( CURSOR_FAULT   > CURSOR_REQUIRESEEK );
  assert( pCur->eState < CURSOR_REQUIRESEEK || pCur->iPage<0 );
  assert( pCur->pgnoRoot>0 || pCur->iPage<0 );

  if( pCur->iPage>=0 ){
    if( pCur->iPage ){
      releasePageNotNull(pCur->pPage);
      while( --pCur->iPage ){
        releasePageNotNull(pCur->apPage[pCur->iPage]);
      }
      pCur->pPage = pCur->apPage[0];
      goto skip_init;
    }
  }else if( pCur->pgnoRoot==0 ){
    pCur->eState = CURSOR_INVALID;
    return SQLITE_EMPTY;
  }else{
    assert( pCur->iPage==(-1) );
    if( pCur->eState>=CURSOR_REQUIRESEEK ){
      if( pCur->eState==CURSOR_FAULT ){
        assert( pCur->skipNext!=SQLITE_OK );
        return pCur->skipNext;
      }
      sqlite3BtreeClearCursor(pCur);
    }
    rc = getAndInitPage(pCur->pBtree->pBt, pCur->pgnoRoot, &pCur->pPage,
                        0, pCur->curPagerFlags);
    if( rc!=SQLITE_OK ){
      pCur->eState = CURSOR_INVALID;
      return rc;
    }
    setMempageRoot(pCur->pPage, pCur->pgnoRoot);
    pCur->iPage = 0;
    pCur->curIntKey = pCur->pPage->intKey;
  }
  pRoot = pCur->pPage;
  assert( pRoot->pgno==pCur->pgnoRoot );

  /* If pCur->pKeyInfo is not NULL, then the caller that opened this cursor
  ** expected to open it on an index b-tree. Otherwise, if pKeyInfo is
  ** NULL, the caller expects a table b-tree. If this is not the case,
  ** return an SQLITE_CORRUPT error. 
  **
  ** Earlier versions of SQLite assumed that this test could not fail
  ** if the root page was already loaded when this function was called (i.e.
  ** if pCur->iPage>=0). But this is not so if the database is corrupted 
  ** in such a way that page pRoot is linked into a second b-tree table 
  ** (or the freelist).  */
  assert( pRoot->intKey==1 || pRoot->intKey==0 );
  if( pRoot->isInit==0 || (pCur->pKeyInfo==0)!=pRoot->intKey ){
    return SQLITE_CORRUPT_PAGE(pCur->pPage);
  }

skip_init:  
  pCur->ix = 0;
  pCur->info.nSize = 0;
  pCur->curFlags &= ~(BTCF_AtLast|BTCF_ValidNKey|BTCF_ValidOvfl);

  pRoot = pCur->pPage;
  if( pRoot->nCell>0 ){
    pCur->eState = CURSOR_VALID;
  }else if( !pRoot->leaf ){
    Pgno subpage;
    if( pRoot->pgno!=1 ) return SQLITE_CORRUPT_BKPT;
    subpage = get4byte(&pRoot->aData[pRoot->hdrOffset+8]);
    pCur->eState = CURSOR_VALID;
    rc = moveToChild(pCur, subpage);
  }else{
    pCur->eState = CURSOR_INVALID;
    rc = SQLITE_EMPTY;
  }
  return rc;
}

/*
** Move the cursor down to the left-most leaf entry beneath the
** entry to which it is currently pointing.
**
** The left-most leaf is the one with the smallest key - the first
** in ascending order.
*/
static int moveToLeftmost(BtCursor *pCur){
  Pgno pgno;
  int rc = SQLITE_OK;
  MemPage *pPage;

  assert( cursorOwnsBtShared(pCur) );
  assert( pCur->eState==CURSOR_VALID );
  while( rc==SQLITE_OK && !(pPage = pCur->pPage)->leaf ){
    assert( pCur->ix<pPage->nCell );
    pgno = get4byte(findCell(pPage, pCur->ix));
    rc = moveToChild(pCur, pgno);
  }
  return rc;
}

/*
** Move the cursor down to the right-most leaf entry beneath the
** page to which it is currently pointing.  Notice the difference
** between moveToLeftmost() and moveToRightmost().  moveToLeftmost()
** finds the left-most entry beneath the *entry* whereas moveToRightmost()
** finds the right-most entry beneath the *page*.
**
** The right-most entry is the one with the largest key - the last
** key in ascending order.
*/
static int moveToRightmost(BtCursor *pCur){
  Pgno pgno;
  int rc = SQLITE_OK;
  MemPage *pPage = 0;

  assert( cursorOwnsBtShared(pCur) );
  assert( pCur->eState==CURSOR_VALID );
  while( !(pPage = pCur->pPage)->leaf ){
    pgno = get4byte(&pPage->aData[pPage->hdrOffset+8]);
    pCur->ix = pPage->nCell;
    rc = moveToChild(pCur, pgno);
    if( rc ) return rc;
  }
  pCur->ix = pPage->nCell-1;
  assert( pCur->info.nSize==0 );
  assert( (pCur->curFlags & BTCF_ValidNKey)==0 );
  return SQLITE_OK;
}

/* Move the cursor to the first entry in the table.  Return SQLITE_OK
** on success.  Set *pRes to 0 if the cursor actually points to something
** or set *pRes to 1 if the table is empty.
*/
int sqlite3BtreeFirst(BtCursor *pCur, int *pRes){
  int rc;

  assert( cursorOwnsBtShared(pCur) );
  assert( sqlite3_mutex_held(pCur->pBtree->db->mutex) );
  rc = moveToRoot(pCur);
  if( rc==SQLITE_OK ){
    assert( pCur->pPage->nCell>0 );
    *pRes = 0;
    rc = moveToLeftmost(pCur);
  }else if( rc==SQLITE_EMPTY ){
    assert( pCur->pgnoRoot==0 || pCur->pPage->nCell==0 );
    *pRes = 1;
    rc = SQLITE_OK;
  }
  return rc;
}

/* Move the cursor to the last entry in the table.  Return SQLITE_OK
** on success.  Set *pRes to 0 if the cursor actually points to something
** or set *pRes to 1 if the table is empty.
*/
int sqlite3BtreeLast(BtCursor *pCur, int *pRes){
  int rc;
 
  assert( cursorOwnsBtShared(pCur) );
  assert( sqlite3_mutex_held(pCur->pBtree->db->mutex) );

  /* If the cursor already points to the last entry, this is a no-op. */
  if( CURSOR_VALID==pCur->eState && (pCur->curFlags & BTCF_AtLast)!=0 ){
#ifdef SQLITE_DEBUG
    /* This block serves to assert() that the cursor really does point 
    ** to the last entry in the b-tree. */
    int ii;
    for(ii=0; ii<pCur->iPage; ii++){
      assert( pCur->aiIdx[ii]==pCur->apPage[ii]->nCell );
    }
    assert( pCur->ix==pCur->pPage->nCell-1 || CORRUPT_DB );
    testcase( pCur->ix!=pCur->pPage->nCell-1 );
    /* ^-- dbsqlfuzz b92b72e4de80b5140c30ab71372ca719b8feb618 */
    assert( pCur->pPage->leaf );
#endif
    *pRes = 0;
    return SQLITE_OK;
  }

  rc = moveToRoot(pCur);
  if( rc==SQLITE_OK ){
    assert( pCur->eState==CURSOR_VALID );
    *pRes = 0;
    rc = moveToRightmost(pCur);
    if( rc==SQLITE_OK ){
      pCur->curFlags |= BTCF_AtLast;
    }else{
      pCur->curFlags &= ~BTCF_AtLast;
    }
  }else if( rc==SQLITE_EMPTY ){
    assert( pCur->pgnoRoot==0 || pCur->pPage->nCell==0 );
    *pRes = 1;
    rc = SQLITE_OK;
  }
  return rc;
}

/* Move the cursor so that it points to an entry in a table (a.k.a INTKEY)
** table near the key intKey.   Return a success code.
**
** If an exact match is not found, then the cursor is always
** left pointing at a leaf page which would hold the entry if it
** were present.  The cursor might point to an entry that comes
** before or after the key.
**
** An integer is written into *pRes which is the result of
** comparing the key with the entry to which the cursor is 
** pointing.  The meaning of the integer written into
** *pRes is as follows:
**
**     *pRes<0      The cursor is left pointing at an entry that
**                  is smaller than intKey or if the table is empty
**                  and the cursor is therefore left point to nothing.
**
**     *pRes==0     The cursor is left pointing at an entry that
**                  exactly matches intKey.
**
**     *pRes>0      The cursor is left pointing at an entry that
**                  is larger than intKey.
*/
int sqlite3BtreeTableMoveto(
  BtCursor *pCur,          /* The cursor to be moved */
  i64 intKey,              /* The table key */
  int biasRight,           /* If true, bias the search to the high end */
  int *pRes                /* Write search results here */
){
  int rc;

  assert( cursorOwnsBtShared(pCur) );
  assert( sqlite3_mutex_held(pCur->pBtree->db->mutex) );
  assert( pRes );
  assert( pCur->pKeyInfo==0 );
  assert( pCur->eState!=CURSOR_VALID || pCur->curIntKey!=0 );

  /* If the cursor is already positioned at the point we are trying
  ** to move to, then just return without doing any work */
  if( pCur->eState==CURSOR_VALID && (pCur->curFlags & BTCF_ValidNKey)!=0 ){
    if( pCur->info.nKey==intKey ){
      *pRes = 0;
      return SQLITE_OK;
    }
    if( pCur->info.nKey<intKey ){
      if( (pCur->curFlags & BTCF_AtLast)!=0 ){
        *pRes = -1;
        return SQLITE_OK;
      }
      /* If the requested key is one more than the previous key, then
      ** try to get there using sqlite3BtreeNext() rather than a full
      ** binary search.  This is an optimization only.  The correct answer
      ** is still obtained without this case, only a little more slowely */
      if( pCur->info.nKey+1==intKey ){
        *pRes = 0;
        rc = sqlite3BtreeNext(pCur, 0);
        if( rc==SQLITE_OK ){
          getCellInfo(pCur);
          if( pCur->info.nKey==intKey ){
            return SQLITE_OK;
          }
        }else if( rc==SQLITE_DONE ){
          rc = SQLITE_OK;
        }else{
          return rc;
        }
      }
    }
  }

#ifdef SQLITE_DEBUG
  pCur->pBtree->nSeek++;   /* Performance measurement during testing */
#endif

  rc = moveToRoot(pCur);
  if( rc ){
    if( rc==SQLITE_EMPTY ){
      assert( pCur->pgnoRoot==0 || pCur->pPage->nCell==0 );
      *pRes = -1;
      return SQLITE_OK;
    }
    return rc;
  }
  assert( pCur->pPage );
  assert( pCur->pPage->isInit );
  assert( pCur->eState==CURSOR_VALID );
  assert( pCur->pPage->nCell > 0 );
  assert( pCur->iPage==0 || pCur->apPage[0]->intKey==pCur->curIntKey );
  assert( pCur->curIntKey );

  for(;;){
    int lwr, upr, idx, c;
    Pgno chldPg;
    MemPage *pPage = pCur->pPage;
    u8 *pCell;                          /* Pointer to current cell in pPage */

    /* pPage->nCell must be greater than zero. If this is the root-page
    ** the cursor would have been INVALID above and this for(;;) loop
    ** not run. If this is not the root-page, then the moveToChild() routine
    ** would have already detected db corruption. Similarly, pPage must
    ** be the right kind (index or table) of b-tree page. Otherwise
    ** a moveToChild() or moveToRoot() call would have detected corruption.  */
    assert( pPage->nCell>0 );
    assert( pPage->intKey );
    lwr = 0;
    upr = pPage->nCell-1;
    assert( biasRight==0 || biasRight==1 );
    idx = upr>>(1-biasRight); /* idx = biasRight ? upr : (lwr+upr)/2; */
    pCur->ix = (u16)idx;
    for(;;){
      i64 nCellKey;
      pCell = findCellPastPtr(pPage, idx);
      if( pPage->intKeyLeaf ){
        while( 0x80 <= *(pCell++) ){
          if( pCell>=pPage->aDataEnd ){
            return SQLITE_CORRUPT_PAGE(pPage);
          }
        }
      }
      getVarint(pCell, (u64*)&nCellKey);
      if( nCellKey<intKey ){
        lwr = idx+1;
        if( lwr>upr ){ c = -1; break; }
      }else if( nCellKey>intKey ){
        upr = idx-1;
        if( lwr>upr ){ c = +1; break; }
      }else{
        assert( nCellKey==intKey );
        pCur->ix = (u16)idx;
        if( !pPage->leaf ){
          lwr = idx;
          goto moveto_table_next_layer;
        }else{
          pCur->curFlags |= BTCF_ValidNKey;
          pCur->info.nKey = nCellKey;
          pCur->info.nSize = 0;
          *pRes = 0;
          return SQLITE_OK;
        }
      }
      assert( lwr+upr>=0 );
      idx = (lwr+upr)>>1;  /* idx = (lwr+upr)/2; */
    }
    assert( lwr==upr+1 || !pPage->leaf );
    assert( pPage->isInit );
    if( pPage->leaf ){
      assert( pCur->ix<pCur->pPage->nCell );
      pCur->ix = (u16)idx;
      *pRes = c;
      rc = SQLITE_OK;
      goto moveto_table_finish;
    }
moveto_table_next_layer:
    if( lwr>=pPage->nCell ){
      chldPg = get4byte(&pPage->aData[pPage->hdrOffset+8]);
    }else{
      chldPg = get4byte(findCell(pPage, lwr));
    }
    pCur->ix = (u16)lwr;
    rc = moveToChild(pCur, chldPg);
    if( rc ) break;
  }
moveto_table_finish:
  pCur->info.nSize = 0;
  assert( (pCur->curFlags & BTCF_ValidOvfl)==0 );
  return rc;
}

/* Move the cursor so that it points to an entry in an index table
** near the key pIdxKey.   Return a success code.
**
** If an exact match is not found, then the cursor is always
** left pointing at a leaf page which would hold the entry if it
** were present.  The cursor might point to an entry that comes
** before or after the key.
**
** An integer is written into *pRes which is the result of
** comparing the key with the entry to which the cursor is 
** pointing.  The meaning of the integer written into
** *pRes is as follows:
**
**     *pRes<0      The cursor is left pointing at an entry that
**                  is smaller than pIdxKey or if the table is empty
**                  and the cursor is therefore left point to nothing.
**
**     *pRes==0     The cursor is left pointing at an entry that
**                  exactly matches pIdxKey.
**
**     *pRes>0      The cursor is left pointing at an entry that
**                  is larger than pIdxKey.
**
** The pIdxKey->eqSeen field is set to 1 if there
** exists an entry in the table that exactly matches pIdxKey.  
*/
int sqlite3BtreeIndexMoveto(
  BtCursor *pCur,          /* The cursor to be moved */
  UnpackedRecord *pIdxKey, /* Unpacked index key */
  int *pRes                /* Write search results here */
){
  int rc;
  RecordCompare xRecordCompare;

  assert( cursorOwnsBtShared(pCur) );
  assert( sqlite3_mutex_held(pCur->pBtree->db->mutex) );
  assert( pRes );
  assert( pCur->pKeyInfo!=0 );

#ifdef SQLITE_DEBUG
  pCur->pBtree->nSeek++;   /* Performance measurement during testing */
#endif

  xRecordCompare = sqlite3VdbeFindCompare(pIdxKey);
  pIdxKey->errCode = 0;
  assert( pIdxKey->default_rc==1 
       || pIdxKey->default_rc==0 
       || pIdxKey->default_rc==-1
  );

  rc = moveToRoot(pCur);
  if( rc ){
    if( rc==SQLITE_EMPTY ){
      assert( pCur->pgnoRoot==0 || pCur->pPage->nCell==0 );
      *pRes = -1;
      return SQLITE_OK;
    }
    return rc;
  }
  assert( pCur->pPage );
  assert( pCur->pPage->isInit );
  assert( pCur->eState==CURSOR_VALID );
  assert( pCur->pPage->nCell > 0 );
  assert( pCur->iPage==0 || pCur->apPage[0]->intKey==pCur->curIntKey );
  assert( pCur->curIntKey || pIdxKey );
  for(;;){
    int lwr, upr, idx, c;
    Pgno chldPg;
    MemPage *pPage = pCur->pPage;
    u8 *pCell;                          /* Pointer to current cell in pPage */

    /* pPage->nCell must be greater than zero. If this is the root-page
    ** the cursor would have been INVALID above and this for(;;) loop
    ** not run. If this is not the root-page, then the moveToChild() routine
    ** would have already detected db corruption. Similarly, pPage must
    ** be the right kind (index or table) of b-tree page. Otherwise
    ** a moveToChild() or moveToRoot() call would have detected corruption.  */
    assert( pPage->nCell>0 );
    assert( pPage->intKey==(pIdxKey==0) );
    lwr = 0;
    upr = pPage->nCell-1;
    idx = upr>>1; /* idx = (lwr+upr)/2; */
    pCur->ix = (u16)idx;
    for(;;){
      int nCell;  /* Size of the pCell cell in bytes */
      pCell = findCellPastPtr(pPage, idx);

      /* The maximum supported page-size is 65536 bytes. This means that
      ** the maximum number of record bytes stored on an index B-Tree
      ** page is less than 16384 bytes and may be stored as a 2-byte
      ** varint. This information is used to attempt to avoid parsing 
      ** the entire cell by checking for the cases where the record is 
      ** stored entirely within the b-tree page by inspecting the first 
      ** 2 bytes of the cell.
      */
      nCell = pCell[0];
      if( nCell<=pPage->max1bytePayload ){
        /* This branch runs if the record-size field of the cell is a
        ** single byte varint and the record fits entirely on the main
        ** b-tree page.  */
        testcase( pCell+nCell+1==pPage->aDataEnd );
        c = xRecordCompare(nCell, (void*)&pCell[1], pIdxKey);
      }else if( !(pCell[1] & 0x80) 
        && (nCell = ((nCell&0x7f)<<7) + pCell[1])<=pPage->maxLocal
      ){
        /* The record-size field is a 2 byte varint and the record 
        ** fits entirely on the main b-tree page.  */
        testcase( pCell+nCell+2==pPage->aDataEnd );
        c = xRecordCompare(nCell, (void*)&pCell[2], pIdxKey);
      }else{
        /* The record flows over onto one or more overflow pages. In
        ** this case the whole cell needs to be parsed, a buffer allocated
        ** and accessPayload() used to retrieve the record into the
        ** buffer before VdbeRecordCompare() can be called. 
        **
        ** If the record is corrupt, the xRecordCompare routine may read
        ** up to two varints past the end of the buffer. An extra 18 
        ** bytes of padding is allocated at the end of the buffer in
        ** case this happens.  */
        void *pCellKey;
        u8 * const pCellBody = pCell - pPage->childPtrSize;
        const int nOverrun = 18;  /* Size of the overrun padding */
        pPage->xParseCell(pPage, pCellBody, &pCur->info);
        nCell = (int)pCur->info.nKey;
        testcase( nCell<0 );   /* True if key size is 2^32 or more */
        testcase( nCell==0 );  /* Invalid key size:  0x80 0x80 0x00 */
        testcase( nCell==1 );  /* Invalid key size:  0x80 0x80 0x01 */
        testcase( nCell==2 );  /* Minimum legal index key size */
        if( nCell<2 || nCell/pCur->pBt->usableSize>pCur->pBt->nPage ){
          rc = SQLITE_CORRUPT_PAGE(pPage);
          goto moveto_index_finish;
        }
        pCellKey = sqlite3Malloc( nCell+nOverrun );
        if( pCellKey==0 ){
          rc = SQLITE_NOMEM_BKPT;
          goto moveto_index_finish;
        }
        pCur->ix = (u16)idx;
        rc = accessPayload(pCur, 0, nCell, (unsigned char*)pCellKey, 0);
        memset(((u8*)pCellKey)+nCell,0,nOverrun); /* Fix uninit warnings */
        pCur->curFlags &= ~BTCF_ValidOvfl;
        if( rc ){
          sqlite3_free(pCellKey);
          goto moveto_index_finish;
        }
        c = sqlite3VdbeRecordCompare(nCell, pCellKey, pIdxKey);
        sqlite3_free(pCellKey);
      }
      assert( 
          (pIdxKey->errCode!=SQLITE_CORRUPT || c==0)
       && (pIdxKey->errCode!=SQLITE_NOMEM || pCur->pBtree->db->mallocFailed)
      );
      if( c<0 ){
        lwr = idx+1;
      }else if( c>0 ){
        upr = idx-1;
      }else{
        assert( c==0 );
        *pRes = 0;
        rc = SQLITE_OK;
        pCur->ix = (u16)idx;
        if( pIdxKey->errCode ) rc = SQLITE_CORRUPT_BKPT;
        goto moveto_index_finish;
      }
      if( lwr>upr ) break;
      assert( lwr+upr>=0 );
      idx = (lwr+upr)>>1;  /* idx = (lwr+upr)/2 */
    }
    assert( lwr==upr+1 || (pPage->intKey && !pPage->leaf) );
    assert( pPage->isInit );
    if( pPage->leaf ){
      assert( pCur->ix<pCur->pPage->nCell );
      pCur->ix = (u16)idx;
      *pRes = c;
      rc = SQLITE_OK;
      goto moveto_index_finish;
    }
    if( lwr>=pPage->nCell ){
      chldPg = get4byte(&pPage->aData[pPage->hdrOffset+8]);
    }else{
      chldPg = get4byte(findCell(pPage, lwr));
    }
    pCur->ix = (u16)lwr;
    rc = moveToChild(pCur, chldPg);
    if( rc ) break;
  }
moveto_index_finish:
  pCur->info.nSize = 0;
  assert( (pCur->curFlags & BTCF_ValidOvfl)==0 );
  return rc;
}


/*
** Return TRUE if the cursor is not pointing at an entry of the table.
**
** TRUE will be returned after a call to sqlite3BtreeNext() moves
** past the last entry in the table or sqlite3BtreePrev() moves past
** the first entry.  TRUE is also returned if the table is empty.
*/
int sqlite3BtreeEof(BtCursor *pCur){
  /* TODO: What if the cursor is in CURSOR_REQUIRESEEK but all table entries
  ** have been deleted? This API will need to change to return an error code
  ** as well as the boolean result value.
  */
  return (CURSOR_VALID!=pCur->eState);
}

/*
** Return an estimate for the number of rows in the table that pCur is
** pointing to.  Return a negative number if no estimate is currently 
** available.
*/
i64 sqlite3BtreeRowCountEst(BtCursor *pCur){
  i64 n;
  u8 i;

  assert( cursorOwnsBtShared(pCur) );
  assert( sqlite3_mutex_held(pCur->pBtree->db->mutex) );

  /* Currently this interface is only called by the OP_IfSmaller
  ** opcode, and it that case the cursor will always be valid and
  ** will always point to a leaf node. */
  if( NEVER(pCur->eState!=CURSOR_VALID) ) return -1;
  if( NEVER(pCur->pPage->leaf==0) ) return -1;

  n = pCur->pPage->nCell;
  for(i=0; i<pCur->iPage; i++){
    n *= pCur->apPage[i]->nCell;
  }
  return n;
}

/*
** Advance the cursor to the next entry in the database. 
** Return value:
**
**    SQLITE_OK        success
**    SQLITE_DONE      cursor is already pointing at the last element
**    otherwise        some kind of error occurred
**
** The main entry point is sqlite3BtreeNext().  That routine is optimized
** for the common case of merely incrementing the cell counter BtCursor.aiIdx
** to the next cell on the current page.  The (slower) btreeNext() helper
** routine is called when it is necessary to move to a different page or
** to restore the cursor.
**
** If bit 0x01 of the F argument in sqlite3BtreeNext(C,F) is 1, then the
** cursor corresponds to an SQL index and this routine could have been
** skipped if the SQL index had been a unique index.  The F argument
** is a hint to the implement.  SQLite btree implementation does not use
** this hint, but COMDB2 does.
*/
static SQLITE_NOINLINE int btreeNext(BtCursor *pCur){
  int rc;
  int idx;
  MemPage *pPage;

  assert( cursorOwnsBtShared(pCur) );
  if( pCur->eState!=CURSOR_VALID ){
    assert( (pCur->curFlags & BTCF_ValidOvfl)==0 );
    rc = restoreCursorPosition(pCur);
    if( rc!=SQLITE_OK ){
      return rc;
    }
    if( CURSOR_INVALID==pCur->eState ){
      return SQLITE_DONE;
    }
    if( pCur->eState==CURSOR_SKIPNEXT ){
      pCur->eState = CURSOR_VALID;
      if( pCur->skipNext>0 ) return SQLITE_OK;
    }
  }

  pPage = pCur->pPage;
  idx = ++pCur->ix;
  if( !pPage->isInit || sqlite3FaultSim(412) ){
    /* The only known way for this to happen is for there to be a
    ** recursive SQL function that does a DELETE operation as part of a
    ** SELECT which deletes content out from under an active cursor
    ** in a corrupt database file where the table being DELETE-ed from
    ** has pages in common with the table being queried.  See TH3
    ** module cov1/btree78.test testcase 220 (2018-06-08) for an
    ** example. */
    return SQLITE_CORRUPT_BKPT;
  }

  /* If the database file is corrupt, it is possible for the value of idx 
  ** to be invalid here. This can only occur if a second cursor modifies
  ** the page while cursor pCur is holding a reference to it. Which can
  ** only happen if the database is corrupt in such a way as to link the
  ** page into more than one b-tree structure.
  **
  ** Update 2019-12-23: appears to long longer be possible after the
  ** addition of anotherValidCursor() condition on balance_deeper().  */
  harmless( idx>pPage->nCell );

  if( idx>=pPage->nCell ){
    if( !pPage->leaf ){
      rc = moveToChild(pCur, get4byte(&pPage->aData[pPage->hdrOffset+8]));
      if( rc ) return rc;
      return moveToLeftmost(pCur);
    }
    do{
      if( pCur->iPage==0 ){
        pCur->eState = CURSOR_INVALID;
        return SQLITE_DONE;
      }
      moveToParent(pCur);
      pPage = pCur->pPage;
    }while( pCur->ix>=pPage->nCell );
    if( pPage->intKey ){
      return sqlite3BtreeNext(pCur, 0);
    }else{
      return SQLITE_OK;
    }
  }
  if( pPage->leaf ){
    return SQLITE_OK;
  }else{
    return moveToLeftmost(pCur);
  }
}
int sqlite3BtreeNext(BtCursor *pCur, int flags){
  MemPage *pPage;
  UNUSED_PARAMETER( flags );  /* Used in COMDB2 but not native SQLite */
  assert( cursorOwnsBtShared(pCur) );
  assert( flags==0 || flags==1 );
  pCur->info.nSize = 0;
  pCur->curFlags &= ~(BTCF_ValidNKey|BTCF_ValidOvfl);
  if( pCur->eState!=CURSOR_VALID ) return btreeNext(pCur);
  pPage = pCur->pPage;
  if( (++pCur->ix)>=pPage->nCell ){
    pCur->ix--;
    return btreeNext(pCur);
  }
  if( pPage->leaf ){
    return SQLITE_OK;
  }else{
    return moveToLeftmost(pCur);
  }
}

/*
** Step the cursor to the back to the previous entry in the database.
** Return values:
**
**     SQLITE_OK     success
**     SQLITE_DONE   the cursor is already on the first element of the table
**     otherwise     some kind of error occurred
**
** The main entry point is sqlite3BtreePrevious().  That routine is optimized
** for the common case of merely decrementing the cell counter BtCursor.aiIdx
** to the previous cell on the current page.  The (slower) btreePrevious()
** helper routine is called when it is necessary to move to a different page
** or to restore the cursor.
**
** If bit 0x01 of the F argument to sqlite3BtreePrevious(C,F) is 1, then
** the cursor corresponds to an SQL index and this routine could have been
** skipped if the SQL index had been a unique index.  The F argument is a
** hint to the implement.  The native SQLite btree implementation does not
** use this hint, but COMDB2 does.
*/
static SQLITE_NOINLINE int btreePrevious(BtCursor *pCur){
  int rc;
  MemPage *pPage;

  assert( cursorOwnsBtShared(pCur) );
  assert( (pCur->curFlags & (BTCF_AtLast|BTCF_ValidOvfl|BTCF_ValidNKey))==0 );
  assert( pCur->info.nSize==0 );
  if( pCur->eState!=CURSOR_VALID ){
    rc = restoreCursorPosition(pCur);
    if( rc!=SQLITE_OK ){
      return rc;
    }
    if( CURSOR_INVALID==pCur->eState ){
      return SQLITE_DONE;
    }
    if( CURSOR_SKIPNEXT==pCur->eState ){
      pCur->eState = CURSOR_VALID;
      if( pCur->skipNext<0 ) return SQLITE_OK;
    }
  }

  pPage = pCur->pPage;
  assert( pPage->isInit );
  if( !pPage->leaf ){
    int idx = pCur->ix;
    rc = moveToChild(pCur, get4byte(findCell(pPage, idx)));
    if( rc ) return rc;
    rc = moveToRightmost(pCur);
  }else{
    while( pCur->ix==0 ){
      if( pCur->iPage==0 ){
        pCur->eState = CURSOR_INVALID;
        return SQLITE_DONE;
      }
      moveToParent(pCur);
    }
    assert( pCur->info.nSize==0 );
    assert( (pCur->curFlags & (BTCF_ValidOvfl))==0 );

    pCur->ix--;
    pPage = pCur->pPage;
    if( pPage->intKey && !pPage->leaf ){
      rc = sqlite3BtreePrevious(pCur, 0);
    }else{
      rc = SQLITE_OK;
    }
  }
  return rc;
}
int sqlite3BtreePrevious(BtCursor *pCur, int flags){
  assert( cursorOwnsBtShared(pCur) );
  assert( flags==0 || flags==1 );
  UNUSED_PARAMETER( flags );  /* Used in COMDB2 but not native SQLite */
  pCur->curFlags &= ~(BTCF_AtLast|BTCF_ValidOvfl|BTCF_ValidNKey);
  pCur->info.nSize = 0;
  if( pCur->eState!=CURSOR_VALID
   || pCur->ix==0
   || pCur->pPage->leaf==0
  ){
    return btreePrevious(pCur);
  }
  pCur->ix--;
  return SQLITE_OK;
}

/*
** Allocate a new page from the database file.
**
** The new page is marked as dirty.  (In other words, sqlite3PagerWrite()
** has already been called on the new page.)  The new page has also
** been referenced and the calling routine is responsible for calling
** sqlite3PagerUnref() on the new page when it is done.
**
** SQLITE_OK is returned on success.  Any other return value indicates
** an error.  *ppPage is set to NULL in the event of an error.
**
** If the "nearby" parameter is not 0, then an effort is made to 
** locate a page close to the page number "nearby".  This can be used in an
** attempt to keep related pages close to each other in the database file,
** which in turn can make database access faster.
**
** If the eMode parameter is BTALLOC_EXACT and the nearby page exists
** anywhere on the free-list, then it is guaranteed to be returned.  If
** eMode is BTALLOC_LT then the page returned will be less than or equal
** to nearby if any such page exists.  If eMode is BTALLOC_ANY then there
** are no restrictions on which page is returned.
*/
static int allocateBtreePage(
  BtShared *pBt,         /* The btree */
  MemPage **ppPage,      /* Store pointer to the allocated page here */
  Pgno *pPgno,           /* Store the page number here */
  Pgno nearby,           /* Search for a page near this one */
  u8 eMode               /* BTALLOC_EXACT, BTALLOC_LT, or BTALLOC_ANY */
){
  MemPage *pPage1;
  int rc;
  u32 n;     /* Number of pages on the freelist */
  u32 k;     /* Number of leaves on the trunk of the freelist */
  MemPage *pTrunk = 0;
  MemPage *pPrevTrunk = 0;
  Pgno mxPage;     /* Total size of the database file */

  assert( sqlite3_mutex_held(pBt->mutex) );
  assert( eMode==BTALLOC_ANY || (nearby>0 && REQUIRE_PTRMAP ) );
  pPage1 = pBt->pPage1;
  mxPage = btreePagecount(pBt);
  /* EVIDENCE-OF: R-05119-02637 The 4-byte big-endian integer at offset 36
  ** stores stores the total number of pages on the freelist. */
  n = get4byte(&pPage1->aData[36]);
  testcase( n==mxPage-1 );
  if( n>=mxPage ){
    return SQLITE_CORRUPT_BKPT;
  }

  /* Ensure page 1 is writable. This function will either change the number
  ** of pages in the free-list or the size of the database file. Since both
  ** of these operations involve modifying page 1 header fields, page 1
  ** will definitely be written by this transaction. If this is an CONCURRENT
  ** transaction, ensure the BtreePtrmap structure has been allocated.  */
  rc = sqlite3PagerWrite(pPage1->pDbPage);
  if( rc ) return rc;

  if( n>0 ){
    /* There are pages on the freelist.  Reuse one of those pages. */
    Pgno iTrunk;
    u8 searchList = 0; /* If the free-list must be searched for 'nearby' */
    u32 nSearch = 0;   /* Count of the number of search attempts */
    
    /* If eMode==BTALLOC_EXACT and a query of the pointer-map
    ** shows that the page 'nearby' is somewhere on the free-list, then
    ** the entire-list will be searched for that page.
    */
    if( eMode==BTALLOC_EXACT ){
      assert( ISAUTOVACUUM!=ISCONCURRENT );
      if( ISAUTOVACUUM ){
        if( nearby<=mxPage ){
          u8 eType;
          assert( nearby>0 );
          assert( pBt->autoVacuum );
          rc = ptrmapGet(pBt, nearby, &eType, 0);
          if( rc ) return rc;
          if( eType==PTRMAP_FREEPAGE ){
            searchList = 1;
          }
        }
      }else{
        searchList = 1;
      }
    }else if( eMode==BTALLOC_LE ){
      searchList = 1;
    }

    /* Decrement the free-list count by 1. Set iTrunk to the index of the
    ** first free-list trunk page. iPrevTrunk is initially 1.
    */
    put4byte(&pPage1->aData[36], n-1);

    /* The code within this loop is run only once if the 'searchList' variable
    ** is not true. Otherwise, it runs once for each trunk-page on the
    ** free-list until the page 'nearby' is located (eMode==BTALLOC_EXACT)
    ** or until a page less than 'nearby' is located (eMode==BTALLOC_LT)
    */
    do {
      pPrevTrunk = pTrunk;
      if( pPrevTrunk ){
        /* EVIDENCE-OF: R-01506-11053 The first integer on a freelist trunk page
        ** is the page number of the next freelist trunk page in the list or
        ** zero if this is the last freelist trunk page. */
        iTrunk = get4byte(&pPrevTrunk->aData[0]);
      }else{
        /* EVIDENCE-OF: R-59841-13798 The 4-byte big-endian integer at offset 32
        ** stores the page number of the first page of the freelist, or zero if
        ** the freelist is empty. */
        iTrunk = get4byte(&pPage1->aData[32]);
      }
      testcase( iTrunk==mxPage );
      if( iTrunk>mxPage || nSearch++ > n ){
        rc = SQLITE_CORRUPT_PGNO(pPrevTrunk ? pPrevTrunk->pgno : 1);
      }else{
        rc = btreeGetUnusedPage(pBt, iTrunk, &pTrunk, 0);
      }
      if( rc ){
        pTrunk = 0;
        goto end_allocate_page;
      }
      assert( pTrunk!=0 );
      assert( pTrunk->aData!=0 );
      /* EVIDENCE-OF: R-13523-04394 The second integer on a freelist trunk page
      ** is the number of leaf page pointers to follow. */
      k = get4byte(&pTrunk->aData[4]);
      if( k==0 && !searchList ){
        /* The trunk has no leaves and the list is not being searched. 
        ** So extract the trunk page itself and use it as the newly 
        ** allocated page */
        assert( pPrevTrunk==0 );
        rc = sqlite3PagerWrite(pTrunk->pDbPage);
        if( rc ){
          goto end_allocate_page;
        }
        *pPgno = iTrunk;
        memcpy(&pPage1->aData[32], &pTrunk->aData[0], 4);
        *ppPage = pTrunk;
        pTrunk = 0;
        TRACE(("ALLOCATE: %d trunk - %d free pages left\n", *pPgno, n-1));
      }else if( k>(u32)(pBt->usableSize/4 - 2) ){
        /* Value of k is out of range.  Database corruption */
        rc = SQLITE_CORRUPT_PGNO(iTrunk);
        goto end_allocate_page;
#ifndef SQLITE_OMIT_AUTOVACUUM
      }else if( searchList 
            && (nearby==iTrunk || (iTrunk<nearby && eMode==BTALLOC_LE)) 
      ){
        /* The list is being searched and this trunk page is the page
        ** to allocate, regardless of whether it has leaves.
        */
        *pPgno = iTrunk;
        *ppPage = pTrunk;
        searchList = 0;
        rc = sqlite3PagerWrite(pTrunk->pDbPage);
        if( rc ){
          goto end_allocate_page;
        }
        if( k==0 ){
          if( !pPrevTrunk ){
            memcpy(&pPage1->aData[32], &pTrunk->aData[0], 4);
          }else{
            rc = sqlite3PagerWrite(pPrevTrunk->pDbPage);
            if( rc!=SQLITE_OK ){
              goto end_allocate_page;
            }
            memcpy(&pPrevTrunk->aData[0], &pTrunk->aData[0], 4);
          }
        }else{
          /* The trunk page is required by the caller but it contains 
          ** pointers to free-list leaves. The first leaf becomes a trunk
          ** page in this case.
          */
          MemPage *pNewTrunk;
          Pgno iNewTrunk = get4byte(&pTrunk->aData[8]);
          if( iNewTrunk>mxPage ){ 
            rc = SQLITE_CORRUPT_PGNO(iTrunk);
            goto end_allocate_page;
          }
          testcase( iNewTrunk==mxPage );
          rc = btreeGetUnusedPage(pBt, iNewTrunk, &pNewTrunk, 0);
          if( rc!=SQLITE_OK ){
            goto end_allocate_page;
          }
          rc = sqlite3PagerWrite(pNewTrunk->pDbPage);
          if( rc!=SQLITE_OK ){
            releasePage(pNewTrunk);
            goto end_allocate_page;
          }
          memcpy(&pNewTrunk->aData[0], &pTrunk->aData[0], 4);
          put4byte(&pNewTrunk->aData[4], k-1);
          memcpy(&pNewTrunk->aData[8], &pTrunk->aData[12], (k-1)*4);
          releasePage(pNewTrunk);
          if( !pPrevTrunk ){
            assert( sqlite3PagerIswriteable(pPage1->pDbPage) );
            put4byte(&pPage1->aData[32], iNewTrunk);
          }else{
            rc = sqlite3PagerWrite(pPrevTrunk->pDbPage);
            if( rc ){
              goto end_allocate_page;
            }
            put4byte(&pPrevTrunk->aData[0], iNewTrunk);
          }
        }
        pTrunk = 0;
        TRACE(("ALLOCATE: %d trunk - %d free pages left\n", *pPgno, n-1));
#endif
      }else if( k>0 ){
        /* Extract a leaf from the trunk */
        u32 closest;
        Pgno iPage;
        unsigned char *aData = pTrunk->aData;
        if( nearby>0 ){
          u32 i;
          closest = 0;
          if( eMode==BTALLOC_LE ){
            for(i=0; i<k; i++){
              iPage = get4byte(&aData[8+i*4]);
              if( iPage<=nearby ){
                closest = i;
                break;
              }
            }
          }else{
            int dist;
            dist = sqlite3AbsInt32(get4byte(&aData[8]) - nearby);
            for(i=1; i<k; i++){
              int d2 = sqlite3AbsInt32(get4byte(&aData[8+i*4]) - nearby);
              if( d2<dist ){
                closest = i;
                dist = d2;
              }
            }
          }
        }else{
          closest = 0;
        }

        iPage = get4byte(&aData[8+closest*4]);
        testcase( iPage==mxPage );
        if( iPage>mxPage || iPage<2 ){
          rc = SQLITE_CORRUPT_PGNO(iTrunk);
          goto end_allocate_page;
        }
        testcase( iPage==mxPage );
        if( !searchList 
         || (iPage==nearby || (iPage<nearby && eMode==BTALLOC_LE)) 
        ){
          int noContent;
          *pPgno = iPage;
          TRACE(("ALLOCATE: %d was leaf %d of %d on trunk %d"
                 ": %d more free pages\n",
                 *pPgno, closest+1, k, pTrunk->pgno, n-1));
          rc = sqlite3PagerWrite(pTrunk->pDbPage);
          if( rc ) goto end_allocate_page;
          if( closest<k-1 ){
            memcpy(&aData[8+closest*4], &aData[4+k*4], 4);
          }
          put4byte(&aData[4], k-1);
          noContent = !btreeGetHasContent(pBt, *pPgno)? PAGER_GET_NOCONTENT : 0;
          rc = btreeGetUnusedPage(pBt, *pPgno, ppPage, noContent);
          if( rc==SQLITE_OK ){
            rc = sqlite3PagerWrite((*ppPage)->pDbPage);
            if( rc!=SQLITE_OK ){
              releasePage(*ppPage);
              *ppPage = 0;
            }
          }
          searchList = 0;
        }
      }
      releasePage(pPrevTrunk);
      pPrevTrunk = 0;
    }while( searchList );
  }else{
    /* There are no pages on the freelist, so append a new page to the
    ** database image.
    **
    ** Normally, new pages allocated by this block can be requested from the
    ** pager layer with the 'no-content' flag set. This prevents the pager
    ** from trying to read the pages content from disk. However, if the
    ** current transaction has already run one or more incremental-vacuum
    ** steps, then the page we are about to allocate may contain content
    ** that is required in the event of a rollback. In this case, do
    ** not set the no-content flag. This causes the pager to load and journal
    ** the current page content before overwriting it.
    **
    ** Note that the pager will not actually attempt to load or journal 
    ** content for any page that really does lie past the end of the database
    ** file on disk. So the effects of disabling the no-content optimization
    ** here are confined to those pages that lie between the end of the
    ** database image and the end of the database file.
    */
    int bNoContent = (0==IfNotOmitAV(pBt->bDoTruncate))? PAGER_GET_NOCONTENT:0;

    rc = sqlite3PagerWrite(pBt->pPage1->pDbPage);
    if( rc ) return rc;
    pBt->nPage++;
    if( pBt->nPage==PENDING_BYTE_PAGE(pBt) ) pBt->nPage++;

#ifndef SQLITE_OMIT_AUTOVACUUM
    if( pBt->autoVacuum && PTRMAP_ISPAGE(pBt, pBt->nPage) ){
      /* If *pPgno refers to a pointer-map page, allocate two new pages
      ** at the end of the file instead of one. The first allocated page
      ** becomes a new pointer-map page, the second is used by the caller.
      */
      MemPage *pPg = 0;
      TRACE(("ALLOCATE: %d from end of file (pointer-map page)\n", pBt->nPage));
      assert( pBt->nPage!=PENDING_BYTE_PAGE(pBt) );
      rc = btreeGetUnusedPage(pBt, pBt->nPage, &pPg, bNoContent);
      if( rc==SQLITE_OK ){
        rc = sqlite3PagerWrite(pPg->pDbPage);
        releasePage(pPg);
      }
      if( rc ) return rc;
      pBt->nPage++;
      if( pBt->nPage==PENDING_BYTE_PAGE(pBt) ){ pBt->nPage++; }
    }
#endif
    put4byte(28 + (u8*)pBt->pPage1->aData, pBt->nPage);
    *pPgno = pBt->nPage;

    assert( *pPgno!=PENDING_BYTE_PAGE(pBt) );
    rc = btreeGetUnusedPage(pBt, *pPgno, ppPage, bNoContent);
    if( rc ) return rc;
    rc = sqlite3PagerWrite((*ppPage)->pDbPage);
    if( rc!=SQLITE_OK ){
      releasePage(*ppPage);
      *ppPage = 0;
    }
    TRACE(("ALLOCATE: %d from end of file\n", *pPgno));
  }

  assert( CORRUPT_DB || *pPgno!=PENDING_BYTE_PAGE(pBt) );

end_allocate_page:
  releasePage(pTrunk);
  releasePage(pPrevTrunk);
  assert( rc!=SQLITE_OK || sqlite3PagerPageRefcount((*ppPage)->pDbPage)<=1 );
  assert( rc!=SQLITE_OK || (*ppPage)->isInit==0 );
  return rc;
}

/*
** This function is used to add page iPage to the database file free-list. 
** It is assumed that the page is not already a part of the free-list.
**
** The value passed as the second argument to this function is optional.
** If the caller happens to have a pointer to the MemPage object 
** corresponding to page iPage handy, it may pass it as the second value. 
** Otherwise, it may pass NULL.
**
** If a pointer to a MemPage object is passed as the second argument,
** its reference count is not altered by this function.
*/
static int freePage2(BtShared *pBt, MemPage *pMemPage, Pgno iPage){
  MemPage *pTrunk = 0;                /* Free-list trunk page */
  Pgno iTrunk = 0;                    /* Page number of free-list trunk page */ 
  MemPage *pPage1 = pBt->pPage1;      /* Local reference to page 1 */
  MemPage *pPage;                     /* Page being freed. May be NULL. */
  int rc;                             /* Return Code */
  u32 nFree;                          /* Initial number of pages on free-list */

  assert( sqlite3_mutex_held(pBt->mutex) );
  assert( CORRUPT_DB || iPage>1 );
  assert( !pMemPage || pMemPage->pgno==iPage );

  if( iPage<2 || iPage>pBt->nPage ){
    return SQLITE_CORRUPT_BKPT;
  }
  if( pMemPage ){
    pPage = pMemPage;
    sqlite3PagerRef(pPage->pDbPage);
  }else{
    pPage = btreePageLookup(pBt, iPage);
  }

  /* Increment the free page count on pPage1 */
  rc = sqlite3PagerWrite(pPage1->pDbPage);
  if( rc ) goto freepage_out;
  nFree = get4byte(&pPage1->aData[36]);
  put4byte(&pPage1->aData[36], nFree+1);

  if( pBt->btsFlags & BTS_SECURE_DELETE ){
    /* If the secure_delete option is enabled, then
    ** always fully overwrite deleted information with zeros.
    */
    if( (!pPage && ((rc = btreeGetPage(pBt, iPage, &pPage, 0))!=0) )
     ||            ((rc = sqlite3PagerWrite(pPage->pDbPage))!=0)
    ){
      goto freepage_out;
    }
    memset(pPage->aData, 0, pPage->pBt->pageSize);
  }

  /* If the database supports auto-vacuum, write an entry in the pointer-map
  ** to indicate that the page is free.
  */
  if( REQUIRE_PTRMAP ){
    ptrmapPut(pBt, iPage, PTRMAP_FREEPAGE, 0, &rc);
    if( rc ) goto freepage_out;
  }

  /* Now manipulate the actual database free-list structure. There are two
  ** possibilities. If the free-list is currently empty, or if the first
  ** trunk page in the free-list is full, then this page will become a
  ** new free-list trunk page. Otherwise, it will become a leaf of the
  ** first trunk page in the current free-list. This block tests if it
  ** is possible to add the page as a new free-list leaf.
  */
  if( nFree!=0 ){
    u32 nLeaf;                /* Initial number of leaf cells on trunk page */

    iTrunk = get4byte(&pPage1->aData[32]);
    if( iTrunk>btreePagecount(pBt) ){
      rc = SQLITE_CORRUPT_BKPT;
      goto freepage_out;
    }
    rc = btreeGetPage(pBt, iTrunk, &pTrunk, 0);
    if( rc!=SQLITE_OK ){
      goto freepage_out;
    }

    nLeaf = get4byte(&pTrunk->aData[4]);
    assert( pBt->usableSize>32 );
    if( nLeaf > (u32)pBt->usableSize/4 - 2 ){
      rc = SQLITE_CORRUPT_BKPT;
      goto freepage_out;
    }
    if( nLeaf < (u32)pBt->usableSize/4 - 8 ){
      /* In this case there is room on the trunk page to insert the page
      ** being freed as a new leaf.
      **
      ** Note that the trunk page is not really full until it contains
      ** usableSize/4 - 2 entries, not usableSize/4 - 8 entries as we have
      ** coded.  But due to a coding error in versions of SQLite prior to
      ** 3.6.0, databases with freelist trunk pages holding more than
      ** usableSize/4 - 8 entries will be reported as corrupt.  In order
      ** to maintain backwards compatibility with older versions of SQLite,
      ** we will continue to restrict the number of entries to usableSize/4 - 8
      ** for now.  At some point in the future (once everyone has upgraded
      ** to 3.6.0 or later) we should consider fixing the conditional above
      ** to read "usableSize/4-2" instead of "usableSize/4-8".
      **
      ** EVIDENCE-OF: R-19920-11576 However, newer versions of SQLite still
      ** avoid using the last six entries in the freelist trunk page array in
      ** order that database files created by newer versions of SQLite can be
      ** read by older versions of SQLite.
      */
      rc = sqlite3PagerWrite(pTrunk->pDbPage);
      if( rc==SQLITE_OK ){
        put4byte(&pTrunk->aData[4], nLeaf+1);
        put4byte(&pTrunk->aData[8+nLeaf*4], iPage);
        if( pPage && (pBt->btsFlags & BTS_SECURE_DELETE)==0 ){
          sqlite3PagerDontWrite(pPage->pDbPage);
        }
        rc = btreeSetHasContent(pBt, iPage);
      }
      TRACE(("FREE-PAGE: %d leaf on trunk page %d\n",pPage->pgno,pTrunk->pgno));
      goto freepage_out;
    }
  }

  /* If control flows to this point, then it was not possible to add the
  ** the page being freed as a leaf page of the first trunk in the free-list.
  ** Possibly because the free-list is empty, or possibly because the 
  ** first trunk in the free-list is full. Either way, the page being freed
  ** will become the new first trunk page in the free-list.
  */
  if( pPage==0 && SQLITE_OK!=(rc = btreeGetPage(pBt, iPage, &pPage, 0)) ){
    goto freepage_out;
  }
  rc = sqlite3PagerWrite(pPage->pDbPage);
  if( rc!=SQLITE_OK ){
    goto freepage_out;
  }
  put4byte(pPage->aData, iTrunk);
  put4byte(&pPage->aData[4], 0);
  put4byte(&pPage1->aData[32], iPage);
  TRACE(("FREE-PAGE: %d new trunk page replacing %d\n", pPage->pgno, iTrunk));

freepage_out:
  if( pPage ){
    pPage->isInit = 0;
  }
  releasePage(pPage);
  releasePage(pTrunk);
  return rc;
}
static void freePage(MemPage *pPage, int *pRC){
  if( (*pRC)==SQLITE_OK ){
    *pRC = freePage2(pPage->pBt, pPage, pPage->pgno);
  }
}

/*
** Free the overflow pages associated with the given Cell.
*/
static SQLITE_NOINLINE int clearCellOverflow(
  MemPage *pPage,          /* The page that contains the Cell */
  unsigned char *pCell,    /* First byte of the Cell */
  CellInfo *pInfo          /* Size information about the cell */
){
  BtShared *pBt;
  Pgno ovflPgno;
  int rc;
  int nOvfl;
  u32 ovflPageSize;

  assert( sqlite3_mutex_held(pPage->pBt->mutex) );
  assert( pInfo->nLocal!=pInfo->nPayload );
  testcase( pCell + pInfo->nSize == pPage->aDataEnd );
  testcase( pCell + (pInfo->nSize-1) == pPage->aDataEnd );
  if( pCell + pInfo->nSize > pPage->aDataEnd ){
    /* Cell extends past end of page */
    return SQLITE_CORRUPT_PAGE(pPage);
  }
  ovflPgno = get4byte(pCell + pInfo->nSize - 4);
  pBt = pPage->pBt;
  assert( pBt->usableSize > 4 );
  ovflPageSize = pBt->usableSize - 4;
  nOvfl = (pInfo->nPayload - pInfo->nLocal + ovflPageSize - 1)/ovflPageSize;
  assert( nOvfl>0 || 
    (CORRUPT_DB && (pInfo->nPayload + ovflPageSize)<ovflPageSize)
  );
  while( nOvfl-- ){
    Pgno iNext = 0;
    MemPage *pOvfl = 0;
    if( ovflPgno<2 || ovflPgno>btreePagecount(pBt) ){
      /* 0 is not a legal page number and page 1 cannot be an 
      ** overflow page. Therefore if ovflPgno<2 or past the end of the 
      ** file the database must be corrupt. */
      return SQLITE_CORRUPT_BKPT;
    }
    if( nOvfl ){
      rc = getOverflowPage(pBt, ovflPgno, &pOvfl, &iNext);
      if( rc ) return rc;
    }

    if( ( pOvfl || ((pOvfl = btreePageLookup(pBt, ovflPgno))!=0) )
     && sqlite3PagerPageRefcount(pOvfl->pDbPage)!=1
    ){
      /* There is no reason any cursor should have an outstanding reference 
      ** to an overflow page belonging to a cell that is being deleted/updated.
      ** So if there exists more than one reference to this page, then it 
      ** must not really be an overflow page and the database must be corrupt. 
      ** It is helpful to detect this before calling freePage2(), as 
      ** freePage2() may zero the page contents if secure-delete mode is
      ** enabled. If this 'overflow' page happens to be a page that the
      ** caller is iterating through or using in some other way, this
      ** can be problematic.
      */
      rc = SQLITE_CORRUPT_BKPT;
    }else{
      rc = freePage2(pBt, pOvfl, ovflPgno);
    }

    if( pOvfl ){
      sqlite3PagerUnref(pOvfl->pDbPage);
    }
    if( rc ) return rc;
    ovflPgno = iNext;
  }
  return SQLITE_OK;
}

/* Call xParseCell to compute the size of a cell.  If the cell contains
** overflow, then invoke cellClearOverflow to clear out that overflow.
** STore the result code (SQLITE_OK or some error code) in rc.
**
** Implemented as macro to force inlining for performance.
*/
#define BTREE_CLEAR_CELL(rc, pPage, pCell, sInfo)   \
  pPage->xParseCell(pPage, pCell, &sInfo);          \
  if( sInfo.nLocal!=sInfo.nPayload ){               \
    rc = clearCellOverflow(pPage, pCell, &sInfo);   \
  }else{                                            \
    rc = SQLITE_OK;                                 \
  }


/*
** Create the byte sequence used to represent a cell on page pPage
** and write that byte sequence into pCell[].  Overflow pages are
** allocated and filled in as necessary.  The calling procedure
** is responsible for making sure sufficient space has been allocated
** for pCell[].
**
** Note that pCell does not necessary need to point to the pPage->aData
** area.  pCell might point to some temporary storage.  The cell will
** be constructed in this temporary area then copied into pPage->aData
** later.
*/
static int fillInCell(
  MemPage *pPage,                /* The page that contains the cell */
  unsigned char *pCell,          /* Complete text of the cell */
  const BtreePayload *pX,        /* Payload with which to construct the cell */
  int *pnSize                    /* Write cell size here */
){
  int nPayload;
  const u8 *pSrc;
  int nSrc, n, rc, mn;
  int spaceLeft;
  MemPage *pToRelease;
  unsigned char *pPrior;
  unsigned char *pPayload;
  BtShared *pBt;
  Pgno pgnoOvfl;
  int nHeader;

  assert( sqlite3_mutex_held(pPage->pBt->mutex) );

  /* pPage is not necessarily writeable since pCell might be auxiliary
  ** buffer space that is separate from the pPage buffer area */
  assert( pCell<pPage->aData || pCell>=&pPage->aData[pPage->pBt->pageSize]
            || sqlite3PagerIswriteable(pPage->pDbPage) );

  /* Fill in the header. */
  nHeader = pPage->childPtrSize;
  if( pPage->intKey ){
    nPayload = pX->nData + pX->nZero;
    pSrc = pX->pData;
    nSrc = pX->nData;
    assert( pPage->intKeyLeaf ); /* fillInCell() only called for leaves */
    nHeader += putVarint32(&pCell[nHeader], nPayload);
    nHeader += putVarint(&pCell[nHeader], *(u64*)&pX->nKey);
  }else{
    assert( pX->nKey<=0x7fffffff && pX->pKey!=0 );
    nSrc = nPayload = (int)pX->nKey;
    pSrc = pX->pKey;
    nHeader += putVarint32(&pCell[nHeader], nPayload);
  }
  
  /* Fill in the payload */
  pPayload = &pCell[nHeader];
  if( nPayload<=pPage->maxLocal ){
    /* This is the common case where everything fits on the btree page
    ** and no overflow pages are required. */
    n = nHeader + nPayload;
    testcase( n==3 );
    testcase( n==4 );
    if( n<4 ) n = 4;
    *pnSize = n;
    assert( nSrc<=nPayload );
    testcase( nSrc<nPayload );
    memcpy(pPayload, pSrc, nSrc);
    memset(pPayload+nSrc, 0, nPayload-nSrc);
    return SQLITE_OK;
  }

  /* If we reach this point, it means that some of the content will need
  ** to spill onto overflow pages.
  */
  mn = pPage->minLocal;
  n = mn + (nPayload - mn) % (pPage->pBt->usableSize - 4);
  testcase( n==pPage->maxLocal );
  testcase( n==pPage->maxLocal+1 );
  if( n > pPage->maxLocal ) n = mn;
  spaceLeft = n;
  *pnSize = n + nHeader + 4;
  pPrior = &pCell[nHeader+n];
  pToRelease = 0;
  pgnoOvfl = 0;
  pBt = pPage->pBt;

  /* At this point variables should be set as follows:
  **
  **   nPayload           Total payload size in bytes
  **   pPayload           Begin writing payload here
  **   spaceLeft          Space available at pPayload.  If nPayload>spaceLeft,
  **                      that means content must spill into overflow pages.
  **   *pnSize            Size of the local cell (not counting overflow pages)
  **   pPrior             Where to write the pgno of the first overflow page
  **
  ** Use a call to btreeParseCellPtr() to verify that the values above
  ** were computed correctly.
  */
#ifdef SQLITE_DEBUG
  {
    CellInfo info;
    pPage->xParseCell(pPage, pCell, &info);
    assert( nHeader==(int)(info.pPayload - pCell) );
    assert( info.nKey==pX->nKey );
    assert( *pnSize == info.nSize );
    assert( spaceLeft == info.nLocal );
  }
#endif

  /* Write the payload into the local Cell and any extra into overflow pages */
  while( 1 ){
    n = nPayload;
    if( n>spaceLeft ) n = spaceLeft;

    /* If pToRelease is not zero than pPayload points into the data area
    ** of pToRelease.  Make sure pToRelease is still writeable. */
    assert( pToRelease==0 || sqlite3PagerIswriteable(pToRelease->pDbPage) );

    /* If pPayload is part of the data area of pPage, then make sure pPage
    ** is still writeable */
    assert( pPayload<pPage->aData || pPayload>=&pPage->aData[pBt->pageSize]
            || sqlite3PagerIswriteable(pPage->pDbPage) );

    if( nSrc>=n ){
      memcpy(pPayload, pSrc, n);
    }else if( nSrc>0 ){
      n = nSrc;
      memcpy(pPayload, pSrc, n);
    }else{
      memset(pPayload, 0, n);
    }
    nPayload -= n;
    if( nPayload<=0 ) break;
    pPayload += n;
    pSrc += n;
    nSrc -= n;
    spaceLeft -= n;
    if( spaceLeft==0 ){
      MemPage *pOvfl = 0;
#ifndef SQLITE_OMIT_AUTOVACUUM
      Pgno pgnoPtrmap = pgnoOvfl; /* Overflow page pointer-map entry page */
      if( pBt->autoVacuum ){
        do{
          pgnoOvfl++;
        } while( 
          PTRMAP_ISPAGE(pBt, pgnoOvfl) || pgnoOvfl==PENDING_BYTE_PAGE(pBt) 
        );
      }
#endif
      rc = allocateBtreePage(pBt, &pOvfl, &pgnoOvfl, pgnoOvfl, 0);

      /* If the database supports auto-vacuum, and the second or subsequent
      ** overflow page is being allocated, add an entry to the pointer-map
      ** for that page now. 
      **
      ** If this is the first overflow page, then write a partial entry 
      ** to the pointer-map. If we write nothing to this pointer-map slot,
      ** then the optimistic overflow chain processing in clearCell()
      ** may misinterpret the uninitialized values and delete the
      ** wrong pages from the database.
      */
      if( REQUIRE_PTRMAP && rc==SQLITE_OK ){
        u8 eType = (pgnoPtrmap?PTRMAP_OVERFLOW2:PTRMAP_OVERFLOW1);
        ptrmapPut(pBt, pgnoOvfl, eType, pgnoPtrmap, &rc);
        if( rc ){
          releasePage(pOvfl);
        }
      }
      if( rc ){
        releasePage(pToRelease);
        return rc;
      }

      /* If pToRelease is not zero than pPrior points into the data area
      ** of pToRelease.  Make sure pToRelease is still writeable. */
      assert( pToRelease==0 || sqlite3PagerIswriteable(pToRelease->pDbPage) );

      /* If pPrior is part of the data area of pPage, then make sure pPage
      ** is still writeable */
      assert( pPrior<pPage->aData || pPrior>=&pPage->aData[pBt->pageSize]
            || sqlite3PagerIswriteable(pPage->pDbPage) );

      put4byte(pPrior, pgnoOvfl);
      releasePage(pToRelease);
      pToRelease = pOvfl;
      pPrior = pOvfl->aData;
      put4byte(pPrior, 0);
      pPayload = &pOvfl->aData[4];
      spaceLeft = pBt->usableSize - 4;
    }
  }
  releasePage(pToRelease);
  return SQLITE_OK;
}

/*
** Remove the i-th cell from pPage.  This routine effects pPage only.
** The cell content is not freed or deallocated.  It is assumed that
** the cell content has been copied someplace else.  This routine just
** removes the reference to the cell from pPage.
**
** "sz" must be the number of bytes in the cell.
*/
static void dropCell(MemPage *pPage, int idx, int sz, int *pRC){
  u32 pc;         /* Offset to cell content of cell being deleted */
  u8 *data;       /* pPage->aData */
  u8 *ptr;        /* Used to move bytes around within data[] */
  int rc;         /* The return code */
  int hdr;        /* Beginning of the header.  0 most pages.  100 page 1 */

  if( *pRC ) return;
  assert( idx>=0 && idx<pPage->nCell );
  assert( CORRUPT_DB || sz==cellSize(pPage, idx) );
  assert( sqlite3PagerIswriteable(pPage->pDbPage) );
  assert( sqlite3_mutex_held(pPage->pBt->mutex) );
  assert( pPage->nFree>=0 );
  data = pPage->aData;
  ptr = &pPage->aCellIdx[2*idx];
  pc = get2byte(ptr);
  hdr = pPage->hdrOffset;
  testcase( pc==get2byte(&data[hdr+5]) );
  testcase( pc+sz==pPage->pBt->usableSize );
  if( pc+sz > pPage->pBt->usableSize ){
    *pRC = SQLITE_CORRUPT_BKPT;
    return;
  }
  rc = freeSpace(pPage, pc, sz);
  if( rc ){
    *pRC = rc;
    return;
  }
  pPage->nCell--;
  if( pPage->nCell==0 ){
    memset(&data[hdr+1], 0, 4);
    data[hdr+7] = 0;
    put2byte(&data[hdr+5], pPage->pBt->usableSize);
    pPage->nFree = pPage->pBt->usableSize - pPage->hdrOffset
                       - pPage->childPtrSize - 8;
  }else{
    memmove(ptr, ptr+2, 2*(pPage->nCell - idx));
    put2byte(&data[hdr+3], pPage->nCell);
    pPage->nFree += 2;
  }
}

/*
** Insert a new cell on pPage at cell index "i".  pCell points to the
** content of the cell.
**
** If the cell content will fit on the page, then put it there.  If it
** will not fit, then make a copy of the cell content into pTemp if
** pTemp is not null.  Regardless of pTemp, allocate a new entry
** in pPage->apOvfl[] and make it point to the cell content (either
** in pTemp or the original pCell) and also record its index. 
** Allocating a new entry in pPage->aCell[] implies that 
** pPage->nOverflow is incremented.
**
** *pRC must be SQLITE_OK when this routine is called.
*/
static void insertCell(
  MemPage *pPage,   /* Page into which we are copying */
  int i,            /* New cell becomes the i-th cell of the page */
  u8 *pCell,        /* Content of the new cell */
  int sz,           /* Bytes of content in pCell */
  u8 *pTemp,        /* Temp storage space for pCell, if needed */
  Pgno iChild,      /* If non-zero, replace first 4 bytes with this value */
  int *pRC          /* Read and write return code from here */
){
  int idx = 0;      /* Where to write new cell content in data[] */
  int j;            /* Loop counter */
  u8 *data;         /* The content of the whole page */
  u8 *pIns;         /* The point in pPage->aCellIdx[] where no cell inserted */

  assert( *pRC==SQLITE_OK );
  assert( i>=0 && i<=pPage->nCell+pPage->nOverflow );
  assert( MX_CELL(pPage->pBt)<=10921 );
  assert( pPage->nCell<=MX_CELL(pPage->pBt) || CORRUPT_DB );
  assert( pPage->nOverflow<=ArraySize(pPage->apOvfl) );
  assert( ArraySize(pPage->apOvfl)==ArraySize(pPage->aiOvfl) );
  assert( sqlite3_mutex_held(pPage->pBt->mutex) );
  assert( sz==pPage->xCellSize(pPage, pCell) || CORRUPT_DB );
  assert( pPage->nFree>=0 );
  if( pPage->nOverflow || sz+2>pPage->nFree ){
    if( pTemp ){
      memcpy(pTemp, pCell, sz);
      pCell = pTemp;
    }
    if( iChild ){
      put4byte(pCell, iChild);
    }
    j = pPage->nOverflow++;
    /* Comparison against ArraySize-1 since we hold back one extra slot
    ** as a contingency.  In other words, never need more than 3 overflow
    ** slots but 4 are allocated, just to be safe. */
    assert( j < ArraySize(pPage->apOvfl)-1 );
    pPage->apOvfl[j] = pCell;
    pPage->aiOvfl[j] = (u16)i;

    /* When multiple overflows occur, they are always sequential and in
    ** sorted order.  This invariants arise because multiple overflows can
    ** only occur when inserting divider cells into the parent page during
    ** balancing, and the dividers are adjacent and sorted.
    */
    assert( j==0 || pPage->aiOvfl[j-1]<(u16)i ); /* Overflows in sorted order */
    assert( j==0 || i==pPage->aiOvfl[j-1]+1 );   /* Overflows are sequential */
  }else{
    BtShared *pBt = pPage->pBt;
    int rc = sqlite3PagerWrite(pPage->pDbPage);
    if( rc!=SQLITE_OK ){
      *pRC = rc;
      return;
    }
    assert( sqlite3PagerIswriteable(pPage->pDbPage) );
    data = pPage->aData;
    assert( &data[pPage->cellOffset]==pPage->aCellIdx );
    rc = allocateSpace(pPage, sz, &idx);
    if( rc ){ *pRC = rc; return; }
    /* The allocateSpace() routine guarantees the following properties
    ** if it returns successfully */
    assert( idx >= 0 );
    assert( idx >= pPage->cellOffset+2*pPage->nCell+2 || CORRUPT_DB );
    assert( idx+sz <= (int)pBt->usableSize );
    pPage->nFree -= (u16)(2 + sz);
    if( iChild ){
      /* In a corrupt database where an entry in the cell index section of
      ** a btree page has a value of 3 or less, the pCell value might point
      ** as many as 4 bytes in front of the start of the aData buffer for
      ** the source page.  Make sure this does not cause problems by not
      ** reading the first 4 bytes */
      memcpy(&data[idx+4], pCell+4, sz-4);
      put4byte(&data[idx], iChild);
    }else{
      memcpy(&data[idx], pCell, sz);
    }
    pIns = pPage->aCellIdx + i*2;
    memmove(pIns+2, pIns, 2*(pPage->nCell - i));
    put2byte(pIns, idx);
    pPage->nCell++;
    /* increment the cell count */
    if( (++data[pPage->hdrOffset+4])==0 ) data[pPage->hdrOffset+3]++;
    assert( get2byte(&data[pPage->hdrOffset+3])==pPage->nCell || CORRUPT_DB );
    if( REQUIRE_PTRMAP ){
      /* The cell may contain a pointer to an overflow page. If so, write
      ** the entry for the overflow page into the pointer map.
      */
      ptrmapPutOvflPtr(pPage, pPage, pCell, pRC);
    }
  }
}

/*
** The following parameters determine how many adjacent pages get involved
** in a balancing operation.  NN is the number of neighbors on either side
** of the page that participate in the balancing operation.  NB is the
** total number of pages that participate, including the target page and
** NN neighbors on either side.
**
** The minimum value of NN is 1 (of course).  Increasing NN above 1
** (to 2 or 3) gives a modest improvement in SELECT and DELETE performance
** in exchange for a larger degradation in INSERT and UPDATE performance.
** The value of NN appears to give the best results overall.
**
** (Later:) The description above makes it seem as if these values are
** tunable - as if you could change them and recompile and it would all work.
** But that is unlikely.  NB has been 3 since the inception of SQLite and
** we have never tested any other value.
*/
#define NN 1             /* Number of neighbors on either side of pPage */
#define NB 3             /* (NN*2+1): Total pages involved in the balance */

/*
** A CellArray object contains a cache of pointers and sizes for a
** consecutive sequence of cells that might be held on multiple pages.
**
** The cells in this array are the divider cell or cells from the pParent
** page plus up to three child pages.  There are a total of nCell cells.
**
** pRef is a pointer to one of the pages that contributes cells.  This is
** used to access information such as MemPage.intKey and MemPage.pBt->pageSize
** which should be common to all pages that contribute cells to this array.
**
** apCell[] and szCell[] hold, respectively, pointers to the start of each
** cell and the size of each cell.  Some of the apCell[] pointers might refer
** to overflow cells.  In other words, some apCel[] pointers might not point
** to content area of the pages.
**
** A szCell[] of zero means the size of that cell has not yet been computed.
**
** The cells come from as many as four different pages:
**
**             -----------
**             | Parent  |
**             -----------
**            /     |     \
**           /      |      \
**  ---------   ---------   ---------
**  |Child-1|   |Child-2|   |Child-3|
**  ---------   ---------   ---------
**
** The order of cells is in the array is for an index btree is:
**
**       1.  All cells from Child-1 in order
**       2.  The first divider cell from Parent
**       3.  All cells from Child-2 in order
**       4.  The second divider cell from Parent
**       5.  All cells from Child-3 in order
**
** For a table-btree (with rowids) the items 2 and 4 are empty because
** content exists only in leaves and there are no divider cells.
**
** For an index btree, the apEnd[] array holds pointer to the end of page
** for Child-1, the Parent, Child-2, the Parent (again), and Child-3,
** respectively. The ixNx[] array holds the number of cells contained in
** each of these 5 stages, and all stages to the left.  Hence:
**
**    ixNx[0] = Number of cells in Child-1.
**    ixNx[1] = Number of cells in Child-1 plus 1 for first divider.
**    ixNx[2] = Number of cells in Child-1 and Child-2 + 1 for 1st divider.
**    ixNx[3] = Number of cells in Child-1 and Child-2 + both divider cells
**    ixNx[4] = Total number of cells.
**
** For a table-btree, the concept is similar, except only apEnd[0]..apEnd[2]
** are used and they point to the leaf pages only, and the ixNx value are:
**
**    ixNx[0] = Number of cells in Child-1.
**    ixNx[1] = Number of cells in Child-1 and Child-2.
**    ixNx[2] = Total number of cells.
**
** Sometimes when deleting, a child page can have zero cells.  In those
** cases, ixNx[] entries with higher indexes, and the corresponding apEnd[]
** entries, shift down.  The end result is that each ixNx[] entry should
** be larger than the previous
*/
typedef struct CellArray CellArray;
struct CellArray {
  int nCell;              /* Number of cells in apCell[] */
  MemPage *pRef;          /* Reference page */
  u8 **apCell;            /* All cells begin balanced */
  u16 *szCell;            /* Local size of all cells in apCell[] */
  u8 *apEnd[NB*2];        /* MemPage.aDataEnd values */
  int ixNx[NB*2];         /* Index of at which we move to the next apEnd[] */
};

/*
** Make sure the cell sizes at idx, idx+1, ..., idx+N-1 have been
** computed.
*/
static void populateCellCache(CellArray *p, int idx, int N){
  assert( idx>=0 && idx+N<=p->nCell );
  while( N>0 ){
    assert( p->apCell[idx]!=0 );
    if( p->szCell[idx]==0 ){
      p->szCell[idx] = p->pRef->xCellSize(p->pRef, p->apCell[idx]);
    }else{
      assert( CORRUPT_DB ||
              p->szCell[idx]==p->pRef->xCellSize(p->pRef, p->apCell[idx]) );
    }
    idx++;
    N--;
  }
}

/*
** Return the size of the Nth element of the cell array
*/
static SQLITE_NOINLINE u16 computeCellSize(CellArray *p, int N){
  assert( N>=0 && N<p->nCell );
  assert( p->szCell[N]==0 );
  p->szCell[N] = p->pRef->xCellSize(p->pRef, p->apCell[N]);
  return p->szCell[N];
}
static u16 cachedCellSize(CellArray *p, int N){
  assert( N>=0 && N<p->nCell );
  if( p->szCell[N] ) return p->szCell[N];
  return computeCellSize(p, N);
}

/*
** Array apCell[] contains pointers to nCell b-tree page cells. The 
** szCell[] array contains the size in bytes of each cell. This function
** replaces the current contents of page pPg with the contents of the cell
** array.
**
** Some of the cells in apCell[] may currently be stored in pPg. This
** function works around problems caused by this by making a copy of any 
** such cells before overwriting the page data.
**
** The MemPage.nFree field is invalidated by this function. It is the 
** responsibility of the caller to set it correctly.
*/
static int rebuildPage(
  CellArray *pCArray,             /* Content to be added to page pPg */
  int iFirst,                     /* First cell in pCArray to use */
  int nCell,                      /* Final number of cells on page */
  MemPage *pPg                    /* The page to be reconstructed */
){
  const int hdr = pPg->hdrOffset;          /* Offset of header on pPg */
  u8 * const aData = pPg->aData;           /* Pointer to data for pPg */
  const int usableSize = pPg->pBt->usableSize;
  u8 * const pEnd = &aData[usableSize];
  int i = iFirst;                 /* Which cell to copy from pCArray*/
  u32 j;                          /* Start of cell content area */
  int iEnd = i+nCell;             /* Loop terminator */
  u8 *pCellptr = pPg->aCellIdx;
  u8 *pTmp = sqlite3PagerTempSpace(pPg->pBt->pPager);
  u8 *pData;
  int k;                          /* Current slot in pCArray->apEnd[] */
  u8 *pSrcEnd;                    /* Current pCArray->apEnd[k] value */

  assert( i<iEnd );
  j = get2byte(&aData[hdr+5]);
  if( NEVER(j>(u32)usableSize) ){ j = 0; }
  memcpy(&pTmp[j], &aData[j], usableSize - j);

  for(k=0; pCArray->ixNx[k]<=i && ALWAYS(k<NB*2); k++){}
  pSrcEnd = pCArray->apEnd[k];

  pData = pEnd;
  while( 1/*exit by break*/ ){
    u8 *pCell = pCArray->apCell[i];
    u16 sz = pCArray->szCell[i];
    assert( sz>0 );
    if( SQLITE_WITHIN(pCell,aData+j,pEnd) ){
      if( ((uptr)(pCell+sz))>(uptr)pEnd ) return SQLITE_CORRUPT_BKPT;
      pCell = &pTmp[pCell - aData];
    }else if( (uptr)(pCell+sz)>(uptr)pSrcEnd
           && (uptr)(pCell)<(uptr)pSrcEnd
    ){
      return SQLITE_CORRUPT_BKPT;
    }

    pData -= sz;
    put2byte(pCellptr, (pData - aData));
    pCellptr += 2;
    if( pData < pCellptr ) return SQLITE_CORRUPT_BKPT;
    memmove(pData, pCell, sz);
    assert( sz==pPg->xCellSize(pPg, pCell) || CORRUPT_DB );
    i++;
    if( i>=iEnd ) break;
    if( pCArray->ixNx[k]<=i ){
      k++;
      pSrcEnd = pCArray->apEnd[k];
    }
  }

  /* The pPg->nFree field is now set incorrectly. The caller will fix it. */
  pPg->nCell = nCell;
  pPg->nOverflow = 0;

  put2byte(&aData[hdr+1], 0);
  put2byte(&aData[hdr+3], pPg->nCell);
  put2byte(&aData[hdr+5], pData - aData);
  aData[hdr+7] = 0x00;
  return SQLITE_OK;
}

/*
** The pCArray objects contains pointers to b-tree cells and the cell sizes.
** This function attempts to add the cells stored in the array to page pPg.
** If it cannot (because the page needs to be defragmented before the cells
** will fit), non-zero is returned. Otherwise, if the cells are added
** successfully, zero is returned.
**
** Argument pCellptr points to the first entry in the cell-pointer array
** (part of page pPg) to populate. After cell apCell[0] is written to the
** page body, a 16-bit offset is written to pCellptr. And so on, for each
** cell in the array. It is the responsibility of the caller to ensure
** that it is safe to overwrite this part of the cell-pointer array.
**
** When this function is called, *ppData points to the start of the 
** content area on page pPg. If the size of the content area is extended,
** *ppData is updated to point to the new start of the content area
** before returning.
**
** Finally, argument pBegin points to the byte immediately following the
** end of the space required by this page for the cell-pointer area (for
** all cells - not just those inserted by the current call). If the content
** area must be extended to before this point in order to accomodate all
** cells in apCell[], then the cells do not fit and non-zero is returned.
*/
static int pageInsertArray(
  MemPage *pPg,                   /* Page to add cells to */
  u8 *pBegin,                     /* End of cell-pointer array */
  u8 **ppData,                    /* IN/OUT: Page content-area pointer */
  u8 *pCellptr,                   /* Pointer to cell-pointer area */
  int iFirst,                     /* Index of first cell to add */
  int nCell,                      /* Number of cells to add to pPg */
  CellArray *pCArray              /* Array of cells */
){
  int i = iFirst;                 /* Loop counter - cell index to insert */
  u8 *aData = pPg->aData;         /* Complete page */
  u8 *pData = *ppData;            /* Content area.  A subset of aData[] */
  int iEnd = iFirst + nCell;      /* End of loop. One past last cell to ins */
  int k;                          /* Current slot in pCArray->apEnd[] */
  u8 *pEnd;                       /* Maximum extent of cell data */
  assert( CORRUPT_DB || pPg->hdrOffset==0 );    /* Never called on page 1 */
  if( iEnd<=iFirst ) return 0;
  for(k=0; pCArray->ixNx[k]<=i && ALWAYS(k<NB*2); k++){}
  pEnd = pCArray->apEnd[k];
  while( 1 /*Exit by break*/ ){
    int sz, rc;
    u8 *pSlot;
    assert( pCArray->szCell[i]!=0 );
    sz = pCArray->szCell[i];
    if( (aData[1]==0 && aData[2]==0) || (pSlot = pageFindSlot(pPg,sz,&rc))==0 ){
      if( (pData - pBegin)<sz ) return 1;
      pData -= sz;
      pSlot = pData;
    }
    /* pSlot and pCArray->apCell[i] will never overlap on a well-formed
    ** database.  But they might for a corrupt database.  Hence use memmove()
    ** since memcpy() sends SIGABORT with overlapping buffers on OpenBSD */
    assert( (pSlot+sz)<=pCArray->apCell[i]
         || pSlot>=(pCArray->apCell[i]+sz)
         || CORRUPT_DB );
    if( (uptr)(pCArray->apCell[i]+sz)>(uptr)pEnd
     && (uptr)(pCArray->apCell[i])<(uptr)pEnd
    ){
      assert( CORRUPT_DB );
      (void)SQLITE_CORRUPT_BKPT;
      return 1;
    }
    memmove(pSlot, pCArray->apCell[i], sz);
    put2byte(pCellptr, (pSlot - aData));
    pCellptr += 2;
    i++;
    if( i>=iEnd ) break;
    if( pCArray->ixNx[k]<=i ){
      k++;
      pEnd = pCArray->apEnd[k];
    }
  }
  *ppData = pData;
  return 0;
}

/*
** The pCArray object contains pointers to b-tree cells and their sizes.
**
** This function adds the space associated with each cell in the array
** that is currently stored within the body of pPg to the pPg free-list.
** The cell-pointers and other fields of the page are not updated.
**
** This function returns the total number of cells added to the free-list.
*/
static int pageFreeArray(
  MemPage *pPg,                   /* Page to edit */
  int iFirst,                     /* First cell to delete */
  int nCell,                      /* Cells to delete */
  CellArray *pCArray              /* Array of cells */
){
  u8 * const aData = pPg->aData;
  u8 * const pEnd = &aData[pPg->pBt->usableSize];
  u8 * const pStart = &aData[pPg->hdrOffset + 8 + pPg->childPtrSize];
  int nRet = 0;
  int i;
  int iEnd = iFirst + nCell;
  u8 *pFree = 0;
  int szFree = 0;

  for(i=iFirst; i<iEnd; i++){
    u8 *pCell = pCArray->apCell[i];
    if( SQLITE_WITHIN(pCell, pStart, pEnd) ){
      int sz;
      /* No need to use cachedCellSize() here.  The sizes of all cells that
      ** are to be freed have already been computing while deciding which
      ** cells need freeing */
      sz = pCArray->szCell[i];  assert( sz>0 );
      if( pFree!=(pCell + sz) ){
        if( pFree ){
          assert( pFree>aData && (pFree - aData)<65536 );
          freeSpace(pPg, (u16)(pFree - aData), szFree);
        }
        pFree = pCell;
        szFree = sz;
        if( pFree+sz>pEnd ){
          return 0;
        }
      }else{
        pFree = pCell;
        szFree += sz;
      }
      nRet++;
    }
  }
  if( pFree ){
    assert( pFree>aData && (pFree - aData)<65536 );
    freeSpace(pPg, (u16)(pFree - aData), szFree);
  }
  return nRet;
}

/*
** pCArray contains pointers to and sizes of all cells in the page being
** balanced.  The current page, pPg, has pPg->nCell cells starting with
** pCArray->apCell[iOld].  After balancing, this page should hold nNew cells
** starting at apCell[iNew].
**
** This routine makes the necessary adjustments to pPg so that it contains
** the correct cells after being balanced.
**
** The pPg->nFree field is invalid when this function returns. It is the
** responsibility of the caller to set it correctly.
*/
static int editPage(
  MemPage *pPg,                   /* Edit this page */
  int iOld,                       /* Index of first cell currently on page */
  int iNew,                       /* Index of new first cell on page */
  int nNew,                       /* Final number of cells on page */
  CellArray *pCArray              /* Array of cells and sizes */
){
  u8 * const aData = pPg->aData;
  const int hdr = pPg->hdrOffset;
  u8 *pBegin = &pPg->aCellIdx[nNew * 2];
  int nCell = pPg->nCell;       /* Cells stored on pPg */
  u8 *pData;
  u8 *pCellptr;
  int i;
  int iOldEnd = iOld + pPg->nCell + pPg->nOverflow;
  int iNewEnd = iNew + nNew;

#ifdef SQLITE_DEBUG
  u8 *pTmp = sqlite3PagerTempSpace(pPg->pBt->pPager);
  memcpy(pTmp, aData, pPg->pBt->usableSize);
#endif

  /* Remove cells from the start and end of the page */
  assert( nCell>=0 );
  if( iOld<iNew ){
    int nShift = pageFreeArray(pPg, iOld, iNew-iOld, pCArray);
    if( NEVER(nShift>nCell) ) return SQLITE_CORRUPT_BKPT;
    memmove(pPg->aCellIdx, &pPg->aCellIdx[nShift*2], nCell*2);
    nCell -= nShift;
  }
  if( iNewEnd < iOldEnd ){
    int nTail = pageFreeArray(pPg, iNewEnd, iOldEnd - iNewEnd, pCArray);
    assert( nCell>=nTail );
    nCell -= nTail;
  }

  pData = &aData[get2byteNotZero(&aData[hdr+5])];
  if( pData<pBegin ) goto editpage_fail;

  /* Add cells to the start of the page */
  if( iNew<iOld ){
    int nAdd = MIN(nNew,iOld-iNew);
    assert( (iOld-iNew)<nNew || nCell==0 || CORRUPT_DB );
    assert( nAdd>=0 );
    pCellptr = pPg->aCellIdx;
    memmove(&pCellptr[nAdd*2], pCellptr, nCell*2);
    if( pageInsertArray(
          pPg, pBegin, &pData, pCellptr,
          iNew, nAdd, pCArray
    ) ) goto editpage_fail;
    nCell += nAdd;
  }

  /* Add any overflow cells */
  for(i=0; i<pPg->nOverflow; i++){
    int iCell = (iOld + pPg->aiOvfl[i]) - iNew;
    if( iCell>=0 && iCell<nNew ){
      pCellptr = &pPg->aCellIdx[iCell * 2];
      if( nCell>iCell ){
        memmove(&pCellptr[2], pCellptr, (nCell - iCell) * 2);
      }
      nCell++;
      cachedCellSize(pCArray, iCell+iNew);
      if( pageInsertArray(
            pPg, pBegin, &pData, pCellptr,
            iCell+iNew, 1, pCArray
      ) ) goto editpage_fail;
    }
  }

  /* Append cells to the end of the page */
  assert( nCell>=0 );
  pCellptr = &pPg->aCellIdx[nCell*2];
  if( pageInsertArray(
        pPg, pBegin, &pData, pCellptr,
        iNew+nCell, nNew-nCell, pCArray
  ) ) goto editpage_fail;

  pPg->nCell = nNew;
  pPg->nOverflow = 0;

  put2byte(&aData[hdr+3], pPg->nCell);
  put2byte(&aData[hdr+5], pData - aData);

#ifdef SQLITE_DEBUG
  for(i=0; i<nNew && !CORRUPT_DB; i++){
    u8 *pCell = pCArray->apCell[i+iNew];
    int iOff = get2byteAligned(&pPg->aCellIdx[i*2]);
    if( SQLITE_WITHIN(pCell, aData, &aData[pPg->pBt->usableSize]) ){
      pCell = &pTmp[pCell - aData];
    }
    assert( 0==memcmp(pCell, &aData[iOff],
            pCArray->pRef->xCellSize(pCArray->pRef, pCArray->apCell[i+iNew])) );
  }
#endif

  return SQLITE_OK;
 editpage_fail:
  /* Unable to edit this page. Rebuild it from scratch instead. */
  populateCellCache(pCArray, iNew, nNew);
  return rebuildPage(pCArray, iNew, nNew, pPg);
}


#ifndef SQLITE_OMIT_QUICKBALANCE
/*
** This version of balance() handles the common special case where
** a new entry is being inserted on the extreme right-end of the
** tree, in other words, when the new entry will become the largest
** entry in the tree.
**
** Instead of trying to balance the 3 right-most leaf pages, just add
** a new page to the right-hand side and put the one new entry in
** that page.  This leaves the right side of the tree somewhat
** unbalanced.  But odds are that we will be inserting new entries
** at the end soon afterwards so the nearly empty page will quickly
** fill up.  On average.
**
** pPage is the leaf page which is the right-most page in the tree.
** pParent is its parent.  pPage must have a single overflow entry
** which is also the right-most entry on the page.
**
** The pSpace buffer is used to store a temporary copy of the divider
** cell that will be inserted into pParent. Such a cell consists of a 4
** byte page number followed by a variable length integer. In other
** words, at most 13 bytes. Hence the pSpace buffer must be at
** least 13 bytes in size.
*/
static int balance_quick(MemPage *pParent, MemPage *pPage, u8 *pSpace){
  BtShared *const pBt = pPage->pBt;    /* B-Tree Database */
  MemPage *pNew;                       /* Newly allocated page */
  int rc;                              /* Return Code */
  Pgno pgnoNew;                        /* Page number of pNew */

  assert( sqlite3_mutex_held(pPage->pBt->mutex) );
  assert( sqlite3PagerIswriteable(pParent->pDbPage) );
  assert( pPage->nOverflow==1 );
  
  if( pPage->nCell==0 ) return SQLITE_CORRUPT_BKPT;  /* dbfuzz001.test */
  assert( pPage->nFree>=0 );
  assert( pParent->nFree>=0 );

  /* Allocate a new page. This page will become the right-sibling of 
  ** pPage. Make the parent page writable, so that the new divider cell
  ** may be inserted. If both these operations are successful, proceed.
  */
  rc = allocateBtreePage(pBt, &pNew, &pgnoNew, 0, 0);

  if( rc==SQLITE_OK ){

    u8 *pOut = &pSpace[4];
    u8 *pCell = pPage->apOvfl[0];
    u16 szCell = pPage->xCellSize(pPage, pCell);
    u8 *pStop;
    CellArray b;

    assert( sqlite3PagerIswriteable(pNew->pDbPage) );
    assert( CORRUPT_DB || pPage->aData[0]==(PTF_INTKEY|PTF_LEAFDATA|PTF_LEAF) );
    zeroPage(pNew, PTF_INTKEY|PTF_LEAFDATA|PTF_LEAF);
    b.nCell = 1;
    b.pRef = pPage;
    b.apCell = &pCell;
    b.szCell = &szCell;
    b.apEnd[0] = pPage->aDataEnd;
    b.ixNx[0] = 2;
    rc = rebuildPage(&b, 0, 1, pNew);
    if( NEVER(rc) ){
      releasePage(pNew);
      return rc;
    }
    pNew->nFree = pBt->usableSize - pNew->cellOffset - 2 - szCell;

    /* If this is an auto-vacuum database, update the pointer map
    ** with entries for the new page, and any pointer from the 
    ** cell on the page to an overflow page. If either of these
    ** operations fails, the return code is set, but the contents
    ** of the parent page are still manipulated by thh code below.
    ** That is Ok, at this point the parent page is guaranteed to
    ** be marked as dirty. Returning an error code will cause a
    ** rollback, undoing any changes made to the parent page.
    */
    if( REQUIRE_PTRMAP ){
      ptrmapPut(pBt, pgnoNew, PTRMAP_BTREE, pParent->pgno, &rc);
      if( szCell>pNew->minLocal ){
        ptrmapPutOvflPtr(pNew, pNew, pCell, &rc);
      }
    }
  
    /* Create a divider cell to insert into pParent. The divider cell
    ** consists of a 4-byte page number (the page number of pPage) and
    ** a variable length key value (which must be the same value as the
    ** largest key on pPage).
    **
    ** To find the largest key value on pPage, first find the right-most 
    ** cell on pPage. The first two fields of this cell are the 
    ** record-length (a variable length integer at most 32-bits in size)
    ** and the key value (a variable length integer, may have any value).
    ** The first of the while(...) loops below skips over the record-length
    ** field. The second while(...) loop copies the key value from the
    ** cell on pPage into the pSpace buffer.
    */
    pCell = findCell(pPage, pPage->nCell-1);
    pStop = &pCell[9];
    while( (*(pCell++)&0x80) && pCell<pStop );
    pStop = &pCell[9];
    while( ((*(pOut++) = *(pCell++))&0x80) && pCell<pStop );

    /* Insert the new divider cell into pParent. */
    if( rc==SQLITE_OK ){
      insertCell(pParent, pParent->nCell, pSpace, (int)(pOut-pSpace),
                   0, pPage->pgno, &rc);
    }

    /* Set the right-child pointer of pParent to point to the new page. */
    put4byte(&pParent->aData[pParent->hdrOffset+8], pgnoNew);
  
    /* Release the reference to the new page. */
    releasePage(pNew);
  }

  return rc;
}
#endif /* SQLITE_OMIT_QUICKBALANCE */

#if 0
/*
** This function does not contribute anything to the operation of SQLite.
** it is sometimes activated temporarily while debugging code responsible 
** for setting pointer-map entries.
*/
static int ptrmapCheckPages(MemPage **apPage, int nPage){
  int i, j;
  for(i=0; i<nPage; i++){
    Pgno n;
    u8 e;
    MemPage *pPage = apPage[i];
    BtShared *pBt = pPage->pBt;
    assert( pPage->isInit );

    for(j=0; j<pPage->nCell; j++){
      CellInfo info;
      u8 *z;
     
      z = findCell(pPage, j);
      pPage->xParseCell(pPage, z, &info);
      if( info.nLocal<info.nPayload ){
        Pgno ovfl = get4byte(&z[info.nSize-4]);
        ptrmapGet(pBt, ovfl, &e, &n);
        assert( n==pPage->pgno && e==PTRMAP_OVERFLOW1 );
      }
      if( !pPage->leaf ){
        Pgno child = get4byte(z);
        ptrmapGet(pBt, child, &e, &n);
        assert( n==pPage->pgno && e==PTRMAP_BTREE );
      }
    }
    if( !pPage->leaf ){
      Pgno child = get4byte(&pPage->aData[pPage->hdrOffset+8]);
      ptrmapGet(pBt, child, &e, &n);
      assert( n==pPage->pgno && e==PTRMAP_BTREE );
    }
  }
  return 1;
}
#endif

/*
** This function is used to copy the contents of the b-tree node stored 
** on page pFrom to page pTo. If page pFrom was not a leaf page, then
** the pointer-map entries for each child page are updated so that the
** parent page stored in the pointer map is page pTo. If pFrom contained
** any cells with overflow page pointers, then the corresponding pointer
** map entries are also updated so that the parent page is page pTo.
**
** If pFrom is currently carrying any overflow cells (entries in the
** MemPage.apOvfl[] array), they are not copied to pTo. 
**
** Before returning, page pTo is reinitialized using btreeInitPage().
**
** The performance of this function is not critical. It is only used by 
** the balance_shallower() and balance_deeper() procedures, neither of
** which are called often under normal circumstances.
*/
static void copyNodeContent(MemPage *pFrom, MemPage *pTo, int *pRC){
  if( (*pRC)==SQLITE_OK ){
    BtShared * const pBt = pFrom->pBt;
    u8 * const aFrom = pFrom->aData;
    u8 * const aTo = pTo->aData;
    int const iFromHdr = pFrom->hdrOffset;
    int const iToHdr = ((pTo->pgno==1) ? 100 : 0);
    int rc;
    int iData;
  
  
    assert( pFrom->isInit );
    assert( pFrom->nFree>=iToHdr );
    assert( get2byte(&aFrom[iFromHdr+5]) <= (int)pBt->usableSize );
  
    /* Copy the b-tree node content from page pFrom to page pTo. */
    iData = get2byte(&aFrom[iFromHdr+5]);
    memcpy(&aTo[iData], &aFrom[iData], pBt->usableSize-iData);
    memcpy(&aTo[iToHdr], &aFrom[iFromHdr], pFrom->cellOffset + 2*pFrom->nCell);
  
    /* Reinitialize page pTo so that the contents of the MemPage structure
    ** match the new data. The initialization of pTo can actually fail under
    ** fairly obscure circumstances, even though it is a copy of initialized 
    ** page pFrom.
    */
    pTo->isInit = 0;
    rc = btreeInitPage(pTo);
    if( rc==SQLITE_OK ) rc = btreeComputeFreeSpace(pTo);
    if( rc!=SQLITE_OK ){
      *pRC = rc;
      return;
    }
  
    /* If this is an auto-vacuum database, update the pointer-map entries
    ** for any b-tree or overflow pages that pTo now contains the pointers to.
    */
    if( REQUIRE_PTRMAP ){
      *pRC = setChildPtrmaps(pTo);
    }
  }
}

/*
** This routine redistributes cells on the iParentIdx'th child of pParent
** (hereafter "the page") and up to 2 siblings so that all pages have about the
** same amount of free space. Usually a single sibling on either side of the
** page are used in the balancing, though both siblings might come from one
** side if the page is the first or last child of its parent. If the page 
** has fewer than 2 siblings (something which can only happen if the page
** is a root page or a child of a root page) then all available siblings
** participate in the balancing.
**
** The number of siblings of the page might be increased or decreased by 
** one or two in an effort to keep pages nearly full but not over full. 
**
** Note that when this routine is called, some of the cells on the page
** might not actually be stored in MemPage.aData[]. This can happen
** if the page is overfull. This routine ensures that all cells allocated
** to the page and its siblings fit into MemPage.aData[] before returning.
**
** In the course of balancing the page and its siblings, cells may be
** inserted into or removed from the parent page (pParent). Doing so
** may cause the parent page to become overfull or underfull. If this
** happens, it is the responsibility of the caller to invoke the correct
** balancing routine to fix this problem (see the balance() routine). 
**
** If this routine fails for any reason, it might leave the database
** in a corrupted state. So if this routine fails, the database should
** be rolled back.
**
** The third argument to this function, aOvflSpace, is a pointer to a
** buffer big enough to hold one page. If while inserting cells into the parent
** page (pParent) the parent page becomes overfull, this buffer is
** used to store the parent's overflow cells. Because this function inserts
** a maximum of four divider cells into the parent page, and the maximum
** size of a cell stored within an internal node is always less than 1/4
** of the page-size, the aOvflSpace[] buffer is guaranteed to be large
** enough for all overflow cells.
**
** If aOvflSpace is set to a null pointer, this function returns 
** SQLITE_NOMEM.
*/
static int balance_nonroot(
  MemPage *pParent,               /* Parent page of siblings being balanced */
  int iParentIdx,                 /* Index of "the page" in pParent */
  u8 *aOvflSpace,                 /* page-size bytes of space for parent ovfl */
  int isRoot,                     /* True if pParent is a root-page */
  int bBulk,                      /* True if this call is part of a bulk load */
  Pgno pgnoRoot                   /* Root page of b-tree being balanced */
){
  BtShared *pBt;               /* The whole database */
  int nMaxCells = 0;           /* Allocated size of apCell, szCell, aFrom. */
  int nNew = 0;                /* Number of pages in apNew[] */
  int nOld;                    /* Number of pages in apOld[] */
  int i, j, k;                 /* Loop counters */
  int nxDiv;                   /* Next divider slot in pParent->aCell[] */
  int rc = SQLITE_OK;          /* The return code */
  u16 leafCorrection;          /* 4 if pPage is a leaf.  0 if not */
  int leafData;                /* True if pPage is a leaf of a LEAFDATA tree */
  int usableSpace;             /* Bytes in pPage beyond the header */
  int pageFlags;               /* Value of pPage->aData[0] */
  int iSpace1 = 0;             /* First unused byte of aSpace1[] */
  int iOvflSpace = 0;          /* First unused byte of aOvflSpace[] */
  int szScratch;               /* Size of scratch memory requested */
  MemPage *apOld[NB];          /* pPage and up to two siblings */
  MemPage *apNew[NB+2];        /* pPage and up to NB siblings after balancing */
  u8 *pRight;                  /* Location in parent of right-sibling pointer */
  u8 *apDiv[NB-1];             /* Divider cells in pParent */
  int cntNew[NB+2];            /* Index in b.paCell[] of cell after i-th page */
  int cntOld[NB+2];            /* Old index in b.apCell[] */
  int szNew[NB+2];             /* Combined size of cells placed on i-th page */
  u8 *aSpace1;                 /* Space for copies of dividers cells */
  Pgno pgno;                   /* Temp var to store a page number in */
  u8 abDone[NB+2];             /* True after i'th new page is populated */
  Pgno aPgno[NB+2];            /* Page numbers of new pages before shuffling */
  Pgno aPgOrder[NB+2];         /* Copy of aPgno[] used for sorting pages */
  u16 aPgFlags[NB+2];          /* flags field of new pages before shuffling */
  CellArray b;                  /* Parsed information on cells being balanced */

  memset(abDone, 0, sizeof(abDone));
  b.nCell = 0;
  b.apCell = 0;
  pBt = pParent->pBt;
  assert( sqlite3_mutex_held(pBt->mutex) );
  assert( sqlite3PagerIswriteable(pParent->pDbPage) );

  /* At this point pParent may have at most one overflow cell. And if
  ** this overflow cell is present, it must be the cell with 
  ** index iParentIdx. This scenario comes about when this function
  ** is called (indirectly) from sqlite3BtreeDelete().
  */
  assert( pParent->nOverflow==0 || pParent->nOverflow==1 );
  assert( pParent->nOverflow==0 || pParent->aiOvfl[0]==iParentIdx );

  if( !aOvflSpace ){
    return SQLITE_NOMEM_BKPT;
  }
  assert( pParent->nFree>=0 );

  /* Find the sibling pages to balance. Also locate the cells in pParent 
  ** that divide the siblings. An attempt is made to find NN siblings on 
  ** either side of pPage. More siblings are taken from one side, however, 
  ** if there are fewer than NN siblings on the other side. If pParent
  ** has NB or fewer children then all children of pParent are taken.  
  **
  ** This loop also drops the divider cells from the parent page. This
  ** way, the remainder of the function does not have to deal with any
  ** overflow cells in the parent page, since if any existed they will
  ** have already been removed.
  */
  i = pParent->nOverflow + pParent->nCell;
  if( i<2 ){
    nxDiv = 0;
  }else{
    assert( bBulk==0 || bBulk==1 );
    if( iParentIdx==0 ){                 
      nxDiv = 0;
    }else if( iParentIdx==i ){
      nxDiv = i-2+bBulk;
    }else{
      nxDiv = iParentIdx-1;
    }
    i = 2-bBulk;
  }
  nOld = i+1;
  if( (i+nxDiv-pParent->nOverflow)==pParent->nCell ){
    pRight = &pParent->aData[pParent->hdrOffset+8];
  }else{
    pRight = findCell(pParent, i+nxDiv-pParent->nOverflow);
  }
  pgno = get4byte(pRight);
  while( 1 ){
    if( rc==SQLITE_OK ){
      rc = getAndInitPage(pBt, pgno, &apOld[i], 0, 0);
    }
    if( rc ){
      memset(apOld, 0, (i+1)*sizeof(MemPage*));
      goto balance_cleanup;
    }
    if( apOld[i]->nFree<0 ){
      rc = btreeComputeFreeSpace(apOld[i]);
      if( rc ){
        memset(apOld, 0, (i)*sizeof(MemPage*));
        goto balance_cleanup;
      }
    }
<<<<<<< HEAD
    setMempageRoot(apOld[i], pgnoRoot);
=======
    nMaxCells += apOld[i]->nCell + ArraySize(pParent->apOvfl);
>>>>>>> 0f1e95e6
    if( (i--)==0 ) break;

    if( pParent->nOverflow && i+nxDiv==pParent->aiOvfl[0] ){
      apDiv[i] = pParent->apOvfl[0];
      pgno = get4byte(apDiv[i]);
      szNew[i] = pParent->xCellSize(pParent, apDiv[i]);
      pParent->nOverflow = 0;
    }else{
      apDiv[i] = findCell(pParent, i+nxDiv-pParent->nOverflow);
      pgno = get4byte(apDiv[i]);
      szNew[i] = pParent->xCellSize(pParent, apDiv[i]);

      /* Drop the cell from the parent page. apDiv[i] still points to
      ** the cell within the parent, even though it has been dropped.
      ** This is safe because dropping a cell only overwrites the first
      ** four bytes of it, and this function does not need the first
      ** four bytes of the divider cell. So the pointer is safe to use
      ** later on.  
      **
      ** But not if we are in secure-delete mode. In secure-delete mode,
      ** the dropCell() routine will overwrite the entire cell with zeroes.
      ** In this case, temporarily copy the cell into the aOvflSpace[]
      ** buffer. It will be copied out again as soon as the aSpace[] buffer
      ** is allocated.  */
      if( pBt->btsFlags & BTS_FAST_SECURE ){
        int iOff;

        /* If the following if() condition is not true, the db is corrupted.
        ** The call to dropCell() below will detect this.  */
        iOff = SQLITE_PTR_TO_INT(apDiv[i]) - SQLITE_PTR_TO_INT(pParent->aData);
        if( (iOff+szNew[i])<=(int)pBt->usableSize ){
          memcpy(&aOvflSpace[iOff], apDiv[i], szNew[i]);
          apDiv[i] = &aOvflSpace[apDiv[i]-pParent->aData];
        }
      }
      dropCell(pParent, i+nxDiv-pParent->nOverflow, szNew[i], &rc);
    }
  }

  /* Make nMaxCells a multiple of 4 in order to preserve 8-byte
  ** alignment */
  nMaxCells = (nMaxCells + 3)&~3;

  /*
  ** Allocate space for memory structures
  */
  szScratch =
       nMaxCells*sizeof(u8*)                       /* b.apCell */
     + nMaxCells*sizeof(u16)                       /* b.szCell */
     + pBt->pageSize;                              /* aSpace1 */

  assert( szScratch<=7*(int)pBt->pageSize );
  b.apCell = sqlite3StackAllocRaw(0, szScratch );
  if( b.apCell==0 ){
    rc = SQLITE_NOMEM_BKPT;
    goto balance_cleanup;
  }
  b.szCell = (u16*)&b.apCell[nMaxCells];
  aSpace1 = (u8*)&b.szCell[nMaxCells];
  assert( EIGHT_BYTE_ALIGNMENT(aSpace1) );

  /*
  ** Load pointers to all cells on sibling pages and the divider cells
  ** into the local b.apCell[] array.  Make copies of the divider cells
  ** into space obtained from aSpace1[]. The divider cells have already
  ** been removed from pParent.
  **
  ** If the siblings are on leaf pages, then the child pointers of the
  ** divider cells are stripped from the cells before they are copied
  ** into aSpace1[].  In this way, all cells in b.apCell[] are without
  ** child pointers.  If siblings are not leaves, then all cell in
  ** b.apCell[] include child pointers.  Either way, all cells in b.apCell[]
  ** are alike.
  **
  ** leafCorrection:  4 if pPage is a leaf.  0 if pPage is not a leaf.
  **       leafData:  1 if pPage holds key+data and pParent holds only keys.
  */
  b.pRef = apOld[0];
  leafCorrection = b.pRef->leaf*4;
  leafData = b.pRef->intKeyLeaf;
  for(i=0; i<nOld; i++){
    MemPage *pOld = apOld[i];
    int limit = pOld->nCell;
    u8 *aData = pOld->aData;
    u16 maskPage = pOld->maskPage;
    u8 *piCell = aData + pOld->cellOffset;
    u8 *piEnd;
    VVA_ONLY( int nCellAtStart = b.nCell; )

    /* Verify that all sibling pages are of the same "type" (table-leaf,
    ** table-interior, index-leaf, or index-interior).
    */
    if( pOld->aData[0]!=apOld[0]->aData[0] ){
      rc = SQLITE_CORRUPT_BKPT;
      goto balance_cleanup;
    }

    /* Load b.apCell[] with pointers to all cells in pOld.  If pOld
    ** contains overflow cells, include them in the b.apCell[] array
    ** in the correct spot.
    **
    ** Note that when there are multiple overflow cells, it is always the
    ** case that they are sequential and adjacent.  This invariant arises
    ** because multiple overflows can only occurs when inserting divider
    ** cells into a parent on a prior balance, and divider cells are always
    ** adjacent and are inserted in order.  There is an assert() tagged
    ** with "NOTE 1" in the overflow cell insertion loop to prove this
    ** invariant.
    **
    ** This must be done in advance.  Once the balance starts, the cell
    ** offset section of the btree page will be overwritten and we will no
    ** long be able to find the cells if a pointer to each cell is not saved
    ** first.
    */
    memset(&b.szCell[b.nCell], 0, sizeof(b.szCell[0])*(limit+pOld->nOverflow));
    if( pOld->nOverflow>0 ){
      if( NEVER(limit<pOld->aiOvfl[0]) ){
        rc = SQLITE_CORRUPT_BKPT;
        goto balance_cleanup;
      }
      limit = pOld->aiOvfl[0];
      for(j=0; j<limit; j++){
        b.apCell[b.nCell] = aData + (maskPage & get2byteAligned(piCell));
        piCell += 2;
        b.nCell++;
      }
      for(k=0; k<pOld->nOverflow; k++){
        assert( k==0 || pOld->aiOvfl[k-1]+1==pOld->aiOvfl[k] );/* NOTE 1 */
        b.apCell[b.nCell] = pOld->apOvfl[k];
        b.nCell++;
      }
    }
    piEnd = aData + pOld->cellOffset + 2*pOld->nCell;
    while( piCell<piEnd ){
      assert( b.nCell<nMaxCells );
      b.apCell[b.nCell] = aData + (maskPage & get2byteAligned(piCell));
      piCell += 2;
      b.nCell++;
    }
    assert( (b.nCell-nCellAtStart)==(pOld->nCell+pOld->nOverflow) );

    cntOld[i] = b.nCell;
    if( i<nOld-1 && !leafData){
      u16 sz = (u16)szNew[i];
      u8 *pTemp;
      assert( b.nCell<nMaxCells );
      b.szCell[b.nCell] = sz;
      pTemp = &aSpace1[iSpace1];
      iSpace1 += sz;
      assert( sz<=pBt->maxLocal+23 );
      assert( iSpace1 <= (int)pBt->pageSize );
      memcpy(pTemp, apDiv[i], sz);
      b.apCell[b.nCell] = pTemp+leafCorrection;
      assert( leafCorrection==0 || leafCorrection==4 );
      b.szCell[b.nCell] = b.szCell[b.nCell] - leafCorrection;
      if( !pOld->leaf ){
        assert( leafCorrection==0 );
        assert( pOld->hdrOffset==0 || CORRUPT_DB );
        /* The right pointer of the child page pOld becomes the left
        ** pointer of the divider cell */
        memcpy(b.apCell[b.nCell], &pOld->aData[8], 4);
      }else{
        assert( leafCorrection==4 );
        while( b.szCell[b.nCell]<4 ){
          /* Do not allow any cells smaller than 4 bytes. If a smaller cell
          ** does exist, pad it with 0x00 bytes. */
          assert( b.szCell[b.nCell]==3 || CORRUPT_DB );
          assert( b.apCell[b.nCell]==&aSpace1[iSpace1-3] || CORRUPT_DB );
          aSpace1[iSpace1++] = 0x00;
          b.szCell[b.nCell]++;
        }
      }
      b.nCell++;
    }
  }

  /*
  ** Figure out the number of pages needed to hold all b.nCell cells.
  ** Store this number in "k".  Also compute szNew[] which is the total
  ** size of all cells on the i-th page and cntNew[] which is the index
  ** in b.apCell[] of the cell that divides page i from page i+1.  
  ** cntNew[k] should equal b.nCell.
  **
  ** Values computed by this block:
  **
  **           k: The total number of sibling pages
  **    szNew[i]: Spaced used on the i-th sibling page.
  **   cntNew[i]: Index in b.apCell[] and b.szCell[] for the first cell to
  **              the right of the i-th sibling page.
  ** usableSpace: Number of bytes of space available on each sibling.
  ** 
  */
  usableSpace = pBt->usableSize - 12 + leafCorrection;
  for(i=k=0; i<nOld; i++, k++){
    MemPage *p = apOld[i];
    b.apEnd[k] = p->aDataEnd;
    b.ixNx[k] = cntOld[i];
    if( k && b.ixNx[k]==b.ixNx[k-1] ){
      k--;  /* Omit b.ixNx[] entry for child pages with no cells */
    }
    if( !leafData ){
      k++;
      b.apEnd[k] = pParent->aDataEnd;
      b.ixNx[k] = cntOld[i]+1;
    }
    assert( p->nFree>=0 );
    szNew[i] = usableSpace - p->nFree;
    for(j=0; j<p->nOverflow; j++){
      szNew[i] += 2 + p->xCellSize(p, p->apOvfl[j]);
    }
    cntNew[i] = cntOld[i];
  }
  k = nOld;
  for(i=0; i<k; i++){
    int sz;
    while( szNew[i]>usableSpace ){
      if( i+1>=k ){
        k = i+2;
        if( k>NB+2 ){ rc = SQLITE_CORRUPT_BKPT; goto balance_cleanup; }
        szNew[k-1] = 0;
        cntNew[k-1] = b.nCell;
      }
      sz = 2 + cachedCellSize(&b, cntNew[i]-1);
      szNew[i] -= sz;
      if( !leafData ){
        if( cntNew[i]<b.nCell ){
          sz = 2 + cachedCellSize(&b, cntNew[i]);
        }else{
          sz = 0;
        }
      }
      szNew[i+1] += sz;
      cntNew[i]--;
    }
    while( cntNew[i]<b.nCell ){
      sz = 2 + cachedCellSize(&b, cntNew[i]);
      if( szNew[i]+sz>usableSpace ) break;
      szNew[i] += sz;
      cntNew[i]++;
      if( !leafData ){
        if( cntNew[i]<b.nCell ){
          sz = 2 + cachedCellSize(&b, cntNew[i]);
        }else{
          sz = 0;
        }
      }
      szNew[i+1] -= sz;
    }
    if( cntNew[i]>=b.nCell ){
      k = i+1;
    }else if( cntNew[i] <= (i>0 ? cntNew[i-1] : 0) ){
      rc = SQLITE_CORRUPT_BKPT;
      goto balance_cleanup;
    }
  }

  /*
  ** The packing computed by the previous block is biased toward the siblings
  ** on the left side (siblings with smaller keys). The left siblings are
  ** always nearly full, while the right-most sibling might be nearly empty.
  ** The next block of code attempts to adjust the packing of siblings to
  ** get a better balance.
  **
  ** This adjustment is more than an optimization.  The packing above might
  ** be so out of balance as to be illegal.  For example, the right-most
  ** sibling might be completely empty.  This adjustment is not optional.
  */
  for(i=k-1; i>0; i--){
    int szRight = szNew[i];  /* Size of sibling on the right */
    int szLeft = szNew[i-1]; /* Size of sibling on the left */
    int r;              /* Index of right-most cell in left sibling */
    int d;              /* Index of first cell to the left of right sibling */

    r = cntNew[i-1] - 1;
    d = r + 1 - leafData;
    (void)cachedCellSize(&b, d);
    do{
      assert( d<nMaxCells );
      assert( r<nMaxCells );
      (void)cachedCellSize(&b, r);
      if( szRight!=0
       && (bBulk || szRight+b.szCell[d]+2 > szLeft-(b.szCell[r]+(i==k-1?0:2)))){
        break;
      }
      szRight += b.szCell[d] + 2;
      szLeft -= b.szCell[r] + 2;
      cntNew[i-1] = r;
      r--;
      d--;
    }while( r>=0 );
    szNew[i] = szRight;
    szNew[i-1] = szLeft;
    if( cntNew[i-1] <= (i>1 ? cntNew[i-2] : 0) ){
      rc = SQLITE_CORRUPT_BKPT;
      goto balance_cleanup;
    }
  }

  /* Sanity check:  For a non-corrupt database file one of the follwing
  ** must be true:
  **    (1) We found one or more cells (cntNew[0])>0), or
  **    (2) pPage is a virtual root page.  A virtual root page is when
  **        the real root page is page 1 and we are the only child of
  **        that page.
  */
  assert( cntNew[0]>0 || (pParent->pgno==1 && pParent->nCell==0) || CORRUPT_DB);
  TRACE(("BALANCE: old: %d(nc=%d) %d(nc=%d) %d(nc=%d)\n",
    apOld[0]->pgno, apOld[0]->nCell,
    nOld>=2 ? apOld[1]->pgno : 0, nOld>=2 ? apOld[1]->nCell : 0,
    nOld>=3 ? apOld[2]->pgno : 0, nOld>=3 ? apOld[2]->nCell : 0
  ));

  /*
  ** Allocate k new pages.  Reuse old pages where possible.
  */
  pageFlags = apOld[0]->aData[0];
  for(i=0; i<k; i++){
    MemPage *pNew;
    if( i<nOld ){
      pNew = apNew[i] = apOld[i];
      apOld[i] = 0;
      rc = sqlite3PagerWrite(pNew->pDbPage);
      nNew++;
      if( sqlite3PagerPageRefcount(pNew->pDbPage)!=1+(i==(iParentIdx-nxDiv))
       && rc==SQLITE_OK
      ){
        rc = SQLITE_CORRUPT_BKPT;
      }
      if( rc ) goto balance_cleanup;
    }else{
      assert( i>0 );
      rc = allocateBtreePage(pBt, &pNew, &pgno, (bBulk ? 1 : pgno), 0);
      if( rc ) goto balance_cleanup;
      zeroPage(pNew, pageFlags);
      apNew[i] = pNew;
      nNew++;
      cntOld[i] = b.nCell;

      /* Set the pointer-map entry for the new sibling page. */
      if( REQUIRE_PTRMAP ){
        ptrmapPut(pBt, pNew->pgno, PTRMAP_BTREE, pParent->pgno, &rc);
        if( rc!=SQLITE_OK ){
          goto balance_cleanup;
        }
      }
    }
  }

  /*
  ** Reassign page numbers so that the new pages are in ascending order. 
  ** This helps to keep entries in the disk file in order so that a scan
  ** of the table is closer to a linear scan through the file. That in turn 
  ** helps the operating system to deliver pages from the disk more rapidly.
  **
  ** An O(n^2) insertion sort algorithm is used, but since n is never more 
  ** than (NB+2) (a small constant), that should not be a problem.
  **
  ** When NB==3, this one optimization makes the database about 25% faster 
  ** for large insertions and deletions.
  */
  for(i=0; i<nNew; i++){
    aPgOrder[i] = aPgno[i] = apNew[i]->pgno;
    aPgFlags[i] = apNew[i]->pDbPage->flags;
    for(j=0; j<i; j++){
      if( NEVER(aPgno[j]==aPgno[i]) ){
        /* This branch is taken if the set of sibling pages somehow contains
        ** duplicate entries. This can happen if the database is corrupt. 
        ** It would be simpler to detect this as part of the loop below, but
        ** we do the detection here in order to avoid populating the pager
        ** cache with two separate objects associated with the same
        ** page number.  */
        assert( CORRUPT_DB );
        rc = SQLITE_CORRUPT_BKPT;
        goto balance_cleanup;
      }
    }
  }
  for(i=0; i<nNew; i++){
    int iBest = 0;                /* aPgno[] index of page number to use */
    for(j=1; j<nNew; j++){
      if( aPgOrder[j]<aPgOrder[iBest] ) iBest = j;
    }
    pgno = aPgOrder[iBest];
    aPgOrder[iBest] = 0xffffffff;
    if( iBest!=i ){
      if( iBest>i ){
        sqlite3PagerRekey(apNew[iBest]->pDbPage, pBt->nPage+iBest+1, 0);
      }
      sqlite3PagerRekey(apNew[i]->pDbPage, pgno, aPgFlags[iBest]);
      apNew[i]->pgno = pgno;
    }
  }

  TRACE(("BALANCE: new: %d(%d nc=%d) %d(%d nc=%d) %d(%d nc=%d) "
         "%d(%d nc=%d) %d(%d nc=%d)\n",
    apNew[0]->pgno, szNew[0], cntNew[0],
    nNew>=2 ? apNew[1]->pgno : 0, nNew>=2 ? szNew[1] : 0,
    nNew>=2 ? cntNew[1] - cntNew[0] - !leafData : 0,
    nNew>=3 ? apNew[2]->pgno : 0, nNew>=3 ? szNew[2] : 0,
    nNew>=3 ? cntNew[2] - cntNew[1] - !leafData : 0,
    nNew>=4 ? apNew[3]->pgno : 0, nNew>=4 ? szNew[3] : 0,
    nNew>=4 ? cntNew[3] - cntNew[2] - !leafData : 0,
    nNew>=5 ? apNew[4]->pgno : 0, nNew>=5 ? szNew[4] : 0,
    nNew>=5 ? cntNew[4] - cntNew[3] - !leafData : 0
  ));

  assert( sqlite3PagerIswriteable(pParent->pDbPage) );
  assert( nNew>=1 && nNew<=ArraySize(apNew) );
  assert( apNew[nNew-1]!=0 );
  put4byte(pRight, apNew[nNew-1]->pgno);

  /* If the sibling pages are not leaves, ensure that the right-child pointer
  ** of the right-most new sibling page is set to the value that was 
  ** originally in the same field of the right-most old sibling page. */
  if( (pageFlags & PTF_LEAF)==0 && nOld!=nNew ){
    MemPage *pOld = (nNew>nOld ? apNew : apOld)[nOld-1];
    memcpy(&apNew[nNew-1]->aData[8], &pOld->aData[8], 4);
  }

  /* Make any required updates to pointer map entries associated with 
  ** cells stored on sibling pages following the balance operation. Pointer
  ** map entries associated with divider cells are set by the insertCell()
  ** routine. The associated pointer map entries are:
  **
  **   a) if the cell contains a reference to an overflow chain, the
  **      entry associated with the first page in the overflow chain, and
  **
  **   b) if the sibling pages are not leaves, the child page associated
  **      with the cell.
  **
  ** If the sibling pages are not leaves, then the pointer map entry 
  ** associated with the right-child of each sibling may also need to be 
  ** updated. This happens below, after the sibling pages have been 
  ** populated, not here.
  */
  if( REQUIRE_PTRMAP ){
    MemPage *pOld;
    MemPage *pNew = pOld = apNew[0];
    int cntOldNext = pNew->nCell + pNew->nOverflow;
    int iNew = 0;
    int iOld = 0;

    for(i=0; i<b.nCell; i++){
      u8 *pCell = b.apCell[i];
      while( i==cntOldNext ){
        iOld++;
        assert( iOld<nNew || iOld<nOld );
        assert( iOld>=0 && iOld<NB );
        pOld = iOld<nNew ? apNew[iOld] : apOld[iOld];
        cntOldNext += pOld->nCell + pOld->nOverflow + !leafData;
      }
      if( i==cntNew[iNew] ){
        pNew = apNew[++iNew];
        if( !leafData ) continue;
      }

      /* Cell pCell is destined for new sibling page pNew. Originally, it
      ** was either part of sibling page iOld (possibly an overflow cell), 
      ** or else the divider cell to the left of sibling page iOld. So,
      ** if sibling page iOld had the same page number as pNew, and if
      ** pCell really was a part of sibling page iOld (not a divider or
      ** overflow cell), we can skip updating the pointer map entries.  */
      if( iOld>=nNew
       || pNew->pgno!=aPgno[iOld]
       || !SQLITE_WITHIN(pCell,pOld->aData,pOld->aDataEnd)
      ){
        if( !leafCorrection ){
          ptrmapPut(pBt, get4byte(pCell), PTRMAP_BTREE, pNew->pgno, &rc);
        }
        if( cachedCellSize(&b,i)>pNew->minLocal ){
          ptrmapPutOvflPtr(pNew, pOld, pCell, &rc);
        }
        if( rc ) goto balance_cleanup;
      }
    }
  }

  /* Insert new divider cells into pParent. */
  for(i=0; i<nNew-1; i++){
    u8 *pCell;
    u8 *pTemp;
    int sz;
    u8 *pSrcEnd;
    MemPage *pNew = apNew[i];
    j = cntNew[i];

    assert( j<nMaxCells );
    assert( b.apCell[j]!=0 );
    pCell = b.apCell[j];
    sz = b.szCell[j] + leafCorrection;
    pTemp = &aOvflSpace[iOvflSpace];
    if( !pNew->leaf ){
      memcpy(&pNew->aData[8], pCell, 4);
    }else if( leafData ){
      /* If the tree is a leaf-data tree, and the siblings are leaves, 
      ** then there is no divider cell in b.apCell[]. Instead, the divider 
      ** cell consists of the integer key for the right-most cell of 
      ** the sibling-page assembled above only.
      */
      CellInfo info;
      j--;
      pNew->xParseCell(pNew, b.apCell[j], &info);
      pCell = pTemp;
      sz = 4 + putVarint(&pCell[4], info.nKey);
      pTemp = 0;
    }else{
      pCell -= 4;
      /* Obscure case for non-leaf-data trees: If the cell at pCell was
      ** previously stored on a leaf node, and its reported size was 4
      ** bytes, then it may actually be smaller than this 
      ** (see btreeParseCellPtr(), 4 bytes is the minimum size of
      ** any cell). But it is important to pass the correct size to 
      ** insertCell(), so reparse the cell now.
      **
      ** This can only happen for b-trees used to evaluate "IN (SELECT ...)"
      ** and WITHOUT ROWID tables with exactly one column which is the
      ** primary key.
      */
      if( b.szCell[j]==4 ){
        assert(leafCorrection==4);
        sz = pParent->xCellSize(pParent, pCell);
      }
    }
    iOvflSpace += sz;
    assert( sz<=pBt->maxLocal+23 );
    assert( iOvflSpace <= (int)pBt->pageSize );
    for(k=0; b.ixNx[k]<=i && ALWAYS(k<NB*2); k++){}
    pSrcEnd = b.apEnd[k];
    if( SQLITE_WITHIN(pSrcEnd, pCell, pCell+sz) ){
      rc = SQLITE_CORRUPT_BKPT;
      goto balance_cleanup;
    }
    insertCell(pParent, nxDiv+i, pCell, sz, pTemp, pNew->pgno, &rc);
    if( rc!=SQLITE_OK ) goto balance_cleanup;
    assert( sqlite3PagerIswriteable(pParent->pDbPage) );
  }

  /* Now update the actual sibling pages. The order in which they are updated
  ** is important, as this code needs to avoid disrupting any page from which
  ** cells may still to be read. In practice, this means:
  **
  **  (1) If cells are moving left (from apNew[iPg] to apNew[iPg-1])
  **      then it is not safe to update page apNew[iPg] until after
  **      the left-hand sibling apNew[iPg-1] has been updated.
  **
  **  (2) If cells are moving right (from apNew[iPg] to apNew[iPg+1])
  **      then it is not safe to update page apNew[iPg] until after
  **      the right-hand sibling apNew[iPg+1] has been updated.
  **
  ** If neither of the above apply, the page is safe to update.
  **
  ** The iPg value in the following loop starts at nNew-1 goes down
  ** to 0, then back up to nNew-1 again, thus making two passes over
  ** the pages.  On the initial downward pass, only condition (1) above
  ** needs to be tested because (2) will always be true from the previous
  ** step.  On the upward pass, both conditions are always true, so the
  ** upwards pass simply processes pages that were missed on the downward
  ** pass.
  */
  for(i=1-nNew; i<nNew; i++){
    int iPg = i<0 ? -i : i;
    assert( iPg>=0 && iPg<nNew );
    if( abDone[iPg] ) continue;         /* Skip pages already processed */
    if( i>=0                            /* On the upwards pass, or... */
     || cntOld[iPg-1]>=cntNew[iPg-1]    /* Condition (1) is true */
    ){
      int iNew;
      int iOld;
      int nNewCell;

      /* Verify condition (1):  If cells are moving left, update iPg
      ** only after iPg-1 has already been updated. */
      assert( iPg==0 || cntOld[iPg-1]>=cntNew[iPg-1] || abDone[iPg-1] );

      /* Verify condition (2):  If cells are moving right, update iPg
      ** only after iPg+1 has already been updated. */
      assert( cntNew[iPg]>=cntOld[iPg] || abDone[iPg+1] );

      if( iPg==0 ){
        iNew = iOld = 0;
        nNewCell = cntNew[0];
      }else{
        iOld = iPg<nOld ? (cntOld[iPg-1] + !leafData) : b.nCell;
        iNew = cntNew[iPg-1] + !leafData;
        nNewCell = cntNew[iPg] - iNew;
      }

      rc = editPage(apNew[iPg], iOld, iNew, nNewCell, &b);
      if( rc ) goto balance_cleanup;
      abDone[iPg]++;
      apNew[iPg]->nFree = usableSpace-szNew[iPg];
      assert( apNew[iPg]->nOverflow==0 );
      assert( apNew[iPg]->nCell==nNewCell );
    }
  }

  /* All pages have been processed exactly once */
  assert( memcmp(abDone, "\01\01\01\01\01", nNew)==0 );

  assert( nOld>0 );
  assert( nNew>0 );

  if( isRoot && pParent->nCell==0 && pParent->hdrOffset<=apNew[0]->nFree ){
    /* The root page of the b-tree now contains no cells. The only sibling
    ** page is the right-child of the parent. Copy the contents of the
    ** child page into the parent, decreasing the overall height of the
    ** b-tree structure by one. This is described as the "balance-shallower"
    ** sub-algorithm in some documentation.
    **
    ** If this is an auto-vacuum database, the call to copyNodeContent() 
    ** sets all pointer-map entries corresponding to database image pages 
    ** for which the pointer is stored within the content being copied.
    **
    ** It is critical that the child page be defragmented before being
    ** copied into the parent, because if the parent is page 1 then it will
    ** by smaller than the child due to the database header, and so all the
    ** free space needs to be up front.
    */
    assert( nNew==1 || CORRUPT_DB );
    rc = defragmentPage(apNew[0], -1);
    testcase( rc!=SQLITE_OK );
    assert( apNew[0]->nFree == 
        (get2byteNotZero(&apNew[0]->aData[5]) - apNew[0]->cellOffset
          - apNew[0]->nCell*2)
      || rc!=SQLITE_OK
    );
    copyNodeContent(apNew[0], pParent, &rc);
    freePage(apNew[0], &rc);
  }else if( REQUIRE_PTRMAP && !leafCorrection ){
    /* Fix the pointer map entries associated with the right-child of each
    ** sibling page. All other pointer map entries have already been taken
    ** care of.  */
    for(i=0; i<nNew; i++){
      u32 key = get4byte(&apNew[i]->aData[8]);
      ptrmapPut(pBt, key, PTRMAP_BTREE, apNew[i]->pgno, &rc);
    }
  }

  assert( pParent->isInit );
  TRACE(("BALANCE: finished: old=%d new=%d cells=%d\n",
          nOld, nNew, b.nCell));

  /* Free any old pages that were not reused as new pages.
  */
  for(i=nNew; i<nOld; i++){
    freePage(apOld[i], &rc);
  }

#if 0
  if( ISAUTOVACUUM && rc==SQLITE_OK && apNew[0]->isInit ){
    /* The ptrmapCheckPages() contains assert() statements that verify that
    ** all pointer map pages are set correctly. This is helpful while 
    ** debugging. This is usually disabled because a corrupt database may
    ** cause an assert() statement to fail.  */
    ptrmapCheckPages(apNew, nNew);
    ptrmapCheckPages(&pParent, 1);
  }
#endif

  /*
  ** Cleanup before returning.
  */
balance_cleanup:
  sqlite3StackFree(0, b.apCell);
  for(i=0; i<nOld; i++){
    releasePage(apOld[i]);
  }
  for(i=0; i<nNew; i++){
    releasePage(apNew[i]);
  }

  return rc;
}


/*
** This function is called when the root page of a b-tree structure is
** overfull (has one or more overflow pages).
**
** A new child page is allocated and the contents of the current root
** page, including overflow cells, are copied into the child. The root
** page is then overwritten to make it an empty page with the right-child 
** pointer pointing to the new page.
**
** Before returning, all pointer-map entries corresponding to pages 
** that the new child-page now contains pointers to are updated. The
** entry corresponding to the new right-child pointer of the root
** page is also updated.
**
** If successful, *ppChild is set to contain a reference to the child 
** page and SQLITE_OK is returned. In this case the caller is required
** to call releasePage() on *ppChild exactly once. If an error occurs,
** an error code is returned and *ppChild is set to 0.
*/
static int balance_deeper(MemPage *pRoot, MemPage **ppChild){
  int rc;                        /* Return value from subprocedures */
  MemPage *pChild = 0;           /* Pointer to a new child page */
  Pgno pgnoChild = 0;            /* Page number of the new child page */
  BtShared *pBt = pRoot->pBt;    /* The BTree */

  assert( pRoot->nOverflow>0 );
  assert( sqlite3_mutex_held(pBt->mutex) );

  /* Make pRoot, the root page of the b-tree, writable. Allocate a new 
  ** page that will become the new right-child of pPage. Copy the contents
  ** of the node stored on pRoot into the new child page.
  */
  rc = sqlite3PagerWrite(pRoot->pDbPage);
  if( rc==SQLITE_OK ){
    rc = allocateBtreePage(pBt,&pChild,&pgnoChild,pRoot->pgno,0);
    copyNodeContent(pRoot, pChild, &rc);
    if( REQUIRE_PTRMAP ){
      ptrmapPut(pBt, pgnoChild, PTRMAP_BTREE, pRoot->pgno, &rc);
    }
  }
  if( rc ){
    *ppChild = 0;
    releasePage(pChild);
    return rc;
  }
  assert( sqlite3PagerIswriteable(pChild->pDbPage) );
  assert( sqlite3PagerIswriteable(pRoot->pDbPage) );
  assert( pChild->nCell==pRoot->nCell || CORRUPT_DB );

  TRACE(("BALANCE: copy root %d into %d\n", pRoot->pgno, pChild->pgno));

  /* Copy the overflow cells from pRoot to pChild */
  memcpy(pChild->aiOvfl, pRoot->aiOvfl,
         pRoot->nOverflow*sizeof(pRoot->aiOvfl[0]));
  memcpy(pChild->apOvfl, pRoot->apOvfl,
         pRoot->nOverflow*sizeof(pRoot->apOvfl[0]));
  pChild->nOverflow = pRoot->nOverflow;

  /* Zero the contents of pRoot. Then install pChild as the right-child. */
  zeroPage(pRoot, pChild->aData[0] & ~PTF_LEAF);
  put4byte(&pRoot->aData[pRoot->hdrOffset+8], pgnoChild);

  *ppChild = pChild;
  return SQLITE_OK;
}

/*
** Return SQLITE_CORRUPT if any cursor other than pCur is currently valid
** on the same B-tree as pCur.
**
** This can if a database is corrupt with two or more SQL tables
** pointing to the same b-tree.  If an insert occurs on one SQL table
** and causes a BEFORE TRIGGER to do a secondary insert on the other SQL
** table linked to the same b-tree.  If the secondary insert causes a
** rebalance, that can change content out from under the cursor on the
** first SQL table, violating invariants on the first insert.
*/
static int anotherValidCursor(BtCursor *pCur){
  BtCursor *pOther;
  for(pOther=pCur->pBt->pCursor; pOther; pOther=pOther->pNext){
    if( pOther!=pCur
     && pOther->eState==CURSOR_VALID
     && pOther->pPage==pCur->pPage
    ){
      return SQLITE_CORRUPT_BKPT;
    }
  }
  return SQLITE_OK;
}

/*
** The page that pCur currently points to has just been modified in
** some way. This function figures out if this modification means the
** tree needs to be balanced, and if so calls the appropriate balancing 
** routine. Balancing routines are:
**
**   balance_quick()
**   balance_deeper()
**   balance_nonroot()
*/
static int balance(BtCursor *pCur){
  int rc = SQLITE_OK;
  const int nMin = pCur->pBt->usableSize * 2 / 3;
  u8 aBalanceQuickSpace[13];
  u8 *pFree = 0;

  VVA_ONLY( int balance_quick_called = 0 );
  VVA_ONLY( int balance_deeper_called = 0 );

  do {
    int iPage;
    MemPage *pPage = pCur->pPage;

    if( NEVER(pPage->nFree<0) && btreeComputeFreeSpace(pPage) ) break;
    if( pPage->nOverflow==0 && pPage->nFree<=nMin ){
      break;
    }else if( (iPage = pCur->iPage)==0 ){
      if( pPage->nOverflow && (rc = anotherValidCursor(pCur))==SQLITE_OK ){
        /* The root page of the b-tree is overfull. In this case call the
        ** balance_deeper() function to create a new child for the root-page
        ** and copy the current contents of the root-page to it. The
        ** next iteration of the do-loop will balance the child page.
        */ 
        assert( balance_deeper_called==0 );
        VVA_ONLY( balance_deeper_called++ );
        rc = balance_deeper(pPage, &pCur->apPage[1]);
        if( rc==SQLITE_OK ){
          pCur->iPage = 1;
          pCur->ix = 0;
          pCur->aiIdx[0] = 0;
          pCur->apPage[0] = pPage;
          pCur->pPage = pCur->apPage[1];
          assert( pCur->pPage->nOverflow );
        }
      }else{
        break;
      }
    }else{
      MemPage * const pParent = pCur->apPage[iPage-1];
      int const iIdx = pCur->aiIdx[iPage-1];

      rc = sqlite3PagerWrite(pParent->pDbPage);
      if( rc==SQLITE_OK && pParent->nFree<0 ){
        rc = btreeComputeFreeSpace(pParent);
      }
      if( rc==SQLITE_OK ){
#ifndef SQLITE_OMIT_QUICKBALANCE
        if( pPage->intKeyLeaf
         && pPage->nOverflow==1
         && pPage->aiOvfl[0]==pPage->nCell
         && pParent->pgno!=1
         && pParent->nCell==iIdx
        ){
          /* Call balance_quick() to create a new sibling of pPage on which
          ** to store the overflow cell. balance_quick() inserts a new cell
          ** into pParent, which may cause pParent overflow. If this
          ** happens, the next iteration of the do-loop will balance pParent 
          ** use either balance_nonroot() or balance_deeper(). Until this
          ** happens, the overflow cell is stored in the aBalanceQuickSpace[]
          ** buffer. 
          **
          ** The purpose of the following assert() is to check that only a
          ** single call to balance_quick() is made for each call to this
          ** function. If this were not verified, a subtle bug involving reuse
          ** of the aBalanceQuickSpace[] might sneak in.
          */
          assert( balance_quick_called==0 ); 
          VVA_ONLY( balance_quick_called++ );
          rc = balance_quick(pParent, pPage, aBalanceQuickSpace);
        }else
#endif
        {
          /* In this case, call balance_nonroot() to redistribute cells
          ** between pPage and up to 2 of its sibling pages. This involves
          ** modifying the contents of pParent, which may cause pParent to
          ** become overfull or underfull. The next iteration of the do-loop
          ** will balance the parent page to correct this.
          ** 
          ** If the parent page becomes overfull, the overflow cell or cells
          ** are stored in the pSpace buffer allocated immediately below. 
          ** A subsequent iteration of the do-loop will deal with this by
          ** calling balance_nonroot() (balance_deeper() may be called first,
          ** but it doesn't deal with overflow cells - just moves them to a
          ** different page). Once this subsequent call to balance_nonroot() 
          ** has completed, it is safe to release the pSpace buffer used by
          ** the previous call, as the overflow cell data will have been 
          ** copied either into the body of a database page or into the new
          ** pSpace buffer passed to the latter call to balance_nonroot().
          */
          u8 *pSpace = sqlite3PageMalloc(pCur->pBt->pageSize);
          rc = balance_nonroot(pParent, iIdx, pSpace, iPage==1,
                               pCur->hints&BTREE_BULKLOAD, pCur->pgnoRoot);
          if( pFree ){
            /* If pFree is not NULL, it points to the pSpace buffer used 
            ** by a previous call to balance_nonroot(). Its contents are
            ** now stored either on real database pages or within the 
            ** new pSpace buffer, so it may be safely freed here. */
            sqlite3PageFree(pFree);
          }

          /* The pSpace buffer will be freed after the next call to
          ** balance_nonroot(), or just before this function returns, whichever
          ** comes first. */
          pFree = pSpace;
        }
      }

      pPage->nOverflow = 0;

      /* The next iteration of the do-loop balances the parent page. */
      releasePage(pPage);
      pCur->iPage--;
      assert( pCur->iPage>=0 );
      pCur->pPage = pCur->apPage[pCur->iPage];
    }
  }while( rc==SQLITE_OK );

  if( pFree ){
    sqlite3PageFree(pFree);
  }
  return rc;
}

/* Overwrite content from pX into pDest.  Only do the write if the
** content is different from what is already there.
*/
static int btreeOverwriteContent(
  MemPage *pPage,           /* MemPage on which writing will occur */
  u8 *pDest,                /* Pointer to the place to start writing */
  const BtreePayload *pX,   /* Source of data to write */
  int iOffset,              /* Offset of first byte to write */
  int iAmt                  /* Number of bytes to be written */
){
  int nData = pX->nData - iOffset;
  if( nData<=0 ){
    /* Overwritting with zeros */
    int i;
    for(i=0; i<iAmt && pDest[i]==0; i++){}
    if( i<iAmt ){
      int rc = sqlite3PagerWrite(pPage->pDbPage);
      if( rc ) return rc;
      memset(pDest + i, 0, iAmt - i);
    }
  }else{
    if( nData<iAmt ){
      /* Mixed read data and zeros at the end.  Make a recursive call
      ** to write the zeros then fall through to write the real data */
      int rc = btreeOverwriteContent(pPage, pDest+nData, pX, iOffset+nData,
                                 iAmt-nData);
      if( rc ) return rc;
      iAmt = nData;
    }
    if( memcmp(pDest, ((u8*)pX->pData) + iOffset, iAmt)!=0 ){
      int rc = sqlite3PagerWrite(pPage->pDbPage);
      if( rc ) return rc;
      /* In a corrupt database, it is possible for the source and destination
      ** buffers to overlap.  This is harmless since the database is already
      ** corrupt but it does cause valgrind and ASAN warnings.  So use
      ** memmove(). */
      memmove(pDest, ((u8*)pX->pData) + iOffset, iAmt);
    }
  }
  return SQLITE_OK;
}

/*
** Overwrite the cell that cursor pCur is pointing to with fresh content
** contained in pX.
*/
static int btreeOverwriteCell(BtCursor *pCur, const BtreePayload *pX){
  int iOffset;                        /* Next byte of pX->pData to write */
  int nTotal = pX->nData + pX->nZero; /* Total bytes of to write */
  int rc;                             /* Return code */
  MemPage *pPage = pCur->pPage;       /* Page being written */
  BtShared *pBt;                      /* Btree */
  Pgno ovflPgno;                      /* Next overflow page to write */
  u32 ovflPageSize;                   /* Size to write on overflow page */

  if( pCur->info.pPayload + pCur->info.nLocal > pPage->aDataEnd
   || pCur->info.pPayload < pPage->aData + pPage->cellOffset
  ){
    return SQLITE_CORRUPT_BKPT;
  }
  /* Overwrite the local portion first */
  rc = btreeOverwriteContent(pPage, pCur->info.pPayload, pX,
                             0, pCur->info.nLocal);
  if( rc ) return rc;
  if( pCur->info.nLocal==nTotal ) return SQLITE_OK;

  /* Now overwrite the overflow pages */
  iOffset = pCur->info.nLocal;
  assert( nTotal>=0 );
  assert( iOffset>=0 );
  ovflPgno = get4byte(pCur->info.pPayload + iOffset);
  pBt = pPage->pBt;
  ovflPageSize = pBt->usableSize - 4;
  do{
    rc = btreeGetPage(pBt, ovflPgno, &pPage, 0);
    if( rc ) return rc;
    if( sqlite3PagerPageRefcount(pPage->pDbPage)!=1 ){
      rc = SQLITE_CORRUPT_BKPT;
    }else{
      if( iOffset+ovflPageSize<(u32)nTotal ){
        ovflPgno = get4byte(pPage->aData);
      }else{
        ovflPageSize = nTotal - iOffset;
      }
      rc = btreeOverwriteContent(pPage, pPage->aData+4, pX,
                                 iOffset, ovflPageSize);
    }
    sqlite3PagerUnref(pPage->pDbPage);
    if( rc ) return rc;
    iOffset += ovflPageSize;
  }while( iOffset<nTotal );
  return SQLITE_OK;    
}


/*
** Insert a new record into the BTree.  The content of the new record
** is described by the pX object.  The pCur cursor is used only to
** define what table the record should be inserted into, and is left
** pointing at a random location.
**
** For a table btree (used for rowid tables), only the pX.nKey value of
** the key is used. The pX.pKey value must be NULL.  The pX.nKey is the
** rowid or INTEGER PRIMARY KEY of the row.  The pX.nData,pData,nZero fields
** hold the content of the row.
**
** For an index btree (used for indexes and WITHOUT ROWID tables), the
** key is an arbitrary byte sequence stored in pX.pKey,nKey.  The 
** pX.pData,nData,nZero fields must be zero.
**
** If the seekResult parameter is non-zero, then a successful call to
** MovetoUnpacked() to seek cursor pCur to (pKey,nKey) has already
** been performed.  In other words, if seekResult!=0 then the cursor
** is currently pointing to a cell that will be adjacent to the cell
** to be inserted.  If seekResult<0 then pCur points to a cell that is
** smaller then (pKey,nKey).  If seekResult>0 then pCur points to a cell
** that is larger than (pKey,nKey).
**
** If seekResult==0, that means pCur is pointing at some unknown location.
** In that case, this routine must seek the cursor to the correct insertion
** point for (pKey,nKey) before doing the insertion.  For index btrees,
** if pX->nMem is non-zero, then pX->aMem contains pointers to the unpacked
** key values and pX->aMem can be used instead of pX->pKey to avoid having
** to decode the key.
*/
int sqlite3BtreeInsert(
  BtCursor *pCur,                /* Insert data into the table of this cursor */
  const BtreePayload *pX,        /* Content of the row to be inserted */
  int flags,                     /* True if this is likely an append */
  int seekResult                 /* Result of prior MovetoUnpacked() call */
){
  int rc;
  int loc = seekResult;          /* -1: before desired location  +1: after */
  int szNew = 0;
  int idx;
  MemPage *pPage;
  Btree *p = pCur->pBtree;
  BtShared *pBt = p->pBt;
  unsigned char *oldCell;
  unsigned char *newCell = 0;

  assert( (flags & (BTREE_SAVEPOSITION|BTREE_APPEND|BTREE_PREFORMAT))==flags );
  assert( (flags & BTREE_PREFORMAT)==0 || seekResult || pCur->pKeyInfo==0 );

  if( pCur->eState==CURSOR_FAULT ){
    assert( pCur->skipNext!=SQLITE_OK );
    return pCur->skipNext;
  }

  assert( cursorOwnsBtShared(pCur) );
  assert( (pCur->curFlags & BTCF_WriteFlag)!=0
              && pBt->inTransaction==TRANS_WRITE
              && (pBt->btsFlags & BTS_READ_ONLY)==0 );
  assert( hasSharedCacheTableLock(p, pCur->pgnoRoot, pCur->pKeyInfo!=0, 2) );

  /* Assert that the caller has been consistent. If this cursor was opened
  ** expecting an index b-tree, then the caller should be inserting blob
  ** keys with no associated data. If the cursor was opened expecting an
  ** intkey table, the caller should be inserting integer keys with a
  ** blob of associated data.  */
  assert( (flags & BTREE_PREFORMAT) || (pX->pKey==0)==(pCur->pKeyInfo==0) );

  /* Save the positions of any other cursors open on this table.
  **
  ** In some cases, the call to btreeMoveto() below is a no-op. For
  ** example, when inserting data into a table with auto-generated integer
  ** keys, the VDBE layer invokes sqlite3BtreeLast() to figure out the 
  ** integer key to use. It then calls this function to actually insert the 
  ** data into the intkey B-Tree. In this case btreeMoveto() recognizes
  ** that the cursor is already where it needs to be and returns without
  ** doing any work. To avoid thwarting these optimizations, it is important
  ** not to clear the cursor here.
  */
  if( pCur->curFlags & BTCF_Multiple ){
    rc = saveAllCursors(pBt, pCur->pgnoRoot, pCur);
    if( rc ) return rc;
    if( loc && pCur->iPage<0 ){
      /* This can only happen if the schema is corrupt such that there is more
      ** than one table or index with the same root page as used by the cursor.
      ** Which can only happen if the SQLITE_NoSchemaError flag was set when
      ** the schema was loaded. This cannot be asserted though, as a user might
      ** set the flag, load the schema, and then unset the flag.  */
      return SQLITE_CORRUPT_BKPT;
    }
  }

  if( pCur->pKeyInfo==0 ){
    assert( pX->pKey==0 );
    /* If this is an insert into a table b-tree, invalidate any incrblob 
    ** cursors open on the row being replaced */
    if( p->hasIncrblobCur ){
      invalidateIncrblobCursors(p, pCur->pgnoRoot, pX->nKey, 0);
    }

    /* If BTREE_SAVEPOSITION is set, the cursor must already be pointing 
    ** to a row with the same key as the new entry being inserted.
    */
#ifdef SQLITE_DEBUG
    if( flags & BTREE_SAVEPOSITION ){
      assert( pCur->curFlags & BTCF_ValidNKey );
      assert( pX->nKey==pCur->info.nKey );
      assert( loc==0 );
    }
#endif

    /* On the other hand, BTREE_SAVEPOSITION==0 does not imply
    ** that the cursor is not pointing to a row to be overwritten.
    ** So do a complete check.
    */
    if( (pCur->curFlags&BTCF_ValidNKey)!=0 && pX->nKey==pCur->info.nKey ){
      /* The cursor is pointing to the entry that is to be
      ** overwritten */
      assert( pX->nData>=0 && pX->nZero>=0 );
      if( pCur->info.nSize!=0
       && pCur->info.nPayload==(u32)pX->nData+pX->nZero
      ){
        /* New entry is the same size as the old.  Do an overwrite */
        return btreeOverwriteCell(pCur, pX);
      }
      assert( loc==0 );
    }else if( loc==0 ){
      /* The cursor is *not* pointing to the cell to be overwritten, nor
      ** to an adjacent cell.  Move the cursor so that it is pointing either
      ** to the cell to be overwritten or an adjacent cell.
      */
      rc = sqlite3BtreeTableMoveto(pCur, pX->nKey, 
               (flags & BTREE_APPEND)!=0, &loc);
      if( rc ) return rc;
    }
  }else{
    /* This is an index or a WITHOUT ROWID table */

    /* If BTREE_SAVEPOSITION is set, the cursor must already be pointing 
    ** to a row with the same key as the new entry being inserted.
    */
    assert( (flags & BTREE_SAVEPOSITION)==0 || loc==0 );

    /* If the cursor is not already pointing either to the cell to be
    ** overwritten, or if a new cell is being inserted, if the cursor is
    ** not pointing to an immediately adjacent cell, then move the cursor
    ** so that it does.
    */
    if( loc==0 && (flags & BTREE_SAVEPOSITION)==0 ){
      if( pX->nMem ){
        UnpackedRecord r;
        r.pKeyInfo = pCur->pKeyInfo;
        r.aMem = pX->aMem;
        r.nField = pX->nMem;
        r.default_rc = 0;
        r.eqSeen = 0;
        rc = sqlite3BtreeIndexMoveto(pCur, &r, &loc);
      }else{
        rc = btreeMoveto(pCur, pX->pKey, pX->nKey, 
                    (flags & BTREE_APPEND)!=0, &loc);
      }
      if( rc ) return rc;
    }

    /* If the cursor is currently pointing to an entry to be overwritten
    ** and the new content is the same as as the old, then use the
    ** overwrite optimization.
    */
    if( loc==0 ){
      getCellInfo(pCur);
      if( pCur->info.nKey==pX->nKey ){
        BtreePayload x2;
        x2.pData = pX->pKey;
        x2.nData = pX->nKey;
        x2.nZero = 0;
        return btreeOverwriteCell(pCur, &x2);
      }
    }
  }
  assert( pCur->eState==CURSOR_VALID 
       || (pCur->eState==CURSOR_INVALID && loc)
       || CORRUPT_DB );

  pPage = pCur->pPage;
  assert( pPage->intKey || pX->nKey>=0 || (flags & BTREE_PREFORMAT) );
  assert( pPage->leaf || !pPage->intKey );
  if( pPage->nFree<0 ){
    if( NEVER(pCur->eState>CURSOR_INVALID) ){
      rc = SQLITE_CORRUPT_BKPT;
    }else{
      rc = btreeComputeFreeSpace(pPage);
    }
    if( rc ) return rc;
  }

  TRACE(("INSERT: table=%d nkey=%lld ndata=%d page=%d %s\n",
          pCur->pgnoRoot, pX->nKey, pX->nData, pPage->pgno,
          loc==0 ? "overwrite" : "new entry"));
  assert( pPage->isInit );
  newCell = pBt->pTmpSpace;
  assert( newCell!=0 );
  if( flags & BTREE_PREFORMAT ){
    rc = SQLITE_OK;
    szNew = pBt->nPreformatSize;
    if( szNew<4 ) szNew = 4;
    if( ISAUTOVACUUM && szNew>pPage->maxLocal ){
      CellInfo info;
      pPage->xParseCell(pPage, newCell, &info);
      if( info.nPayload!=info.nLocal ){
        Pgno ovfl = get4byte(&newCell[szNew-4]);
        ptrmapPut(pBt, ovfl, PTRMAP_OVERFLOW1, pPage->pgno, &rc);
      }
    }
  }else{
    rc = fillInCell(pPage, newCell, pX, &szNew);
  }
  if( rc ) goto end_insert;
  assert( szNew==pPage->xCellSize(pPage, newCell) );
  assert( szNew <= MX_CELL_SIZE(pBt) );
  idx = pCur->ix;
  if( loc==0 ){
    CellInfo info;
    assert( idx<pPage->nCell );
    rc = sqlite3PagerWrite(pPage->pDbPage);
    if( rc ){
      goto end_insert;
    }
    oldCell = findCell(pPage, idx);
    if( !pPage->leaf ){
      memcpy(newCell, oldCell, 4);
    }
    BTREE_CLEAR_CELL(rc, pPage, oldCell, info);
    testcase( pCur->curFlags & BTCF_ValidOvfl );
    invalidateOverflowCache(pCur);
    if( info.nSize==szNew && info.nLocal==info.nPayload 
     && (!REQUIRE_PTRMAP || szNew<pPage->minLocal)
    ){
      /* Overwrite the old cell with the new if they are the same size.
      ** We could also try to do this if the old cell is smaller, then add
      ** the leftover space to the free list.  But experiments show that
      ** doing that is no faster then skipping this optimization and just
      ** calling dropCell() and insertCell(). 
      **
      ** This optimization cannot be used on an autovacuum database if the
      ** new entry uses overflow pages, as the insertCell() call below is
      ** necessary to add the PTRMAP_OVERFLOW1 pointer-map entry.  */
      assert( rc==SQLITE_OK ); /* clearCell never fails when nLocal==nPayload */
      if( oldCell < pPage->aData+pPage->hdrOffset+10 ){
        return SQLITE_CORRUPT_BKPT;
      }
      if( oldCell+szNew > pPage->aDataEnd ){
        return SQLITE_CORRUPT_BKPT;
      }
      memcpy(oldCell, newCell, szNew);
      return SQLITE_OK;
    }
    dropCell(pPage, idx, info.nSize, &rc);
    if( rc ) goto end_insert;
  }else if( loc<0 && pPage->nCell>0 ){
    assert( pPage->leaf );
    idx = ++pCur->ix;
    pCur->curFlags &= ~BTCF_ValidNKey;
  }else{
    assert( pPage->leaf );
  }
  insertCell(pPage, idx, newCell, szNew, 0, 0, &rc);
  assert( pPage->nOverflow==0 || rc==SQLITE_OK );
  assert( rc!=SQLITE_OK || pPage->nCell>0 || pPage->nOverflow>0 );

  /* If no error has occurred and pPage has an overflow cell, call balance() 
  ** to redistribute the cells within the tree. Since balance() may move
  ** the cursor, zero the BtCursor.info.nSize and BTCF_ValidNKey
  ** variables.
  **
  ** Previous versions of SQLite called moveToRoot() to move the cursor
  ** back to the root page as balance() used to invalidate the contents
  ** of BtCursor.apPage[] and BtCursor.aiIdx[]. Instead of doing that,
  ** set the cursor state to "invalid". This makes common insert operations
  ** slightly faster.
  **
  ** There is a subtle but important optimization here too. When inserting
  ** multiple records into an intkey b-tree using a single cursor (as can
  ** happen while processing an "INSERT INTO ... SELECT" statement), it
  ** is advantageous to leave the cursor pointing to the last entry in
  ** the b-tree if possible. If the cursor is left pointing to the last
  ** entry in the table, and the next row inserted has an integer key
  ** larger than the largest existing key, it is possible to insert the
  ** row without seeking the cursor. This can be a big performance boost.
  */
  pCur->info.nSize = 0;
  if( pPage->nOverflow ){
    assert( rc==SQLITE_OK );
    pCur->curFlags &= ~(BTCF_ValidNKey);
    rc = balance(pCur);

    /* Must make sure nOverflow is reset to zero even if the balance()
    ** fails. Internal data structure corruption will result otherwise. 
    ** Also, set the cursor state to invalid. This stops saveCursorPosition()
    ** from trying to save the current position of the cursor.  */
    pCur->pPage->nOverflow = 0;
    pCur->eState = CURSOR_INVALID;
    if( (flags & BTREE_SAVEPOSITION) && rc==SQLITE_OK ){
      btreeReleaseAllCursorPages(pCur);
      if( pCur->pKeyInfo ){
        assert( pCur->pKey==0 );
        pCur->pKey = sqlite3Malloc( pX->nKey );
        if( pCur->pKey==0 ){
          rc = SQLITE_NOMEM;
        }else{
          memcpy(pCur->pKey, pX->pKey, pX->nKey);
        }
      }
      pCur->eState = CURSOR_REQUIRESEEK;
      pCur->nKey = pX->nKey;
    }
  }
  assert( pCur->iPage<0 || pCur->pPage->nOverflow==0 );

end_insert:
  return rc;
}

/*
** This function is used as part of copying the current row from cursor
** pSrc into cursor pDest. If the cursors are open on intkey tables, then
** parameter iKey is used as the rowid value when the record is copied
** into pDest. Otherwise, the record is copied verbatim.
**
** This function does not actually write the new value to cursor pDest.
** Instead, it creates and populates any required overflow pages and
** writes the data for the new cell into the BtShared.pTmpSpace buffer
** for the destination database. The size of the cell, in bytes, is left
** in BtShared.nPreformatSize. The caller completes the insertion by
** calling sqlite3BtreeInsert() with the BTREE_PREFORMAT flag specified.
**
** SQLITE_OK is returned if successful, or an SQLite error code otherwise.
*/
int sqlite3BtreeTransferRow(BtCursor *pDest, BtCursor *pSrc, i64 iKey){
  int rc = SQLITE_OK;
  BtShared *pBt = pDest->pBt;
  u8 *aOut = pBt->pTmpSpace;    /* Pointer to next output buffer */
  const u8 *aIn;                /* Pointer to next input buffer */
  u32 nIn;                      /* Size of input buffer aIn[] */
  u32 nRem;                     /* Bytes of data still to copy */

  getCellInfo(pSrc);
  aOut += putVarint32(aOut, pSrc->info.nPayload);
  if( pDest->pKeyInfo==0 ) aOut += putVarint(aOut, iKey);
  nIn = pSrc->info.nLocal;
  aIn = pSrc->info.pPayload;
  if( aIn+nIn>pSrc->pPage->aDataEnd ){
    return SQLITE_CORRUPT_BKPT;
  }
  nRem = pSrc->info.nPayload;
  if( nIn==nRem && nIn<pDest->pPage->maxLocal ){
    memcpy(aOut, aIn, nIn);
    pBt->nPreformatSize = nIn + (aOut - pBt->pTmpSpace);
  }else{
    Pager *pSrcPager = pSrc->pBt->pPager;
    u8 *pPgnoOut = 0;
    Pgno ovflIn = 0;
    DbPage *pPageIn = 0;
    MemPage *pPageOut = 0;
    u32 nOut;                     /* Size of output buffer aOut[] */

    nOut = btreePayloadToLocal(pDest->pPage, pSrc->info.nPayload);
    pBt->nPreformatSize = nOut + (aOut - pBt->pTmpSpace);
    if( nOut<pSrc->info.nPayload ){
      pPgnoOut = &aOut[nOut];
      pBt->nPreformatSize += 4;
    }
  
    if( nRem>nIn ){
      if( aIn+nIn+4>pSrc->pPage->aDataEnd ){
        return SQLITE_CORRUPT_BKPT;
      }
      ovflIn = get4byte(&pSrc->info.pPayload[nIn]);
    }
  
    do {
      nRem -= nOut;
      do{
        assert( nOut>0 );
        if( nIn>0 ){
          int nCopy = MIN(nOut, nIn);
          memcpy(aOut, aIn, nCopy);
          nOut -= nCopy;
          nIn -= nCopy;
          aOut += nCopy;
          aIn += nCopy;
        }
        if( nOut>0 ){
          sqlite3PagerUnref(pPageIn);
          pPageIn = 0;
          rc = sqlite3PagerGet(pSrcPager, ovflIn, &pPageIn, PAGER_GET_READONLY);
          if( rc==SQLITE_OK ){
            aIn = (const u8*)sqlite3PagerGetData(pPageIn);
            ovflIn = get4byte(aIn);
            aIn += 4;
            nIn = pSrc->pBt->usableSize - 4;
          }
        }
      }while( rc==SQLITE_OK && nOut>0 );
  
      if( rc==SQLITE_OK && nRem>0 ){
        Pgno pgnoNew;
        MemPage *pNew = 0;
        rc = allocateBtreePage(pBt, &pNew, &pgnoNew, 0, 0);
        put4byte(pPgnoOut, pgnoNew);
        if( ISAUTOVACUUM && pPageOut ){
          ptrmapPut(pBt, pgnoNew, PTRMAP_OVERFLOW2, pPageOut->pgno, &rc);
        }
        releasePage(pPageOut);
        pPageOut = pNew;
        if( pPageOut ){
          pPgnoOut = pPageOut->aData;
          put4byte(pPgnoOut, 0);
          aOut = &pPgnoOut[4];
          nOut = MIN(pBt->usableSize - 4, nRem);
        }
      }
    }while( nRem>0 && rc==SQLITE_OK );
  
    releasePage(pPageOut);
    sqlite3PagerUnref(pPageIn);
  }

  return rc;
}

/*
** Delete the entry that the cursor is pointing to. 
**
** If the BTREE_SAVEPOSITION bit of the flags parameter is zero, then
** the cursor is left pointing at an arbitrary location after the delete.
** But if that bit is set, then the cursor is left in a state such that
** the next call to BtreeNext() or BtreePrev() moves it to the same row
** as it would have been on if the call to BtreeDelete() had been omitted.
**
** The BTREE_AUXDELETE bit of flags indicates that is one of several deletes
** associated with a single table entry and its indexes.  Only one of those
** deletes is considered the "primary" delete.  The primary delete occurs
** on a cursor that is not a BTREE_FORDELETE cursor.  All but one delete
** operation on non-FORDELETE cursors is tagged with the AUXDELETE flag.
** The BTREE_AUXDELETE bit is a hint that is not used by this implementation,
** but which might be used by alternative storage engines.
*/
int sqlite3BtreeDelete(BtCursor *pCur, u8 flags){
  Btree *p = pCur->pBtree;
  BtShared *pBt = p->pBt;              
  int rc;                              /* Return code */
  MemPage *pPage;                      /* Page to delete cell from */
  unsigned char *pCell;                /* Pointer to cell to delete */
  int iCellIdx;                        /* Index of cell to delete */
  int iCellDepth;                      /* Depth of node containing pCell */ 
  CellInfo info;                       /* Size of the cell being deleted */
  int bSkipnext = 0;                   /* Leaf cursor in SKIPNEXT state */
  u8 bPreserve = flags & BTREE_SAVEPOSITION;  /* Keep cursor valid */

  assert( cursorOwnsBtShared(pCur) );
  assert( pBt->inTransaction==TRANS_WRITE );
  assert( (pBt->btsFlags & BTS_READ_ONLY)==0 );
  assert( pCur->curFlags & BTCF_WriteFlag );
  assert( hasSharedCacheTableLock(p, pCur->pgnoRoot, pCur->pKeyInfo!=0, 2) );
  assert( !hasReadConflicts(p, pCur->pgnoRoot) );
  assert( (flags & ~(BTREE_SAVEPOSITION | BTREE_AUXDELETE))==0 );
  if( pCur->eState==CURSOR_REQUIRESEEK ){
    rc = btreeRestoreCursorPosition(pCur);
    assert( rc!=SQLITE_OK || CORRUPT_DB || pCur->eState==CURSOR_VALID );
    if( rc || pCur->eState!=CURSOR_VALID ) return rc;
  }
  assert( CORRUPT_DB || pCur->eState==CURSOR_VALID );

  iCellDepth = pCur->iPage;
  iCellIdx = pCur->ix;
  pPage = pCur->pPage;
  pCell = findCell(pPage, iCellIdx);
  if( pPage->nFree<0 && btreeComputeFreeSpace(pPage) ) return SQLITE_CORRUPT;

  /* If the bPreserve flag is set to true, then the cursor position must
  ** be preserved following this delete operation. If the current delete
  ** will cause a b-tree rebalance, then this is done by saving the cursor
  ** key and leaving the cursor in CURSOR_REQUIRESEEK state before 
  ** returning. 
  **
  ** Or, if the current delete will not cause a rebalance, then the cursor
  ** will be left in CURSOR_SKIPNEXT state pointing to the entry immediately
  ** before or after the deleted entry. In this case set bSkipnext to true.  */
  if( bPreserve ){
    if( !pPage->leaf 
     || (pPage->nFree+cellSizePtr(pPage,pCell)+2)>(int)(pBt->usableSize*2/3)
     || pPage->nCell==1  /* See dbfuzz001.test for a test case */
    ){
      /* A b-tree rebalance will be required after deleting this entry.
      ** Save the cursor key.  */
      rc = saveCursorKey(pCur);
      if( rc ) return rc;
    }else{
      bSkipnext = 1;
    }
  }

  /* If the page containing the entry to delete is not a leaf page, move
  ** the cursor to the largest entry in the tree that is smaller than
  ** the entry being deleted. This cell will replace the cell being deleted
  ** from the internal node. The 'previous' entry is used for this instead
  ** of the 'next' entry, as the previous entry is always a part of the
  ** sub-tree headed by the child page of the cell being deleted. This makes
  ** balancing the tree following the delete operation easier.  */
  if( !pPage->leaf ){
    rc = sqlite3BtreePrevious(pCur, 0);
    assert( rc!=SQLITE_DONE );
    if( rc ) return rc;
  }

  /* Save the positions of any other cursors open on this table before
  ** making any modifications.  */
  if( pCur->curFlags & BTCF_Multiple ){
    rc = saveAllCursors(pBt, pCur->pgnoRoot, pCur);
    if( rc ) return rc;
  }

  /* If this is a delete operation to remove a row from a table b-tree,
  ** invalidate any incrblob cursors open on the row being deleted.  */
  if( pCur->pKeyInfo==0 && p->hasIncrblobCur ){
    invalidateIncrblobCursors(p, pCur->pgnoRoot, pCur->info.nKey, 0);
  }

  /* Make the page containing the entry to be deleted writable. Then free any
  ** overflow pages associated with the entry and finally remove the cell
  ** itself from within the page.  */
  rc = sqlite3PagerWrite(pPage->pDbPage);
  if( rc ) return rc;
  BTREE_CLEAR_CELL(rc, pPage, pCell, info);
  dropCell(pPage, iCellIdx, info.nSize, &rc);
  if( rc ) return rc;

  /* If the cell deleted was not located on a leaf page, then the cursor
  ** is currently pointing to the largest entry in the sub-tree headed
  ** by the child-page of the cell that was just deleted from an internal
  ** node. The cell from the leaf node needs to be moved to the internal
  ** node to replace the deleted cell.  */
  if( !pPage->leaf ){
    MemPage *pLeaf = pCur->pPage;
    int nCell;
    Pgno n;
    unsigned char *pTmp;

    if( pLeaf->nFree<0 ){
      rc = btreeComputeFreeSpace(pLeaf);
      if( rc ) return rc;
    }
    if( iCellDepth<pCur->iPage-1 ){
      n = pCur->apPage[iCellDepth+1]->pgno;
    }else{
      n = pCur->pPage->pgno;
    }
    pCell = findCell(pLeaf, pLeaf->nCell-1);
    if( pCell<&pLeaf->aData[4] ) return SQLITE_CORRUPT_BKPT;
    nCell = pLeaf->xCellSize(pLeaf, pCell);
    assert( MX_CELL_SIZE(pBt) >= nCell );
    pTmp = pBt->pTmpSpace;
    assert( pTmp!=0 );
    rc = sqlite3PagerWrite(pLeaf->pDbPage);
    if( rc==SQLITE_OK ){
      insertCell(pPage, iCellIdx, pCell-4, nCell+4, pTmp, n, &rc);
    }
    dropCell(pLeaf, pLeaf->nCell-1, nCell, &rc);
    if( rc ) return rc;
  }

  /* Balance the tree. If the entry deleted was located on a leaf page,
  ** then the cursor still points to that page. In this case the first
  ** call to balance() repairs the tree, and the if(...) condition is
  ** never true.
  **
  ** Otherwise, if the entry deleted was on an internal node page, then
  ** pCur is pointing to the leaf page from which a cell was removed to
  ** replace the cell deleted from the internal node. This is slightly
  ** tricky as the leaf node may be underfull, and the internal node may
  ** be either under or overfull. In this case run the balancing algorithm
  ** on the leaf node first. If the balance proceeds far enough up the
  ** tree that we can be sure that any problem in the internal node has
  ** been corrected, so be it. Otherwise, after balancing the leaf node,
  ** walk the cursor up the tree to the internal node and balance it as 
  ** well.  */
  rc = balance(pCur);
  if( rc==SQLITE_OK && pCur->iPage>iCellDepth ){
    releasePageNotNull(pCur->pPage);
    pCur->iPage--;
    while( pCur->iPage>iCellDepth ){
      releasePage(pCur->apPage[pCur->iPage--]);
    }
    pCur->pPage = pCur->apPage[pCur->iPage];
    rc = balance(pCur);
  }

  if( rc==SQLITE_OK ){
    if( bSkipnext ){
      assert( bPreserve && (pCur->iPage==iCellDepth || CORRUPT_DB) );
      assert( pPage==pCur->pPage || CORRUPT_DB );
      assert( (pPage->nCell>0 || CORRUPT_DB) && iCellIdx<=pPage->nCell );
      pCur->eState = CURSOR_SKIPNEXT;
      if( iCellIdx>=pPage->nCell ){
        pCur->skipNext = -1;
        pCur->ix = pPage->nCell-1;
      }else{
        pCur->skipNext = 1;
      }
    }else{
      rc = moveToRoot(pCur);
      if( bPreserve ){
        btreeReleaseAllCursorPages(pCur);
        pCur->eState = CURSOR_REQUIRESEEK;
      }
      if( rc==SQLITE_EMPTY ) rc = SQLITE_OK;
    }
  }
  return rc;
}

/*
** Create a new BTree table.  Write into *piTable the page
** number for the root page of the new table.
**
** The type of type is determined by the flags parameter.  Only the
** following values of flags are currently in use.  Other values for
** flags might not work:
**
**     BTREE_INTKEY|BTREE_LEAFDATA     Used for SQL tables with rowid keys
**     BTREE_ZERODATA                  Used for SQL indices
*/
static int btreeCreateTable(Btree *p, Pgno *piTable, int createTabFlags){
  BtShared *pBt = p->pBt;
  MemPage *pRoot;
  Pgno pgnoRoot;
  int rc;
  int ptfFlags;          /* Page-type flage for the root page of new table */

  assert( sqlite3BtreeHoldsMutex(p) );
  assert( pBt->inTransaction==TRANS_WRITE );
  assert( (pBt->btsFlags & BTS_READ_ONLY)==0 );

#ifdef SQLITE_OMIT_AUTOVACUUM
  rc = allocateBtreePage(pBt, &pRoot, &pgnoRoot, 1, 0);
  if( rc ){
    return rc;
  }
#else
  if( pBt->autoVacuum ){
    Pgno pgnoMove;      /* Move a page here to make room for the root-page */
    MemPage *pPageMove; /* The page to move to. */

    /* Creating a new table may probably require moving an existing database
    ** to make room for the new tables root page. In case this page turns
    ** out to be an overflow page, delete all overflow page-map caches
    ** held by open cursors.
    */
    invalidateAllOverflowCache(pBt);

    /* Read the value of meta[3] from the database to determine where the
    ** root page of the new table should go. meta[3] is the largest root-page
    ** created so far, so the new root-page is (meta[3]+1).
    */
    sqlite3BtreeGetMeta(p, BTREE_LARGEST_ROOT_PAGE, &pgnoRoot);
    if( pgnoRoot>btreePagecount(pBt) ){
      return SQLITE_CORRUPT_BKPT;
    }
    pgnoRoot++;

    /* The new root-page may not be allocated on a pointer-map page, or the
    ** PENDING_BYTE page.
    */
    while( pgnoRoot==PTRMAP_PAGENO(pBt, pgnoRoot) ||
        pgnoRoot==PENDING_BYTE_PAGE(pBt) ){
      pgnoRoot++;
    }
    assert( pgnoRoot>=3 );

    /* Allocate a page. The page that currently resides at pgnoRoot will
    ** be moved to the allocated page (unless the allocated page happens
    ** to reside at pgnoRoot).
    */
    rc = allocateBtreePage(pBt, &pPageMove, &pgnoMove, pgnoRoot, BTALLOC_EXACT);
    if( rc!=SQLITE_OK ){
      return rc;
    }

    if( pgnoMove!=pgnoRoot ){
      /* pgnoRoot is the page that will be used for the root-page of
      ** the new table (assuming an error did not occur). But we were
      ** allocated pgnoMove. If required (i.e. if it was not allocated
      ** by extending the file), the current page at position pgnoMove
      ** is already journaled.
      */
      u8 eType = 0;
      Pgno iPtrPage = 0;

      /* Save the positions of any open cursors. This is required in
      ** case they are holding a reference to an xFetch reference
      ** corresponding to page pgnoRoot.  */
      rc = saveAllCursors(pBt, 0, 0);
      releasePage(pPageMove);
      if( rc!=SQLITE_OK ){
        return rc;
      }

      /* Move the page currently at pgnoRoot to pgnoMove. */
      rc = btreeGetPage(pBt, pgnoRoot, &pRoot, 0);
      if( rc!=SQLITE_OK ){
        return rc;
      }
      rc = ptrmapGet(pBt, pgnoRoot, &eType, &iPtrPage);
      if( eType==PTRMAP_ROOTPAGE || eType==PTRMAP_FREEPAGE ){
        rc = SQLITE_CORRUPT_BKPT;
      }
      if( rc!=SQLITE_OK ){
        releasePage(pRoot);
        return rc;
      }
      assert( eType!=PTRMAP_ROOTPAGE );
      assert( eType!=PTRMAP_FREEPAGE );
      rc = relocatePage(pBt, pRoot, eType, iPtrPage, pgnoMove, 0);
      releasePage(pRoot);

      /* Obtain the page at pgnoRoot */
      if( rc!=SQLITE_OK ){
        return rc;
      }
      rc = btreeGetPage(pBt, pgnoRoot, &pRoot, 0);
      if( rc!=SQLITE_OK ){
        return rc;
      }
      rc = sqlite3PagerWrite(pRoot->pDbPage);
      if( rc!=SQLITE_OK ){
        releasePage(pRoot);
        return rc;
      }
    }else{
      pRoot = pPageMove;
    } 

    /* Update the pointer-map and meta-data with the new root-page number. */
    ptrmapPut(pBt, pgnoRoot, PTRMAP_ROOTPAGE, 0, &rc);
    if( rc ){
      releasePage(pRoot);
      return rc;
    }

    /* When the new root page was allocated, page 1 was made writable in
    ** order either to increase the database filesize, or to decrement the
    ** freelist count.  Hence, the sqlite3BtreeUpdateMeta() call cannot fail.
    */
    assert( sqlite3PagerIswriteable(pBt->pPage1->pDbPage) );
    rc = sqlite3BtreeUpdateMeta(p, 4, pgnoRoot);
    if( NEVER(rc) ){
      releasePage(pRoot);
      return rc;
    }

  }else{
    rc = allocateBtreePage(pBt, &pRoot, &pgnoRoot, 1, 0);
    if( rc ) return rc;
  }
#endif
  assert( sqlite3PagerIswriteable(pRoot->pDbPage) );
  if( createTabFlags & BTREE_INTKEY ){
    ptfFlags = PTF_INTKEY | PTF_LEAFDATA | PTF_LEAF;
  }else{
    ptfFlags = PTF_ZERODATA | PTF_LEAF;
  }
  zeroPage(pRoot, ptfFlags);
  sqlite3PagerUnref(pRoot->pDbPage);
  assert( (pBt->openFlags & BTREE_SINGLE)==0 || pgnoRoot==2 );
  *piTable = pgnoRoot;
  return SQLITE_OK;
}
int sqlite3BtreeCreateTable(Btree *p, Pgno *piTable, int flags){
  int rc;
  sqlite3BtreeEnter(p);
  rc = btreeCreateTable(p, piTable, flags);
  sqlite3BtreeLeave(p);
  return rc;
}

/*
** Erase the given database page and all its children.  Return
** the page to the freelist.
*/
static int clearDatabasePage(
  BtShared *pBt,           /* The BTree that contains the table */
  Pgno pgno,               /* Page number to clear */
  int freePageFlag,        /* Deallocate page if true */
<<<<<<< HEAD
  int *pnChange,           /* Add number of Cells freed to this counter */
  Pgno pgnoRoot
=======
  i64 *pnChange            /* Add number of Cells freed to this counter */
>>>>>>> 0f1e95e6
){
  MemPage *pPage;
  int rc;
  unsigned char *pCell;
  int i;
  int hdr;
  CellInfo info;

  assert( sqlite3_mutex_held(pBt->mutex) );
  if( pgno>btreePagecount(pBt) ){
    return SQLITE_CORRUPT_BKPT;
  }
  rc = getAndInitPage(pBt, pgno, &pPage, 0, 0);
  if( rc ) return rc;
  setMempageRoot(pPage, pgnoRoot);
  if( pPage->bBusy ){
    rc = SQLITE_CORRUPT_BKPT;
    goto cleardatabasepage_out;
  }
  pPage->bBusy = 1;
  hdr = pPage->hdrOffset;
  for(i=0; i<pPage->nCell; i++){
    pCell = findCell(pPage, i);
    if( !pPage->leaf ){
      rc = clearDatabasePage(pBt, get4byte(pCell), 1, pnChange, pgnoRoot);
      if( rc ) goto cleardatabasepage_out;
    }
    BTREE_CLEAR_CELL(rc, pPage, pCell, info);
    if( rc ) goto cleardatabasepage_out;
  }
  if( !pPage->leaf ){
    rc = clearDatabasePage(
        pBt, get4byte(&pPage->aData[hdr+8]), 1, pnChange, pgnoRoot
    );
    if( rc ) goto cleardatabasepage_out;
    if( pPage->intKey ) pnChange = 0;
  }
  if( pnChange ){
    testcase( !pPage->intKey );
    *pnChange += pPage->nCell;
  }
  if( freePageFlag ){
    freePage(pPage, &rc);
  }else if( (rc = sqlite3PagerWrite(pPage->pDbPage))==0 ){
    zeroPage(pPage, pPage->aData[hdr] | PTF_LEAF);
  }

cleardatabasepage_out:
  pPage->bBusy = 0;
  releasePage(pPage);
  return rc;
}

/*
** Delete all information from a single table in the database.  iTable is
** the page number of the root of the table.  After this routine returns,
** the root page is empty, but still exists.
**
** This routine will fail with SQLITE_LOCKED if there are any open
** read cursors on the table.  Open write cursors are moved to the
** root of the table.
**
** If pnChange is not NULL, then the integer value pointed to by pnChange
** is incremented by the number of entries in the table.
*/
int sqlite3BtreeClearTable(Btree *p, int iTable, i64 *pnChange){
  int rc;
  BtShared *pBt = p->pBt;
  sqlite3BtreeEnter(p);
  assert( p->inTrans==TRANS_WRITE );

  rc = saveAllCursors(pBt, (Pgno)iTable, 0);

  if( SQLITE_OK==rc ){
    /* Invalidate all incrblob cursors open on table iTable (assuming iTable
    ** is the root of a table b-tree - if it is not, the following call is
    ** a no-op).  */
    if( p->hasIncrblobCur ){
      invalidateIncrblobCursors(p, (Pgno)iTable, 0, 1);
    }
    rc = clearDatabasePage(pBt, (Pgno)iTable, 0, pnChange, (Pgno)iTable);
  }
  sqlite3BtreeLeave(p);
  return rc;
}

/*
** Delete all information from the single table that pCur is open on.
**
** This routine only work for pCur on an ephemeral table.
*/
int sqlite3BtreeClearTableOfCursor(BtCursor *pCur){
  return sqlite3BtreeClearTable(pCur->pBtree, pCur->pgnoRoot, 0);
}

/*
** Erase all information in a table and add the root of the table to
** the freelist.  Except, the root of the principle table (the one on
** page 1) is never added to the freelist.
**
** This routine will fail with SQLITE_LOCKED if there are any open
** cursors on the table.
**
** If AUTOVACUUM is enabled and the page at iTable is not the last
** root page in the database file, then the last root page 
** in the database file is moved into the slot formerly occupied by
** iTable and that last slot formerly occupied by the last root page
** is added to the freelist instead of iTable.  In this say, all
** root pages are kept at the beginning of the database file, which
** is necessary for AUTOVACUUM to work right.  *piMoved is set to the 
** page number that used to be the last root page in the file before
** the move.  If no page gets moved, *piMoved is set to 0.
** The last root page is recorded in meta[3] and the value of
** meta[3] is updated by this procedure.
*/
static int btreeDropTable(Btree *p, Pgno iTable, int *piMoved){
  int rc;
  MemPage *pPage = 0;
  BtShared *pBt = p->pBt;

  assert( sqlite3BtreeHoldsMutex(p) );
  assert( p->inTrans==TRANS_WRITE );
  assert( iTable>=2 );
  if( iTable>btreePagecount(pBt) ){
    return SQLITE_CORRUPT_BKPT;
  }

  rc = btreeGetPage(pBt, (Pgno)iTable, &pPage, 0);
  if( rc ) return rc;
  rc = sqlite3BtreeClearTable(p, iTable, 0);
  if( rc ){
    releasePage(pPage);
    return rc;
  }

  *piMoved = 0;

#ifdef SQLITE_OMIT_AUTOVACUUM
  freePage(pPage, &rc);
  releasePage(pPage);
#else
  if( pBt->autoVacuum ){
    Pgno maxRootPgno;
    sqlite3BtreeGetMeta(p, BTREE_LARGEST_ROOT_PAGE, &maxRootPgno);

    if( iTable==maxRootPgno ){
      /* If the table being dropped is the table with the largest root-page
      ** number in the database, put the root page on the free list. 
      */
      freePage(pPage, &rc);
      releasePage(pPage);
      if( rc!=SQLITE_OK ){
        return rc;
      }
    }else{
      /* The table being dropped does not have the largest root-page
      ** number in the database. So move the page that does into the 
      ** gap left by the deleted root-page.
      */
      MemPage *pMove;
      releasePage(pPage);
      rc = btreeGetPage(pBt, maxRootPgno, &pMove, 0);
      if( rc!=SQLITE_OK ){
        return rc;
      }
      rc = relocatePage(pBt, pMove, PTRMAP_ROOTPAGE, 0, iTable, 0);
      releasePage(pMove);
      if( rc!=SQLITE_OK ){
        return rc;
      }
      pMove = 0;
      rc = btreeGetPage(pBt, maxRootPgno, &pMove, 0);
      freePage(pMove, &rc);
      releasePage(pMove);
      if( rc!=SQLITE_OK ){
        return rc;
      }
      *piMoved = maxRootPgno;
    }

    /* Set the new 'max-root-page' value in the database header. This
    ** is the old value less one, less one more if that happens to
    ** be a root-page number, less one again if that is the
    ** PENDING_BYTE_PAGE.
    */
    maxRootPgno--;
    while( maxRootPgno==PENDING_BYTE_PAGE(pBt)
           || PTRMAP_ISPAGE(pBt, maxRootPgno) ){
      maxRootPgno--;
    }
    assert( maxRootPgno!=PENDING_BYTE_PAGE(pBt) );

    rc = sqlite3BtreeUpdateMeta(p, 4, maxRootPgno);
  }else{
    freePage(pPage, &rc);
    releasePage(pPage);
  }
#endif
  return rc;  
}
int sqlite3BtreeDropTable(Btree *p, int iTable, int *piMoved){
  int rc;
  sqlite3BtreeEnter(p);
  rc = btreeDropTable(p, iTable, piMoved);
  sqlite3BtreeLeave(p);
  return rc;
}


/*
** This function may only be called if the b-tree connection already
** has a read or write transaction open on the database.
**
** Read the meta-information out of a database file.  Meta[0]
** is the number of free pages currently in the database.  Meta[1]
** through meta[15] are available for use by higher layers.  Meta[0]
** is read-only, the others are read/write.
** 
** The schema layer numbers meta values differently.  At the schema
** layer (and the SetCookie and ReadCookie opcodes) the number of
** free pages is not visible.  So Cookie[0] is the same as Meta[1].
**
** This routine treats Meta[BTREE_DATA_VERSION] as a special case.  Instead
** of reading the value out of the header, it instead loads the "DataVersion"
** from the pager.  The BTREE_DATA_VERSION value is not actually stored in the
** database file.  It is a number computed by the pager.  But its access
** pattern is the same as header meta values, and so it is convenient to
** read it from this routine.
*/
void sqlite3BtreeGetMeta(Btree *p, int idx, u32 *pMeta){
  BtShared *pBt = p->pBt;

  sqlite3BtreeEnter(p);
  assert( p->inTrans>TRANS_NONE );
  assert( SQLITE_OK==querySharedCacheTableLock(p, SCHEMA_ROOT, READ_LOCK) );
  assert( pBt->pPage1 );
  assert( idx>=0 && idx<=15 );

  if( idx==BTREE_DATA_VERSION ){
    *pMeta = sqlite3PagerDataVersion(pBt->pPager) + p->iBDataVersion;
  }else{
    *pMeta = get4byte(&pBt->pPage1->aData[36 + idx*4]);
  }

  /* If auto-vacuum is disabled in this build and this is an auto-vacuum
  ** database, mark the database as read-only.  */
#ifdef SQLITE_OMIT_AUTOVACUUM
  if( idx==BTREE_LARGEST_ROOT_PAGE && *pMeta>0 ){
    pBt->btsFlags |= BTS_READ_ONLY;
  }
#endif

  sqlite3BtreeLeave(p);
}

/*
** Write meta-information back into the database.  Meta[0] is
** read-only and may not be written.
*/
int sqlite3BtreeUpdateMeta(Btree *p, int idx, u32 iMeta){
  BtShared *pBt = p->pBt;
  unsigned char *pP1;
  int rc;
  assert( idx>=1 && idx<=15 );
  sqlite3BtreeEnter(p);
  assert( p->inTrans==TRANS_WRITE );
  assert( pBt->pPage1!=0 );
  pP1 = pBt->pPage1->aData;
  rc = sqlite3PagerWrite(pBt->pPage1->pDbPage);
  if( rc==SQLITE_OK ){
    put4byte(&pP1[36 + idx*4], iMeta);
#ifndef SQLITE_OMIT_AUTOVACUUM
    if( idx==BTREE_INCR_VACUUM ){
      assert( pBt->autoVacuum || iMeta==0 );
      assert( iMeta==0 || iMeta==1 );
      pBt->incrVacuum = (u8)iMeta;
    }
#endif
  }
  sqlite3BtreeLeave(p);
  return rc;
}

/*
** The first argument, pCur, is a cursor opened on some b-tree. Count the
** number of entries in the b-tree and write the result to *pnEntry.
**
** SQLITE_OK is returned if the operation is successfully executed. 
** Otherwise, if an error is encountered (i.e. an IO error or database
** corruption) an SQLite error code is returned.
*/
int sqlite3BtreeCount(sqlite3 *db, BtCursor *pCur, i64 *pnEntry){
  i64 nEntry = 0;                      /* Value to return in *pnEntry */
  int rc;                              /* Return code */

  rc = moveToRoot(pCur);
  if( rc==SQLITE_EMPTY ){
    *pnEntry = 0;
    return SQLITE_OK;
  }

  /* Unless an error occurs, the following loop runs one iteration for each
  ** page in the B-Tree structure (not including overflow pages). 
  */
  while( rc==SQLITE_OK && !AtomicLoad(&db->u1.isInterrupted) ){
    int iIdx;                          /* Index of child node in parent */
    MemPage *pPage;                    /* Current page of the b-tree */

    /* If this is a leaf page or the tree is not an int-key tree, then 
    ** this page contains countable entries. Increment the entry counter
    ** accordingly.
    */
    pPage = pCur->pPage;
    if( pPage->leaf || !pPage->intKey ){
      nEntry += pPage->nCell;
    }

    /* pPage is a leaf node. This loop navigates the cursor so that it 
    ** points to the first interior cell that it points to the parent of
    ** the next page in the tree that has not yet been visited. The
    ** pCur->aiIdx[pCur->iPage] value is set to the index of the parent cell
    ** of the page, or to the number of cells in the page if the next page
    ** to visit is the right-child of its parent.
    **
    ** If all pages in the tree have been visited, return SQLITE_OK to the
    ** caller.
    */
    if( pPage->leaf ){
      do {
        if( pCur->iPage==0 ){
          /* All pages of the b-tree have been visited. Return successfully. */
          *pnEntry = nEntry;
          return moveToRoot(pCur);
        }
        moveToParent(pCur);
      }while ( pCur->ix>=pCur->pPage->nCell );

      pCur->ix++;
      pPage = pCur->pPage;
    }

    /* Descend to the child node of the cell that the cursor currently 
    ** points at. This is the right-child if (iIdx==pPage->nCell).
    */
    iIdx = pCur->ix;
    if( iIdx==pPage->nCell ){
      rc = moveToChild(pCur, get4byte(&pPage->aData[pPage->hdrOffset+8]));
    }else{
      rc = moveToChild(pCur, get4byte(findCell(pPage, iIdx)));
    }
  }

  /* An error has occurred. Return an error code. */
  return rc;
}

/*
** Return the pager associated with a BTree.  This routine is used for
** testing and debugging only.
*/
Pager *sqlite3BtreePager(Btree *p){
  return p->pBt->pPager;
}

#ifndef SQLITE_OMIT_INTEGRITY_CHECK
/*
** Append a message to the error message string.
*/
static void checkAppendMsg(
  IntegrityCk *pCheck,
  const char *zFormat,
  ...
){
  va_list ap;
  if( !pCheck->mxErr ) return;
  pCheck->mxErr--;
  pCheck->nErr++;
  va_start(ap, zFormat);
  if( pCheck->errMsg.nChar ){
    sqlite3_str_append(&pCheck->errMsg, "\n", 1);
  }
  if( pCheck->zPfx ){
    sqlite3_str_appendf(&pCheck->errMsg, pCheck->zPfx, pCheck->v1, pCheck->v2);
  }
  sqlite3_str_vappendf(&pCheck->errMsg, zFormat, ap);
  va_end(ap);
  if( pCheck->errMsg.accError==SQLITE_NOMEM ){
    pCheck->bOomFault = 1;
  }
}
#endif /* SQLITE_OMIT_INTEGRITY_CHECK */

#ifndef SQLITE_OMIT_INTEGRITY_CHECK

/*
** Return non-zero if the bit in the IntegrityCk.aPgRef[] array that
** corresponds to page iPg is already set.
*/
static int getPageReferenced(IntegrityCk *pCheck, Pgno iPg){
  assert( iPg<=pCheck->nPage && sizeof(pCheck->aPgRef[0])==1 );
  return (pCheck->aPgRef[iPg/8] & (1 << (iPg & 0x07)));
}

/*
** Set the bit in the IntegrityCk.aPgRef[] array that corresponds to page iPg.
*/
static void setPageReferenced(IntegrityCk *pCheck, Pgno iPg){
  assert( iPg<=pCheck->nPage && sizeof(pCheck->aPgRef[0])==1 );
  pCheck->aPgRef[iPg/8] |= (1 << (iPg & 0x07));
}


/*
** Add 1 to the reference count for page iPage.  If this is the second
** reference to the page, add an error message to pCheck->zErrMsg.
** Return 1 if there are 2 or more references to the page and 0 if
** if this is the first reference to the page.
**
** Also check that the page number is in bounds.
*/
static int checkRef(IntegrityCk *pCheck, Pgno iPage){
  if( iPage>pCheck->nPage || iPage==0 ){
    checkAppendMsg(pCheck, "invalid page number %d", iPage);
    return 1;
  }
  if( getPageReferenced(pCheck, iPage) ){
    checkAppendMsg(pCheck, "2nd reference to page %d", iPage);
    return 1;
  }
  if( AtomicLoad(&pCheck->db->u1.isInterrupted) ) return 1;
  setPageReferenced(pCheck, iPage);
  return 0;
}

#ifndef SQLITE_OMIT_AUTOVACUUM
/*
** Check that the entry in the pointer-map for page iChild maps to 
** page iParent, pointer type ptrType. If not, append an error message
** to pCheck.
*/
static void checkPtrmap(
  IntegrityCk *pCheck,   /* Integrity check context */
  Pgno iChild,           /* Child page number */
  u8 eType,              /* Expected pointer map type */
  Pgno iParent           /* Expected pointer map parent page number */
){
  int rc;
  u8 ePtrmapType;
  Pgno iPtrmapParent;

  rc = ptrmapGet(pCheck->pBt, iChild, &ePtrmapType, &iPtrmapParent);
  if( rc!=SQLITE_OK ){
    if( rc==SQLITE_NOMEM || rc==SQLITE_IOERR_NOMEM ) pCheck->bOomFault = 1;
    checkAppendMsg(pCheck, "Failed to read ptrmap key=%d", iChild);
    return;
  }

  if( ePtrmapType!=eType || iPtrmapParent!=iParent ){
    checkAppendMsg(pCheck,
      "Bad ptr map entry key=%d expected=(%d,%d) got=(%d,%d)", 
      iChild, eType, iParent, ePtrmapType, iPtrmapParent);
  }
}
#endif

/*
** Check the integrity of the freelist or of an overflow page list.
** Verify that the number of pages on the list is N.
*/
static void checkList(
  IntegrityCk *pCheck,  /* Integrity checking context */
  int isFreeList,       /* True for a freelist.  False for overflow page list */
  Pgno iPage,           /* Page number for first page in the list */
  u32 N                 /* Expected number of pages in the list */
){
  int i;
  u32 expected = N;
  int nErrAtStart = pCheck->nErr;
  while( iPage!=0 && pCheck->mxErr ){
    DbPage *pOvflPage;
    unsigned char *pOvflData;
    if( checkRef(pCheck, iPage) ) break;
    N--;
    if( sqlite3PagerGet(pCheck->pPager, (Pgno)iPage, &pOvflPage, 0) ){
      checkAppendMsg(pCheck, "failed to get page %d", iPage);
      break;
    }
    pOvflData = (unsigned char *)sqlite3PagerGetData(pOvflPage);
    if( isFreeList ){
      u32 n = (u32)get4byte(&pOvflData[4]);
#ifndef SQLITE_OMIT_AUTOVACUUM
      if( pCheck->pBt->autoVacuum ){
        checkPtrmap(pCheck, iPage, PTRMAP_FREEPAGE, 0);
      }
#endif
      if( n>pCheck->pBt->usableSize/4-2 ){
        checkAppendMsg(pCheck,
           "freelist leaf count too big on page %d", iPage);
        N--;
      }else{
        for(i=0; i<(int)n; i++){
          Pgno iFreePage = get4byte(&pOvflData[8+i*4]);
#ifndef SQLITE_OMIT_AUTOVACUUM
          if( pCheck->pBt->autoVacuum ){
            checkPtrmap(pCheck, iFreePage, PTRMAP_FREEPAGE, 0);
          }
#endif
          checkRef(pCheck, iFreePage);
        }
        N -= n;
      }
    }
#ifndef SQLITE_OMIT_AUTOVACUUM
    else{
      /* If this database supports auto-vacuum and iPage is not the last
      ** page in this overflow list, check that the pointer-map entry for
      ** the following page matches iPage.
      */
      if( pCheck->pBt->autoVacuum && N>0 ){
        i = get4byte(pOvflData);
        checkPtrmap(pCheck, i, PTRMAP_OVERFLOW2, iPage);
      }
    }
#endif
    iPage = get4byte(pOvflData);
    sqlite3PagerUnref(pOvflPage);
  }
  if( N && nErrAtStart==pCheck->nErr ){
    checkAppendMsg(pCheck,
      "%s is %d but should be %d",
      isFreeList ? "size" : "overflow list length",
      expected-N, expected);
  }
}
#endif /* SQLITE_OMIT_INTEGRITY_CHECK */

/*
** An implementation of a min-heap.
**
** aHeap[0] is the number of elements on the heap.  aHeap[1] is the
** root element.  The daughter nodes of aHeap[N] are aHeap[N*2]
** and aHeap[N*2+1].
**
** The heap property is this:  Every node is less than or equal to both
** of its daughter nodes.  A consequence of the heap property is that the
** root node aHeap[1] is always the minimum value currently in the heap.
**
** The btreeHeapInsert() routine inserts an unsigned 32-bit number onto
** the heap, preserving the heap property.  The btreeHeapPull() routine
** removes the root element from the heap (the minimum value in the heap)
** and then moves other nodes around as necessary to preserve the heap
** property.
**
** This heap is used for cell overlap and coverage testing.  Each u32
** entry represents the span of a cell or freeblock on a btree page.  
** The upper 16 bits are the index of the first byte of a range and the
** lower 16 bits are the index of the last byte of that range.
*/
static void btreeHeapInsert(u32 *aHeap, u32 x){
  u32 j, i = ++aHeap[0];
  aHeap[i] = x;
  while( (j = i/2)>0 && aHeap[j]>aHeap[i] ){
    x = aHeap[j];
    aHeap[j] = aHeap[i];
    aHeap[i] = x;
    i = j;
  }
}
static int btreeHeapPull(u32 *aHeap, u32 *pOut){
  u32 j, i, x;
  if( (x = aHeap[0])==0 ) return 0;
  *pOut = aHeap[1];
  aHeap[1] = aHeap[x];
  aHeap[x] = 0xffffffff;
  aHeap[0]--;
  i = 1;
  while( (j = i*2)<=aHeap[0] ){
    if( aHeap[j]>aHeap[j+1] ) j++;
    if( aHeap[i]<aHeap[j] ) break;
    x = aHeap[i];
    aHeap[i] = aHeap[j];
    aHeap[j] = x;
    i = j;
  }
  return 1;  
}

#ifndef SQLITE_OMIT_INTEGRITY_CHECK
/*
** Do various sanity checks on a single page of a tree.  Return
** the tree depth.  Root pages return 0.  Parents of root pages
** return 1, and so forth.
** 
** These checks are done:
**
**      1.  Make sure that cells and freeblocks do not overlap
**          but combine to completely cover the page.
**      2.  Make sure integer cell keys are in order.
**      3.  Check the integrity of overflow pages.
**      4.  Recursively call checkTreePage on all children.
**      5.  Verify that the depth of all children is the same.
*/
static int checkTreePage(
  IntegrityCk *pCheck,  /* Context for the sanity check */
  Pgno iPage,           /* Page number of the page to check */
  i64 *piMinKey,        /* Write minimum integer primary key here */
  i64 maxKey            /* Error if integer primary key greater than this */
){
  MemPage *pPage = 0;      /* The page being analyzed */
  int i;                   /* Loop counter */
  int rc;                  /* Result code from subroutine call */
  int depth = -1, d2;      /* Depth of a subtree */
  int pgno;                /* Page number */
  int nFrag;               /* Number of fragmented bytes on the page */
  int hdr;                 /* Offset to the page header */
  int cellStart;           /* Offset to the start of the cell pointer array */
  int nCell;               /* Number of cells */
  int doCoverageCheck = 1; /* True if cell coverage checking should be done */
  int keyCanBeEqual = 1;   /* True if IPK can be equal to maxKey
                           ** False if IPK must be strictly less than maxKey */
  u8 *data;                /* Page content */
  u8 *pCell;               /* Cell content */
  u8 *pCellIdx;            /* Next element of the cell pointer array */
  BtShared *pBt;           /* The BtShared object that owns pPage */
  u32 pc;                  /* Address of a cell */
  u32 usableSize;          /* Usable size of the page */
  u32 contentOffset;       /* Offset to the start of the cell content area */
  u32 *heap = 0;           /* Min-heap used for checking cell coverage */
  u32 x, prev = 0;         /* Next and previous entry on the min-heap */
  const char *saved_zPfx = pCheck->zPfx;
  int saved_v1 = pCheck->v1;
  int saved_v2 = pCheck->v2;
  u8 savedIsInit = 0;

  /* Check that the page exists
  */
  pBt = pCheck->pBt;
  usableSize = pBt->usableSize;
  if( iPage==0 ) return 0;
  if( checkRef(pCheck, iPage) ) return 0;
  pCheck->zPfx = "Page %u: ";
  pCheck->v1 = iPage;
  if( (rc = btreeGetPage(pBt, iPage, &pPage, 0))!=0 ){
    checkAppendMsg(pCheck,
       "unable to get the page. error code=%d", rc);
    goto end_of_check;
  }

  /* Clear MemPage.isInit to make sure the corruption detection code in
  ** btreeInitPage() is executed.  */
  savedIsInit = pPage->isInit;
  pPage->isInit = 0;
  if( (rc = btreeInitPage(pPage))!=0 ){
    assert( rc==SQLITE_CORRUPT );  /* The only possible error from InitPage */
    checkAppendMsg(pCheck,
                   "btreeInitPage() returns error code %d", rc);
    goto end_of_check;
  }
  if( (rc = btreeComputeFreeSpace(pPage))!=0 ){
    assert( rc==SQLITE_CORRUPT );
    checkAppendMsg(pCheck, "free space corruption", rc);
    goto end_of_check;
  }
  data = pPage->aData;
  hdr = pPage->hdrOffset;

  /* Set up for cell analysis */
  pCheck->zPfx = "On tree page %u cell %d: ";
  contentOffset = get2byteNotZero(&data[hdr+5]);
  assert( contentOffset<=usableSize );  /* Enforced by btreeInitPage() */

  /* EVIDENCE-OF: R-37002-32774 The two-byte integer at offset 3 gives the
  ** number of cells on the page. */
  nCell = get2byte(&data[hdr+3]);
  assert( pPage->nCell==nCell );

  /* EVIDENCE-OF: R-23882-45353 The cell pointer array of a b-tree page
  ** immediately follows the b-tree page header. */
  cellStart = hdr + 12 - 4*pPage->leaf;
  assert( pPage->aCellIdx==&data[cellStart] );
  pCellIdx = &data[cellStart + 2*(nCell-1)];

  if( !pPage->leaf ){
    /* Analyze the right-child page of internal pages */
    pgno = get4byte(&data[hdr+8]);
#ifndef SQLITE_OMIT_AUTOVACUUM
    if( pBt->autoVacuum ){
      pCheck->zPfx = "On page %u at right child: ";
      checkPtrmap(pCheck, pgno, PTRMAP_BTREE, iPage);
    }
#endif
    depth = checkTreePage(pCheck, pgno, &maxKey, maxKey);
    keyCanBeEqual = 0;
  }else{
    /* For leaf pages, the coverage check will occur in the same loop
    ** as the other cell checks, so initialize the heap.  */
    heap = pCheck->heap;
    heap[0] = 0;
  }

  /* EVIDENCE-OF: R-02776-14802 The cell pointer array consists of K 2-byte
  ** integer offsets to the cell contents. */
  for(i=nCell-1; i>=0 && pCheck->mxErr; i--){
    CellInfo info;

    /* Check cell size */
    pCheck->v2 = i;
    assert( pCellIdx==&data[cellStart + i*2] );
    pc = get2byteAligned(pCellIdx);
    pCellIdx -= 2;
    if( pc<contentOffset || pc>usableSize-4 ){
      checkAppendMsg(pCheck, "Offset %d out of range %d..%d",
                             pc, contentOffset, usableSize-4);
      doCoverageCheck = 0;
      continue;
    }
    pCell = &data[pc];
    pPage->xParseCell(pPage, pCell, &info);
    if( pc+info.nSize>usableSize ){
      checkAppendMsg(pCheck, "Extends off end of page");
      doCoverageCheck = 0;
      continue;
    }

    /* Check for integer primary key out of range */
    if( pPage->intKey ){
      if( keyCanBeEqual ? (info.nKey > maxKey) : (info.nKey >= maxKey) ){
        checkAppendMsg(pCheck, "Rowid %lld out of order", info.nKey);
      }
      maxKey = info.nKey;
      keyCanBeEqual = 0;     /* Only the first key on the page may ==maxKey */
    }

    /* Check the content overflow list */
    if( info.nPayload>info.nLocal ){
      u32 nPage;       /* Number of pages on the overflow chain */
      Pgno pgnoOvfl;   /* First page of the overflow chain */
      assert( pc + info.nSize - 4 <= usableSize );
      nPage = (info.nPayload - info.nLocal + usableSize - 5)/(usableSize - 4);
      pgnoOvfl = get4byte(&pCell[info.nSize - 4]);
#ifndef SQLITE_OMIT_AUTOVACUUM
      if( pBt->autoVacuum ){
        checkPtrmap(pCheck, pgnoOvfl, PTRMAP_OVERFLOW1, iPage);
      }
#endif
      checkList(pCheck, 0, pgnoOvfl, nPage);
    }

    if( !pPage->leaf ){
      /* Check sanity of left child page for internal pages */
      pgno = get4byte(pCell);
#ifndef SQLITE_OMIT_AUTOVACUUM
      if( pBt->autoVacuum ){
        checkPtrmap(pCheck, pgno, PTRMAP_BTREE, iPage);
      }
#endif
      d2 = checkTreePage(pCheck, pgno, &maxKey, maxKey);
      keyCanBeEqual = 0;
      if( d2!=depth ){
        checkAppendMsg(pCheck, "Child page depth differs");
        depth = d2;
      }
    }else{
      /* Populate the coverage-checking heap for leaf pages */
      btreeHeapInsert(heap, (pc<<16)|(pc+info.nSize-1));
    }
  }
  *piMinKey = maxKey;

  /* Check for complete coverage of the page
  */
  pCheck->zPfx = 0;
  if( doCoverageCheck && pCheck->mxErr>0 ){
    /* For leaf pages, the min-heap has already been initialized and the
    ** cells have already been inserted.  But for internal pages, that has
    ** not yet been done, so do it now */
    if( !pPage->leaf ){
      heap = pCheck->heap;
      heap[0] = 0;
      for(i=nCell-1; i>=0; i--){
        u32 size;
        pc = get2byteAligned(&data[cellStart+i*2]);
        size = pPage->xCellSize(pPage, &data[pc]);
        btreeHeapInsert(heap, (pc<<16)|(pc+size-1));
      }
    }
    /* Add the freeblocks to the min-heap
    **
    ** EVIDENCE-OF: R-20690-50594 The second field of the b-tree page header
    ** is the offset of the first freeblock, or zero if there are no
    ** freeblocks on the page. 
    */
    i = get2byte(&data[hdr+1]);
    while( i>0 ){
      int size, j;
      assert( (u32)i<=usableSize-4 ); /* Enforced by btreeComputeFreeSpace() */
      size = get2byte(&data[i+2]);
      assert( (u32)(i+size)<=usableSize ); /* due to btreeComputeFreeSpace() */
      btreeHeapInsert(heap, (((u32)i)<<16)|(i+size-1));
      /* EVIDENCE-OF: R-58208-19414 The first 2 bytes of a freeblock are a
      ** big-endian integer which is the offset in the b-tree page of the next
      ** freeblock in the chain, or zero if the freeblock is the last on the
      ** chain. */
      j = get2byte(&data[i]);
      /* EVIDENCE-OF: R-06866-39125 Freeblocks are always connected in order of
      ** increasing offset. */
      assert( j==0 || j>i+size );     /* Enforced by btreeComputeFreeSpace() */
      assert( (u32)j<=usableSize-4 ); /* Enforced by btreeComputeFreeSpace() */
      i = j;
    }
    /* Analyze the min-heap looking for overlap between cells and/or 
    ** freeblocks, and counting the number of untracked bytes in nFrag.
    ** 
    ** Each min-heap entry is of the form:    (start_address<<16)|end_address.
    ** There is an implied first entry the covers the page header, the cell
    ** pointer index, and the gap between the cell pointer index and the start
    ** of cell content.  
    **
    ** The loop below pulls entries from the min-heap in order and compares
    ** the start_address against the previous end_address.  If there is an
    ** overlap, that means bytes are used multiple times.  If there is a gap,
    ** that gap is added to the fragmentation count.
    */
    nFrag = 0;
    prev = contentOffset - 1;   /* Implied first min-heap entry */
    while( btreeHeapPull(heap,&x) ){
      if( (prev&0xffff)>=(x>>16) ){
        checkAppendMsg(pCheck,
          "Multiple uses for byte %u of page %u", x>>16, iPage);
        break;
      }else{
        nFrag += (x>>16) - (prev&0xffff) - 1;
        prev = x;
      }
    }
    nFrag += usableSize - (prev&0xffff) - 1;
    /* EVIDENCE-OF: R-43263-13491 The total number of bytes in all fragments
    ** is stored in the fifth field of the b-tree page header.
    ** EVIDENCE-OF: R-07161-27322 The one-byte integer at offset 7 gives the
    ** number of fragmented free bytes within the cell content area.
    */
    if( heap[0]==0 && nFrag!=data[hdr+7] ){
      checkAppendMsg(pCheck,
          "Fragmentation of %d bytes reported as %d on page %u",
          nFrag, data[hdr+7], iPage);
    }
  }

end_of_check:
  if( !doCoverageCheck ) pPage->isInit = savedIsInit;
  releasePage(pPage);
  pCheck->zPfx = saved_zPfx;
  pCheck->v1 = saved_v1;
  pCheck->v2 = saved_v2;
  return depth+1;
}
#endif /* SQLITE_OMIT_INTEGRITY_CHECK */

#ifndef SQLITE_OMIT_INTEGRITY_CHECK
/*
** This routine does a complete check of the given BTree file.  aRoot[] is
** an array of pages numbers were each page number is the root page of
** a table.  nRoot is the number of entries in aRoot.
**
** A read-only or read-write transaction must be opened before calling
** this function.
**
** Write the number of error seen in *pnErr.  Except for some memory
** allocation errors,  an error message held in memory obtained from
** malloc is returned if *pnErr is non-zero.  If *pnErr==0 then NULL is
** returned.  If a memory allocation error occurs, NULL is returned.
**
** If the first entry in aRoot[] is 0, that indicates that the list of
** root pages is incomplete.  This is a "partial integrity-check".  This
** happens when performing an integrity check on a single table.  The
** zero is skipped, of course.  But in addition, the freelist checks
** and the checks to make sure every page is referenced are also skipped,
** since obviously it is not possible to know which pages are covered by
** the unverified btrees.  Except, if aRoot[1] is 1, then the freelist
** checks are still performed.
*/
char *sqlite3BtreeIntegrityCheck(
  sqlite3 *db,  /* Database connection that is running the check */
  Btree *p,     /* The btree to be checked */
  Pgno *aRoot,  /* An array of root pages numbers for individual trees */
  int nRoot,    /* Number of entries in aRoot[] */
  int mxErr,    /* Stop reporting errors after this many */
  int *pnErr    /* Write number of errors seen to this variable */
){
  Pgno i;
  IntegrityCk sCheck;
  BtShared *pBt = p->pBt;
  u64 savedDbFlags = pBt->db->flags;
  char zErr[100];
  int bPartial = 0;            /* True if not checking all btrees */
  int bCkFreelist = 1;         /* True to scan the freelist */
  VVA_ONLY( int nRef );
  assert( nRoot>0 );

  /* aRoot[0]==0 means this is a partial check */
  if( aRoot[0]==0 ){
    assert( nRoot>1 );
    bPartial = 1;
    if( aRoot[1]!=1 ) bCkFreelist = 0;
  }

  sqlite3BtreeEnter(p);
  assert( p->inTrans>TRANS_NONE && pBt->inTransaction>TRANS_NONE );
  VVA_ONLY( nRef = sqlite3PagerRefcount(pBt->pPager) );
  assert( nRef>=0 );
  sCheck.db = db;
  sCheck.pBt = pBt;
  sCheck.pPager = pBt->pPager;
  sCheck.nPage = btreePagecount(sCheck.pBt);
  sCheck.mxErr = mxErr;
  sCheck.nErr = 0;
  sCheck.bOomFault = 0;
  sCheck.zPfx = 0;
  sCheck.v1 = 0;
  sCheck.v2 = 0;
  sCheck.aPgRef = 0;
  sCheck.heap = 0;
  sqlite3StrAccumInit(&sCheck.errMsg, 0, zErr, sizeof(zErr), SQLITE_MAX_LENGTH);
  sCheck.errMsg.printfFlags = SQLITE_PRINTF_INTERNAL;
  if( sCheck.nPage==0 ){
    goto integrity_ck_cleanup;
  }

  sCheck.aPgRef = sqlite3MallocZero((sCheck.nPage / 8)+ 1);
  if( !sCheck.aPgRef ){
    sCheck.bOomFault = 1;
    goto integrity_ck_cleanup;
  }
  sCheck.heap = (u32*)sqlite3PageMalloc( pBt->pageSize );
  if( sCheck.heap==0 ){
    sCheck.bOomFault = 1;
    goto integrity_ck_cleanup;
  }

  i = PENDING_BYTE_PAGE(pBt);
  if( i<=sCheck.nPage ) setPageReferenced(&sCheck, i);

  /* Check the integrity of the freelist
  */
  if( bCkFreelist ){
    sCheck.zPfx = "Main freelist: ";
    checkList(&sCheck, 1, get4byte(&pBt->pPage1->aData[32]),
              get4byte(&pBt->pPage1->aData[36]));
    sCheck.zPfx = 0;
  }

  /* Check all the tables.
  */
#ifndef SQLITE_OMIT_AUTOVACUUM
  if( !bPartial ){
    if( pBt->autoVacuum ){
      Pgno mx = 0;
      Pgno mxInHdr;
      for(i=0; (int)i<nRoot; i++) if( mx<aRoot[i] ) mx = aRoot[i];
      mxInHdr = get4byte(&pBt->pPage1->aData[52]);
      if( mx!=mxInHdr ){
        checkAppendMsg(&sCheck,
          "max rootpage (%d) disagrees with header (%d)",
          mx, mxInHdr
        );
      }
    }else if( get4byte(&pBt->pPage1->aData[64])!=0 ){
      checkAppendMsg(&sCheck,
        "incremental_vacuum enabled with a max rootpage of zero"
      );
    }
  }
#endif
  testcase( pBt->db->flags & SQLITE_CellSizeCk );
  pBt->db->flags &= ~(u64)SQLITE_CellSizeCk;
  for(i=0; (int)i<nRoot && sCheck.mxErr; i++){
    i64 notUsed;
    if( aRoot[i]==0 ) continue;
#ifndef SQLITE_OMIT_AUTOVACUUM
    if( pBt->autoVacuum && aRoot[i]>1 && !bPartial ){
      checkPtrmap(&sCheck, aRoot[i], PTRMAP_ROOTPAGE, 0);
    }
#endif
    checkTreePage(&sCheck, aRoot[i], &notUsed, LARGEST_INT64);
  }
  pBt->db->flags = savedDbFlags;

  /* Make sure every page in the file is referenced. Skip this if the
  ** database is currently being written by a CONCURRENT transaction (it 
  ** may fail as pages that were part of the free-list when the transaction
  ** was opened cannot be counted).  */
  if( !bPartial ){
    for(i=1; ISCONCURRENT==0 && i<=sCheck.nPage && sCheck.mxErr; i++){
#ifdef SQLITE_OMIT_AUTOVACUUM
      if( getPageReferenced(&sCheck, i)==0 ){
        checkAppendMsg(&sCheck, "Page %d is never used", i);
      }
#else
      /* If the database supports auto-vacuum, make sure no tables contain
      ** references to pointer-map pages.
      */
      if( getPageReferenced(&sCheck, i)==0 && 
         (PTRMAP_PAGENO(pBt, i)!=i || !pBt->autoVacuum) ){
        checkAppendMsg(&sCheck, "Page %d is never used", i);
      }
      if( getPageReferenced(&sCheck, i)!=0 && 
         (PTRMAP_PAGENO(pBt, i)==i && pBt->autoVacuum) ){
        checkAppendMsg(&sCheck, "Pointer map page %d is referenced", i);
      }
#endif
    }
  }

  /* Clean  up and report errors.
  */
integrity_ck_cleanup:
  sqlite3PageFree(sCheck.heap);
  sqlite3_free(sCheck.aPgRef);
  if( sCheck.bOomFault ){
    sqlite3_str_reset(&sCheck.errMsg);
    sCheck.nErr++;
  }
  *pnErr = sCheck.nErr;
  if( sCheck.nErr==0 ) sqlite3_str_reset(&sCheck.errMsg);
  /* Make sure this analysis did not leave any unref() pages. */
  assert( nRef==sqlite3PagerRefcount(pBt->pPager) );
  sqlite3BtreeLeave(p);
  return sqlite3StrAccumFinish(&sCheck.errMsg);
}
#endif /* SQLITE_OMIT_INTEGRITY_CHECK */

/*
** Return the full pathname of the underlying database file.  Return
** an empty string if the database is in-memory or a TEMP database.
**
** The pager filename is invariant as long as the pager is
** open so it is safe to access without the BtShared mutex.
*/
const char *sqlite3BtreeGetFilename(Btree *p){
  assert( p->pBt->pPager!=0 );
  return sqlite3PagerFilename(p->pBt->pPager, 1);
}

/*
** Return the pathname of the journal file for this database. The return
** value of this routine is the same regardless of whether the journal file
** has been created or not.
**
** The pager journal filename is invariant as long as the pager is
** open so it is safe to access without the BtShared mutex.
*/
const char *sqlite3BtreeGetJournalname(Btree *p){
  assert( p->pBt->pPager!=0 );
  return sqlite3PagerJournalname(p->pBt->pPager);
}

/*
** Return one of SQLITE_TXN_NONE, SQLITE_TXN_READ, or SQLITE_TXN_WRITE
** to describe the current transaction state of Btree p.
*/
int sqlite3BtreeTxnState(Btree *p){
  assert( p==0 || sqlite3_mutex_held(p->db->mutex) );
  return p ? p->inTrans : 0;
}

#ifndef SQLITE_OMIT_WAL
/*
** Run a checkpoint on the Btree passed as the first argument.
**
** Return SQLITE_LOCKED if this or any other connection has an open 
** transaction on the shared-cache the argument Btree is connected to.
**
** Parameter eMode is one of SQLITE_CHECKPOINT_PASSIVE, FULL or RESTART.
*/
int sqlite3BtreeCheckpoint(Btree *p, int eMode, int *pnLog, int *pnCkpt){
  int rc = SQLITE_OK;
  if( p ){
    BtShared *pBt = p->pBt;
    sqlite3BtreeEnter(p);
    if( pBt->inTransaction!=TRANS_NONE ){
      rc = SQLITE_LOCKED;
    }else{
      rc = sqlite3PagerCheckpoint(pBt->pPager, p->db, eMode, pnLog, pnCkpt);
    }
    sqlite3BtreeLeave(p);
  }
  return rc;
}
#endif

/*
** Return true if there is currently a backup running on Btree p.
*/
int sqlite3BtreeIsInBackup(Btree *p){
  assert( p );
  assert( sqlite3_mutex_held(p->db->mutex) );
  return p->nBackup!=0;
}

/*
** This function returns a pointer to a blob of memory associated with
** a single shared-btree. The memory is used by client code for its own
** purposes (for example, to store a high-level schema associated with 
** the shared-btree). The btree layer manages reference counting issues.
**
** The first time this is called on a shared-btree, nBytes bytes of memory
** are allocated, zeroed, and returned to the caller. For each subsequent 
** call the nBytes parameter is ignored and a pointer to the same blob
** of memory returned. 
**
** If the nBytes parameter is 0 and the blob of memory has not yet been
** allocated, a null pointer is returned. If the blob has already been
** allocated, it is returned as normal.
**
** Just before the shared-btree is closed, the function passed as the 
** xFree argument when the memory allocation was made is invoked on the 
** blob of allocated memory. The xFree function should not call sqlite3_free()
** on the memory, the btree layer does that.
*/
void *sqlite3BtreeSchema(Btree *p, int nBytes, void(*xFree)(void *)){
  BtShared *pBt = p->pBt;
  sqlite3BtreeEnter(p);
  if( !pBt->pSchema && nBytes ){
    pBt->pSchema = sqlite3DbMallocZero(0, nBytes);
    pBt->xFreeSchema = xFree;
  }
  sqlite3BtreeLeave(p);
  return pBt->pSchema;
}

/*
** Return SQLITE_LOCKED_SHAREDCACHE if another user of the same shared 
** btree as the argument handle holds an exclusive lock on the 
** sqlite_schema table. Otherwise SQLITE_OK.
*/
int sqlite3BtreeSchemaLocked(Btree *p){
  int rc;
  assert( sqlite3_mutex_held(p->db->mutex) );
  sqlite3BtreeEnter(p);
  rc = querySharedCacheTableLock(p, SCHEMA_ROOT, READ_LOCK);
  assert( rc==SQLITE_OK || rc==SQLITE_LOCKED_SHAREDCACHE );
  sqlite3BtreeLeave(p);
  return rc;
}


#ifndef SQLITE_OMIT_SHARED_CACHE
/*
** Obtain a lock on the table whose root page is iTab.  The
** lock is a write lock if isWritelock is true or a read lock
** if it is false.
*/
int sqlite3BtreeLockTable(Btree *p, int iTab, u8 isWriteLock){
  int rc = SQLITE_OK;
  assert( p->inTrans!=TRANS_NONE );
  if( p->sharable ){
    u8 lockType = READ_LOCK + isWriteLock;
    assert( READ_LOCK+1==WRITE_LOCK );
    assert( isWriteLock==0 || isWriteLock==1 );

    sqlite3BtreeEnter(p);
    rc = querySharedCacheTableLock(p, iTab, lockType);
    if( rc==SQLITE_OK ){
      rc = setSharedCacheTableLock(p, iTab, lockType);
    }
    sqlite3BtreeLeave(p);
  }
  return rc;
}
#endif

#ifndef SQLITE_OMIT_INCRBLOB
/*
** Argument pCsr must be a cursor opened for writing on an 
** INTKEY table currently pointing at a valid table entry. 
** This function modifies the data stored as part of that entry.
**
** Only the data content may only be modified, it is not possible to 
** change the length of the data stored. If this function is called with
** parameters that attempt to write past the end of the existing data,
** no modifications are made and SQLITE_CORRUPT is returned.
*/
int sqlite3BtreePutData(BtCursor *pCsr, u32 offset, u32 amt, void *z){
  int rc;
  assert( cursorOwnsBtShared(pCsr) );
  assert( sqlite3_mutex_held(pCsr->pBtree->db->mutex) );
  assert( pCsr->curFlags & BTCF_Incrblob );

  rc = restoreCursorPosition(pCsr);
  if( rc!=SQLITE_OK ){
    return rc;
  }
  assert( pCsr->eState!=CURSOR_REQUIRESEEK );
  if( pCsr->eState!=CURSOR_VALID ){
    return SQLITE_ABORT;
  }

  /* Save the positions of all other cursors open on this table. This is
  ** required in case any of them are holding references to an xFetch
  ** version of the b-tree page modified by the accessPayload call below.
  **
  ** Note that pCsr must be open on a INTKEY table and saveCursorPosition()
  ** and hence saveAllCursors() cannot fail on a BTREE_INTKEY table, hence
  ** saveAllCursors can only return SQLITE_OK.
  */
  VVA_ONLY(rc =) saveAllCursors(pCsr->pBt, pCsr->pgnoRoot, pCsr);
  assert( rc==SQLITE_OK );

  /* Check some assumptions: 
  **   (a) the cursor is open for writing,
  **   (b) there is a read/write transaction open,
  **   (c) the connection holds a write-lock on the table (if required),
  **   (d) there are no conflicting read-locks, and
  **   (e) the cursor points at a valid row of an intKey table.
  */
  if( (pCsr->curFlags & BTCF_WriteFlag)==0 ){
    return SQLITE_READONLY;
  }
  assert( (pCsr->pBt->btsFlags & BTS_READ_ONLY)==0
              && pCsr->pBt->inTransaction==TRANS_WRITE );
  assert( hasSharedCacheTableLock(pCsr->pBtree, pCsr->pgnoRoot, 0, 2) );
  assert( !hasReadConflicts(pCsr->pBtree, pCsr->pgnoRoot) );
  assert( pCsr->pPage->intKey );

  return accessPayload(pCsr, offset, amt, (unsigned char *)z, 1);
}

/* 
** Mark this cursor as an incremental blob cursor.
*/
void sqlite3BtreeIncrblobCursor(BtCursor *pCur){
  pCur->curFlags |= BTCF_Incrblob;
  pCur->pBtree->hasIncrblobCur = 1;
}
#endif

/*
** Set both the "read version" (single byte at byte offset 18) and 
** "write version" (single byte at byte offset 19) fields in the database
** header to iVersion.
*/
int sqlite3BtreeSetVersion(Btree *pBtree, int iVersion){
  BtShared *pBt = pBtree->pBt;
  int rc;                         /* Return code */
 
  assert( iVersion==1 || iVersion==2 || iVersion==3 );

  /* If setting the version fields to 1, do not automatically open the
  ** WAL connection, even if the version fields are currently set to 2.
  */
  pBt->btsFlags &= ~BTS_NO_WAL;
  if( iVersion==1 ) pBt->btsFlags |= BTS_NO_WAL;

  rc = sqlite3BtreeBeginTrans(pBtree, 0, 0);
  if( rc==SQLITE_OK ){
    u8 *aData = pBt->pPage1->aData;
    if( aData[18]!=(u8)iVersion || aData[19]!=(u8)iVersion ){
      rc = sqlite3BtreeBeginTrans(pBtree, 2, 0);
      if( rc==SQLITE_OK ){
        rc = sqlite3PagerWrite(pBt->pPage1->pDbPage);
        if( rc==SQLITE_OK ){
          aData[18] = (u8)iVersion;
          aData[19] = (u8)iVersion;
        }
      }
    }
  }

  pBt->btsFlags &= ~BTS_NO_WAL;
  return rc;
}

/*
** Return true if the cursor has a hint specified.  This routine is
** only used from within assert() statements
*/
int sqlite3BtreeCursorHasHint(BtCursor *pCsr, unsigned int mask){
  return (pCsr->hints & mask)!=0;
}

/*
** Return true if the given Btree is read-only.
*/
int sqlite3BtreeIsReadonly(Btree *p){
  return (p->pBt->btsFlags & BTS_READ_ONLY)!=0;
}

/*
** Return the size of the header added to each page by this module.
*/
int sqlite3HeaderSizeBtree(void){ return ROUND8(sizeof(MemPage)); }

/*
** This function is called to ensure that all locks required to commit the
** current write-transaction to the database file are held. If the db is
** in rollback mode, this means the EXCLUSIVE lock on the database file.
**
** Or, if this is an CONCURRENT transaction on a wal-mode database, the WRITER
** lock on the wal file. In this case this function also checks that the
** CONCURRENT transaction can be safely committed (does not commit with any
** other transaction committed since it was opened).
**
** SQLITE_OK is returned if successful. SQLITE_BUSY if the required locks
** cannot be obtained due to a conflicting lock. If the locks cannot be
** obtained for an CONCURRENT transaction due to a conflict with an already
** committed transaction, SQLITE_BUSY_SNAPSHOT is returned. Otherwise, if
** some other error (OOM, IO, etc.) occurs, the relevant SQLite error code
** is returned.
*/
int sqlite3BtreeExclusiveLock(Btree *p){
  int rc;
  Pgno pgno = 0;
  BtShared *pBt = p->pBt;
  assert( p->inTrans==TRANS_WRITE && pBt->pPage1 );
  sqlite3BtreeEnter(p);
  rc = sqlite3PagerExclusiveLock(pBt->pPager, 
    (p->db->eConcurrent==CONCURRENT_SCHEMA) ? 0 : pBt->pPage1->pDbPage,
    &pgno
  );
#ifdef SQLITE_OMIT_CONCURRENT
  assert( pgno==0 );
#else
  if( rc==SQLITE_BUSY_SNAPSHOT && pgno ){
    PgHdr *pPg = 0;
    int rc2 = sqlite3PagerGet(pBt->pPager, pgno, &pPg, 0);
    if( rc2==SQLITE_OK ){
      int bWrite = -1;
      const char *zObj = 0;
      const char *zTab = 0;
      char zContent[17];

      if( pPg ){
        Pgno pgnoRoot = 0;
        HashElem *pE;
        Schema *pSchema;
        u8 *aData = (u8*)sqlite3PagerGetData(pPg);
        int i;
        for(i=0; i<8; i++){
          static const char hexdigits[] = {
            '0', '1', '2', '3', '4', '5', '6', '7',
            '8', '9', 'A', 'B', 'C', 'D', 'E', 'F' 
          };
          zContent[i*2] = hexdigits[(aData[i] >> 4)];
          zContent[i*2+1] = hexdigits[(aData[i] & 0xF)];
        }
        zContent[16] = '\0';

        pgnoRoot = ((MemPage*)sqlite3PagerGetExtra(pPg))->pgnoRoot;
        bWrite = sqlite3PagerIswriteable(pPg);
        sqlite3PagerUnref(pPg);

        pSchema = sqlite3SchemaGet(p->db, p);
        if( pSchema ){
          for(pE=sqliteHashFirst(&pSchema->tblHash); pE; pE=sqliteHashNext(pE)){
            Table *pTab = (Table *)sqliteHashData(pE);
            if( pTab->tnum==(int)pgnoRoot ){
              zObj = pTab->zName;
              zTab = 0;
            }else{
              Index *pIdx;
              for(pIdx=pTab->pIndex; pIdx; pIdx=pIdx->pNext){
                if( pIdx->tnum==(int)pgnoRoot ){
                  zObj = pIdx->zName;
                  zTab = pTab->zName;
                }
              }
            }
          }
        }
      }

      sqlite3_log(SQLITE_OK,
          "cannot commit CONCURRENT transaction "
          "- conflict at page %d "
          "(%s page; part of db %s %s%s%s; content=%s...)",
          (int)pgno,
          (bWrite==0?"read-only":(bWrite>0?"read/write":"unknown")),
          (zTab ? "index" : "table"),
          (zTab ? zTab : ""), (zTab ? "." : ""), (zObj ? zObj : "UNKNOWN"),
          zContent
      );
    }
  }
#endif
  sqlite3BtreeLeave(p);
  return rc;
}

#if !defined(SQLITE_OMIT_SHARED_CACHE)
/*
** Return true if the Btree passed as the only argument is sharable.
*/
int sqlite3BtreeSharable(Btree *p){
  return p->sharable;
}

/*
** Return the number of connections to the BtShared object accessed by
** the Btree handle passed as the only argument. For private caches 
** this is always 1. For shared caches it may be 1 or greater.
*/
int sqlite3BtreeConnectionCount(Btree *p){
  testcase( p->sharable );
  return p->pBt->nRef;
}
#endif<|MERGE_RESOLUTION|>--- conflicted
+++ resolved
@@ -8224,11 +8224,8 @@
         goto balance_cleanup;
       }
     }
-<<<<<<< HEAD
     setMempageRoot(apOld[i], pgnoRoot);
-=======
     nMaxCells += apOld[i]->nCell + ArraySize(pParent->apOvfl);
->>>>>>> 0f1e95e6
     if( (i--)==0 ) break;
 
     if( pParent->nOverflow && i+nxDiv==pParent->aiOvfl[0] ){
@@ -10014,12 +10011,8 @@
   BtShared *pBt,           /* The BTree that contains the table */
   Pgno pgno,               /* Page number to clear */
   int freePageFlag,        /* Deallocate page if true */
-<<<<<<< HEAD
-  int *pnChange,           /* Add number of Cells freed to this counter */
+  i64 *pnChange,           /* Add number of Cells freed to this counter */
   Pgno pgnoRoot
-=======
-  i64 *pnChange            /* Add number of Cells freed to this counter */
->>>>>>> 0f1e95e6
 ){
   MemPage *pPage;
   int rc;
