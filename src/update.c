/*
** 2001 September 15
**
** The author disclaims copyright to this source code.  In place of
** a legal notice, here is a blessing:
**
**    May you do good and not evil.
**    May you find forgiveness for yourself and forgive others.
**    May you share freely, never taking more than you give.
**
*************************************************************************
** This file contains C code routines that are called by the parser
** to handle UPDATE statements.
*/
#include "sqliteInt.h"

#ifndef SQLITE_OMIT_VIRTUALTABLE
/* Forward declaration */
static void updateVirtualTable(
  Parse *pParse,       /* The parsing context */
  SrcList *pSrc,       /* The virtual table to be modified */
  Table *pTab,         /* The virtual table */
  ExprList *pChanges,  /* The columns to change in the UPDATE statement */
  Expr *pRowidExpr,    /* Expression used to recompute the rowid */
  int *aXRef,          /* Mapping from columns of pTab to entries in pChanges */
  Expr *pWhere,        /* WHERE clause of the UPDATE statement */
  int onError          /* ON CONFLICT strategy */
);
#endif /* SQLITE_OMIT_VIRTUALTABLE */

/*
** The most recently coded instruction was an OP_Column to retrieve the
** i-th column of table pTab. This routine sets the P4 parameter of the 
** OP_Column to the default value, if any.
**
** The default value of a column is specified by a DEFAULT clause in the 
** column definition. This was either supplied by the user when the table
** was created, or added later to the table definition by an ALTER TABLE
** command. If the latter, then the row-records in the table btree on disk
** may not contain a value for the column and the default value, taken
** from the P4 parameter of the OP_Column instruction, is returned instead.
** If the former, then all row-records are guaranteed to include a value
** for the column and the P4 value is not required.
**
** Column definitions created by an ALTER TABLE command may only have 
** literal default values specified: a number, null or a string. (If a more
** complicated default expression value was provided, it is evaluated 
** when the ALTER TABLE is executed and one of the literal values written
** into the sqlite_schema table.)
**
** Therefore, the P4 parameter is only required if the default value for
** the column is a literal number, string or null. The sqlite3ValueFromExpr()
** function is capable of transforming these types of expressions into
** sqlite3_value objects.
**
** If column as REAL affinity and the table is an ordinary b-tree table
** (not a virtual table) then the value might have been stored as an
** integer.  In that case, add an OP_RealAffinity opcode to make sure
** it has been converted into REAL.
*/
void sqlite3ColumnDefault(Vdbe *v, Table *pTab, int i, int iReg){
  assert( pTab!=0 );
  if( !IsView(pTab) ){
    sqlite3_value *pValue = 0;
    u8 enc = ENC(sqlite3VdbeDb(v));
    Column *pCol = &pTab->aCol[i];
    VdbeComment((v, "%s.%s", pTab->zName, pCol->zCnName));
    assert( i<pTab->nCol );
    sqlite3ValueFromExpr(sqlite3VdbeDb(v), 
                         sqlite3ColumnExpr(pTab,pCol), enc, 
                         pCol->affinity, &pValue);
    if( pValue ){
      sqlite3VdbeAppendP4(v, pValue, P4_MEM);
    }
  }
#ifndef SQLITE_OMIT_FLOATING_POINT
  if( pTab->aCol[i].affinity==SQLITE_AFF_REAL && !IsVirtual(pTab) ){
    sqlite3VdbeAddOp1(v, OP_RealAffinity, iReg);
  }
#endif
}

/*
** Check to see if column iCol of index pIdx references any of the
** columns defined by aXRef and chngRowid.  Return true if it does
** and false if not.  This is an optimization.  False-positives are a
** performance degradation, but false-negatives can result in a corrupt
** index and incorrect answers.
**
** aXRef[j] will be non-negative if column j of the original table is
** being updated.  chngRowid will be true if the rowid of the table is
** being updated.
*/
static int indexColumnIsBeingUpdated(
  Index *pIdx,      /* The index to check */
  int iCol,         /* Which column of the index to check */
  int *aXRef,       /* aXRef[j]>=0 if column j is being updated */
  int chngRowid     /* true if the rowid is being updated */
){
  i16 iIdxCol = pIdx->aiColumn[iCol];
  assert( iIdxCol!=XN_ROWID ); /* Cannot index rowid */
  if( iIdxCol>=0 ){
    return aXRef[iIdxCol]>=0;
  }
  assert( iIdxCol==XN_EXPR );
  assert( pIdx->aColExpr!=0 );
  assert( pIdx->aColExpr->a[iCol].pExpr!=0 );
  return sqlite3ExprReferencesUpdatedColumn(pIdx->aColExpr->a[iCol].pExpr,
                                            aXRef,chngRowid);
}

/*
** Check to see if index pIdx is a partial index whose conditional
** expression might change values due to an UPDATE.  Return true if
** the index is subject to change and false if the index is guaranteed
** to be unchanged.  This is an optimization.  False-positives are a
** performance degradation, but false-negatives can result in a corrupt
** index and incorrect answers.
**
** aXRef[j] will be non-negative if column j of the original table is
** being updated.  chngRowid will be true if the rowid of the table is
** being updated.
*/
static int indexWhereClauseMightChange(
  Index *pIdx,      /* The index to check */
  int *aXRef,       /* aXRef[j]>=0 if column j is being updated */
  int chngRowid     /* true if the rowid is being updated */
){
  if( pIdx->pPartIdxWhere==0 ) return 0;
  return sqlite3ExprReferencesUpdatedColumn(pIdx->pPartIdxWhere,
                                            aXRef, chngRowid);
}

/*
** Allocate and return a pointer to an expression of type TK_ROW with
** Expr.iColumn set to value (iCol+1). The resolver will modify the
** expression to be a TK_COLUMN reading column iCol of the first
** table in the source-list (pSrc->a[0]).
*/
static Expr *exprRowColumn(Parse *pParse, int iCol){
  Expr *pRet = sqlite3PExpr(pParse, TK_ROW, 0, 0);
  if( pRet ) pRet->iColumn = iCol+1;
  return pRet;
}

/*
** Assuming both the pLimit and pOrderBy parameters are NULL, this function
** generates VM code to run the query:
**
**   SELECT <other-columns>, pChanges FROM pTabList WHERE pWhere 
**
** and write the results to the ephemeral table already opened as cursor 
** iEph. None of pChanges, pTabList or pWhere are modified or consumed by 
** this function, they must be deleted by the caller.
**
** Or, if pLimit and pOrderBy are not NULL, and pTab is not a view:
**
**   SELECT <other-columns>, pChanges FROM pTabList 
**   WHERE pWhere
**   GROUP BY <other-columns> 
**   ORDER BY pOrderBy LIMIT pLimit
**
** If pTab is a view, the GROUP BY clause is omitted.
**
** Exactly how results are written to table iEph, and exactly what
** the <other-columns> in the query above are is determined by the type
** of table pTabList->a[0].pTab.
**
** If the table is a WITHOUT ROWID table, then argument pPk must be its
** PRIMARY KEY. In this case <other-columns> are the primary key columns
** of the table, in order. The results of the query are written to ephemeral
** table iEph as index keys, using OP_IdxInsert.
**
** If the table is actually a view, then <other-columns> are all columns of
** the view. The results are written to the ephemeral table iEph as records
** with automatically assigned integer keys.
**
** If the table is a virtual or ordinary intkey table, then <other-columns> 
** is its rowid. For a virtual table, the results are written to iEph as
** records with automatically assigned integer keys For intkey tables, the
** rowid value in <other-columns> is used as the integer key, and the 
** remaining fields make up the table record. 
*/
static void updateFromSelect(
  Parse *pParse,                  /* Parse context */
  int iEph,                       /* Cursor for open eph. table */
  Index *pPk,                     /* PK if table 0 is WITHOUT ROWID */
  ExprList *pChanges,             /* List of expressions to return */
  SrcList *pTabList,              /* List of tables to select from */
  Expr *pWhere,                   /* WHERE clause for query */
  ExprList *pOrderBy,             /* ORDER BY clause */
  Expr *pLimit                    /* LIMIT clause */
){
  int i;
  SelectDest dest;
  Select *pSelect = 0;
  ExprList *pList = 0;
  ExprList *pGrp = 0;
  Expr *pLimit2 = 0;
  ExprList *pOrderBy2 = 0;
  sqlite3 *db = pParse->db;
  Table *pTab = pTabList->a[0].pTab;
  SrcList *pSrc;
  Expr *pWhere2;
  int eDest;

#ifdef SQLITE_ENABLE_UPDATE_DELETE_LIMIT
  if( pOrderBy && pLimit==0 ) {
    sqlite3ErrorMsg(pParse, "ORDER BY without LIMIT on UPDATE");
    return;
  }
  pOrderBy2 = sqlite3ExprListDup(db, pOrderBy, 0);
  pLimit2 = sqlite3ExprDup(db, pLimit, 0);
#else
  UNUSED_PARAMETER(pOrderBy);
  UNUSED_PARAMETER(pLimit);
#endif

  pSrc = sqlite3SrcListDup(db, pTabList, 0);
  pWhere2 = sqlite3ExprDup(db, pWhere, 0);

  assert( pTabList->nSrc>1 );
  if( pSrc ){
    pSrc->a[0].fg.notCte = 1;
    pSrc->a[0].iCursor = -1;
    pSrc->a[0].pTab->nTabRef--;
    pSrc->a[0].pTab = 0;
  }
  if( pPk ){
    for(i=0; i<pPk->nKeyCol; i++){
      Expr *pNew = exprRowColumn(pParse, pPk->aiColumn[i]);
#ifdef SQLITE_ENABLE_UPDATE_DELETE_LIMIT
      if( pLimit ){
        pGrp = sqlite3ExprListAppend(pParse, pGrp, sqlite3ExprDup(db, pNew, 0));
      }
#endif
      pList = sqlite3ExprListAppend(pParse, pList, pNew);
    }
    eDest = IsVirtual(pTab) ? SRT_Table : SRT_Upfrom;
  }else if( IsView(pTab) ){
    for(i=0; i<pTab->nCol; i++){
      pList = sqlite3ExprListAppend(pParse, pList, exprRowColumn(pParse, i));
    }
    eDest = SRT_Table;
  }else{
    eDest = IsVirtual(pTab) ? SRT_Table : SRT_Upfrom;
    pList = sqlite3ExprListAppend(pParse, 0, sqlite3PExpr(pParse,TK_ROW,0,0));
#ifdef SQLITE_ENABLE_UPDATE_DELETE_LIMIT
    if( pLimit ){
      pGrp = sqlite3ExprListAppend(pParse, 0, sqlite3PExpr(pParse,TK_ROW,0,0));
    }
#endif
  }
  assert( pChanges!=0 || pParse->db->mallocFailed );
  if( pChanges ){
    for(i=0; i<pChanges->nExpr; i++){
      pList = sqlite3ExprListAppend(pParse, pList, 
          sqlite3ExprDup(db, pChanges->a[i].pExpr, 0)
      );
    }
  }
  pSelect = sqlite3SelectNew(pParse, pList, 
      pSrc, pWhere2, pGrp, 0, pOrderBy2, SF_UFSrcCheck|SF_IncludeHidden, pLimit2
  );
  if( pSelect ) pSelect->selFlags |= SF_OrderByReqd;
  sqlite3SelectDestInit(&dest, eDest, iEph);
  dest.iSDParm2 = (pPk ? pPk->nKeyCol : -1);
  sqlite3Select(pParse, pSelect, &dest);
  sqlite3SelectDelete(db, pSelect);
}

/*
** Process an UPDATE statement.
**
**   UPDATE OR IGNORE tbl SET a=b, c=d FROM tbl2... WHERE e<5 AND f NOT NULL;
**          \_______/ \_/     \______/      \_____/       \________________/
**           onError   |      pChanges         |                pWhere
**                     \_______________________/
**                               pTabList
*/
void sqlite3Update(
  Parse *pParse,         /* The parser context */
  SrcList *pTabList,     /* The table in which we should change things */
  ExprList *pChanges,    /* Things to be changed */
  Expr *pWhere,          /* The WHERE clause.  May be null */
  int onError,           /* How to handle constraint errors */
  ExprList *pOrderBy,    /* ORDER BY clause. May be null */
  Expr *pLimit,          /* LIMIT clause. May be null */
  Upsert *pUpsert        /* ON CONFLICT clause, or null */
){
  int i, j, k;           /* Loop counters */
  Table *pTab;           /* The table to be updated */
  int addrTop = 0;       /* VDBE instruction address of the start of the loop */
  WhereInfo *pWInfo = 0; /* Information about the WHERE clause */
  Vdbe *v;               /* The virtual database engine */
  Index *pIdx;           /* For looping over indices */
  Index *pPk;            /* The PRIMARY KEY index for WITHOUT ROWID tables */
  int nIdx;              /* Number of indices that need updating */
  int nAllIdx;           /* Total number of indexes */
  int iBaseCur;          /* Base cursor number */
  int iDataCur;          /* Cursor for the canonical data btree */
  int iIdxCur;           /* Cursor for the first index */
  sqlite3 *db;           /* The database structure */
  int *aRegIdx = 0;      /* Registers for to each index and the main table */
  int *aXRef = 0;        /* aXRef[i] is the index in pChanges->a[] of the
                         ** an expression for the i-th column of the table.
                         ** aXRef[i]==-1 if the i-th column is not changed. */
  u8 *aToOpen;           /* 1 for tables and indices to be opened */
  u8 chngPk;             /* PRIMARY KEY changed in a WITHOUT ROWID table */
  u8 chngRowid;          /* Rowid changed in a normal table */
  u8 chngKey;            /* Either chngPk or chngRowid */
  Expr *pRowidExpr = 0;  /* Expression defining the new record number */
  int iRowidExpr = -1;   /* Index of "rowid=" (or IPK) assignment in pChanges */
  AuthContext sContext;  /* The authorization context */
  NameContext sNC;       /* The name-context to resolve expressions in */
  int iDb;               /* Database containing the table being updated */
  int eOnePass;          /* ONEPASS_XXX value from where.c */
  int hasFK;             /* True if foreign key processing is required */
  int labelBreak;        /* Jump here to break out of UPDATE loop */
  int labelContinue;     /* Jump here to continue next step of UPDATE loop */
  int flags;             /* Flags for sqlite3WhereBegin() */

#ifndef SQLITE_OMIT_TRIGGER
  int isView;            /* True when updating a view (INSTEAD OF trigger) */
  Trigger *pTrigger;     /* List of triggers on pTab, if required */
  int tmask;             /* Mask of TRIGGER_BEFORE|TRIGGER_AFTER */
#endif
  int newmask;           /* Mask of NEW.* columns accessed by BEFORE triggers */
  int iEph = 0;          /* Ephemeral table holding all primary key values */
  int nKey = 0;          /* Number of elements in regKey for WITHOUT ROWID */
  int aiCurOnePass[2];   /* The write cursors opened by WHERE_ONEPASS */
  int addrOpen = 0;      /* Address of OP_OpenEphemeral */
  int iPk = 0;           /* First of nPk cells holding PRIMARY KEY value */
  i16 nPk = 0;           /* Number of components of the PRIMARY KEY */
  int bReplace = 0;      /* True if REPLACE conflict resolution might happen */
  int bFinishSeek = 1;   /* The OP_FinishSeek opcode is needed */
  int nChangeFrom = 0;   /* If there is a FROM, pChanges->nExpr, else 0 */

  /* Register Allocations */
  int regRowCount = 0;   /* A count of rows changed */
  int regOldRowid = 0;   /* The old rowid */
  int regNewRowid = 0;   /* The new rowid */
  int regNew = 0;        /* Content of the NEW.* table in triggers */
  int regOld = 0;        /* Content of OLD.* table in triggers */
  int regRowSet = 0;     /* Rowset of rows to be updated */
  int regKey = 0;        /* composite PRIMARY KEY value */

  memset(&sContext, 0, sizeof(sContext));
  db = pParse->db;
  if( pParse->nErr || db->mallocFailed ){
    goto update_cleanup;
  }

  /* Locate the table which we want to update. 
  */
  pTab = sqlite3SrcListLookup(pParse, pTabList);
  if( pTab==0 ) goto update_cleanup;
  iDb = sqlite3SchemaToIndex(pParse->db, pTab->pSchema);

  /* Figure out if we have any triggers and if the table being
  ** updated is a view.
  */
#ifndef SQLITE_OMIT_TRIGGER
  pTrigger = sqlite3TriggersExist(pParse, pTab, TK_UPDATE, pChanges, &tmask);
  isView = IsView(pTab);
  assert( pTrigger || tmask==0 );
#else
# define pTrigger 0
# define isView 0
# define tmask 0
#endif
#ifdef SQLITE_OMIT_VIEW
# undef isView
# define isView 0
#endif

  /* If there was a FROM clause, set nChangeFrom to the number of expressions
  ** in the change-list. Otherwise, set it to 0. There cannot be a FROM
  ** clause if this function is being called to generate code for part of
  ** an UPSERT statement.  */
  nChangeFrom = (pTabList->nSrc>1) ? pChanges->nExpr : 0;
  assert( nChangeFrom==0 || pUpsert==0 );

#ifdef SQLITE_ENABLE_UPDATE_DELETE_LIMIT
  if( !isView && nChangeFrom==0 ){
    pWhere = sqlite3LimitWhere(
        pParse, pTabList, pWhere, pOrderBy, pLimit, "UPDATE"
    );
    pOrderBy = 0;
    pLimit = 0;
  }
#endif

  if( sqlite3ViewGetColumnNames(pParse, pTab) ){
    goto update_cleanup;
  }
  if( sqlite3IsReadOnly(pParse, pTab, tmask) ){
    goto update_cleanup;
  }

  /* Allocate a cursors for the main database table and for all indices.
  ** The index cursors might not be used, but if they are used they
  ** need to occur right after the database cursor.  So go ahead and
  ** allocate enough space, just in case.
  */
  iBaseCur = iDataCur = pParse->nTab++;
  iIdxCur = iDataCur+1;
  pPk = HasRowid(pTab) ? 0 : sqlite3PrimaryKeyIndex(pTab);
  testcase( pPk!=0 && pPk!=pTab->pIndex );
  for(nIdx=0, pIdx=pTab->pIndex; pIdx; pIdx=pIdx->pNext, nIdx++){
    if( pPk==pIdx ){
      iDataCur = pParse->nTab;
    }
    pParse->nTab++;
  }
  if( pUpsert ){
    /* On an UPSERT, reuse the same cursors already opened by INSERT */
    iDataCur = pUpsert->iDataCur;
    iIdxCur = pUpsert->iIdxCur;
    pParse->nTab = iBaseCur;
  }
  pTabList->a[0].iCursor = iDataCur;

  /* Allocate space for aXRef[], aRegIdx[], and aToOpen[].  
  ** Initialize aXRef[] and aToOpen[] to their default values.
  */
  aXRef = sqlite3DbMallocRawNN(db, sizeof(int) * (pTab->nCol+nIdx+1) + nIdx+2 );
  if( aXRef==0 ) goto update_cleanup;
  aRegIdx = aXRef+pTab->nCol;
  aToOpen = (u8*)(aRegIdx+nIdx+1);
  memset(aToOpen, 1, nIdx+1);
  aToOpen[nIdx+1] = 0;
  for(i=0; i<pTab->nCol; i++) aXRef[i] = -1;

  /* Initialize the name-context */
  memset(&sNC, 0, sizeof(sNC));
  sNC.pParse = pParse;
  sNC.pSrcList = pTabList;
  sNC.uNC.pUpsert = pUpsert;
  sNC.ncFlags = NC_UUpsert;

  /* Begin generating code. */
  v = sqlite3GetVdbe(pParse);
  if( v==0 ) goto update_cleanup;

  /* Resolve the column names in all the expressions of the
  ** of the UPDATE statement.  Also find the column index
  ** for each column to be updated in the pChanges array.  For each
  ** column to be updated, make sure we have authorization to change
  ** that column.
  */
  chngRowid = chngPk = 0;
  for(i=0; i<pChanges->nExpr; i++){
<<<<<<< HEAD
#if defined(SQLITE_ENABLE_NOOP_UPDATE) && !defined(SQLITE_OMIT_FLAG_PRAGMAS)
    if( db->flags & SQLITE_NoopUpdate ){
      Token x;
      sqlite3ExprDelete(db, pChanges->a[i].pExpr);
      x.z = pChanges->a[i].zEName;
      x.n = sqlite3Strlen30(x.z);
      pChanges->a[i].pExpr =
         sqlite3PExpr(pParse, TK_UPLUS, sqlite3ExprAlloc(db, TK_ID, &x, 0), 0);
      if( db->mallocFailed ) goto update_cleanup;
    }
#endif
=======
    u8 hCol = sqlite3StrIHash(pChanges->a[i].zEName);
>>>>>>> 0f1e95e6
    /* If this is an UPDATE with a FROM clause, do not resolve expressions
    ** here. The call to sqlite3Select() below will do that. */
    if( nChangeFrom==0 && sqlite3ResolveExprNames(&sNC, pChanges->a[i].pExpr) ){
      goto update_cleanup;
    }
    for(j=0; j<pTab->nCol; j++){
      if( pTab->aCol[j].hName==hCol
       && sqlite3StrICmp(pTab->aCol[j].zCnName, pChanges->a[i].zEName)==0
      ){
        if( j==pTab->iPKey ){
          chngRowid = 1;
          pRowidExpr = pChanges->a[i].pExpr;
          iRowidExpr = i;
        }else if( pPk && (pTab->aCol[j].colFlags & COLFLAG_PRIMKEY)!=0 ){
          chngPk = 1;
        }
#ifndef SQLITE_OMIT_GENERATED_COLUMNS
        else if( pTab->aCol[j].colFlags & COLFLAG_GENERATED ){
          testcase( pTab->aCol[j].colFlags & COLFLAG_VIRTUAL );
          testcase( pTab->aCol[j].colFlags & COLFLAG_STORED );
          sqlite3ErrorMsg(pParse, 
             "cannot UPDATE generated column \"%s\"",
             pTab->aCol[j].zCnName);
          goto update_cleanup;
        }
#endif
        aXRef[j] = i;
        break;
      }
    }
    if( j>=pTab->nCol ){
      if( pPk==0 && sqlite3IsRowid(pChanges->a[i].zEName) ){
        j = -1;
        chngRowid = 1;
        pRowidExpr = pChanges->a[i].pExpr;
        iRowidExpr = i;
      }else{
        sqlite3ErrorMsg(pParse, "no such column: %s", pChanges->a[i].zEName);
        pParse->checkSchema = 1;
        goto update_cleanup;
      }
    }
#ifndef SQLITE_OMIT_AUTHORIZATION
    {
      int rc;
      rc = sqlite3AuthCheck(pParse, SQLITE_UPDATE, pTab->zName,
                            j<0 ? "ROWID" : pTab->aCol[j].zCnName,
                            db->aDb[iDb].zDbSName);
      if( rc==SQLITE_DENY ){
        goto update_cleanup;
      }else if( rc==SQLITE_IGNORE ){
        aXRef[j] = -1;
      }
    }
#endif
  }
  assert( (chngRowid & chngPk)==0 );
  assert( chngRowid==0 || chngRowid==1 );
  assert( chngPk==0 || chngPk==1 );
  chngKey = chngRowid + chngPk;

#ifndef SQLITE_OMIT_GENERATED_COLUMNS
  /* Mark generated columns as changing if their generator expressions
  ** reference any changing column.  The actual aXRef[] value for 
  ** generated expressions is not used, other than to check to see that it
  ** is non-negative, so the value of aXRef[] for generated columns can be
  ** set to any non-negative number.  We use 99999 so that the value is
  ** obvious when looking at aXRef[] in a symbolic debugger. 
  */
  if( pTab->tabFlags & TF_HasGenerated ){
    int bProgress;
    testcase( pTab->tabFlags & TF_HasVirtual );
    testcase( pTab->tabFlags & TF_HasStored );
    do{
      bProgress = 0;
      for(i=0; i<pTab->nCol; i++){
        if( aXRef[i]>=0 ) continue;
        if( (pTab->aCol[i].colFlags & COLFLAG_GENERATED)==0 ) continue;
        if( sqlite3ExprReferencesUpdatedColumn(
                sqlite3ColumnExpr(pTab, &pTab->aCol[i]),
                 aXRef, chngRowid)
        ){
          aXRef[i] = 99999;
          bProgress = 1;
        }
      }
    }while( bProgress );
  }
#endif

  /* The SET expressions are not actually used inside the WHERE loop.  
  ** So reset the colUsed mask. Unless this is a virtual table. In that
  ** case, set all bits of the colUsed mask (to ensure that the virtual
  ** table implementation makes all columns available).
  */
  pTabList->a[0].colUsed = IsVirtual(pTab) ? ALLBITS : 0;

  hasFK = sqlite3FkRequired(pParse, pTab, aXRef, chngKey);

  /* There is one entry in the aRegIdx[] array for each index on the table
  ** being updated.  Fill in aRegIdx[] with a register number that will hold
  ** the key for accessing each index.
  */
  if( onError==OE_Replace ) bReplace = 1;
  for(nAllIdx=0, pIdx=pTab->pIndex; pIdx; pIdx=pIdx->pNext, nAllIdx++){
    int reg;
    if( chngKey || hasFK>1 || pIdx==pPk
     || indexWhereClauseMightChange(pIdx,aXRef,chngRowid)
    ){
      reg = ++pParse->nMem;
      pParse->nMem += pIdx->nColumn;
    }else{
      reg = 0;
      for(i=0; i<pIdx->nKeyCol; i++){
        if( indexColumnIsBeingUpdated(pIdx, i, aXRef, chngRowid) ){
          reg = ++pParse->nMem;
          pParse->nMem += pIdx->nColumn;
          if( onError==OE_Default && pIdx->onError==OE_Replace ){
            bReplace = 1;
          }
          break;
        }
      }
    }
    if( reg==0 ) aToOpen[nAllIdx+1] = 0;
    aRegIdx[nAllIdx] = reg;
  }
  aRegIdx[nAllIdx] = ++pParse->nMem;  /* Register storing the table record */
  if( bReplace ){
    /* If REPLACE conflict resolution might be invoked, open cursors on all 
    ** indexes in case they are needed to delete records.  */
    memset(aToOpen, 1, nIdx+1);
  }

  if( pParse->nested==0 ) sqlite3VdbeCountChanges(v);
  sqlite3BeginWriteOperation(pParse, pTrigger || hasFK, iDb);

  /* Allocate required registers. */
  if( !IsVirtual(pTab) ){
    /* For now, regRowSet and aRegIdx[nAllIdx] share the same register.
    ** If regRowSet turns out to be needed, then aRegIdx[nAllIdx] will be
    ** reallocated.  aRegIdx[nAllIdx] is the register in which the main
    ** table record is written.  regRowSet holds the RowSet for the
    ** two-pass update algorithm. */
    assert( aRegIdx[nAllIdx]==pParse->nMem );
    regRowSet = aRegIdx[nAllIdx];
    regOldRowid = regNewRowid = ++pParse->nMem;
    if( chngPk || pTrigger || hasFK ){
      regOld = pParse->nMem + 1;
      pParse->nMem += pTab->nCol;
    }
    if( chngKey || pTrigger || hasFK ){
      regNewRowid = ++pParse->nMem;
    }
    regNew = pParse->nMem + 1;
    pParse->nMem += pTab->nCol;
  }

  /* Start the view context. */
  if( isView ){
    sqlite3AuthContextPush(pParse, &sContext, pTab->zName);
  }

  /* If we are trying to update a view, realize that view into
  ** an ephemeral table.
  */
#if !defined(SQLITE_OMIT_VIEW) && !defined(SQLITE_OMIT_TRIGGER)
  if( nChangeFrom==0 && isView ){
    sqlite3MaterializeView(pParse, pTab, 
        pWhere, pOrderBy, pLimit, iDataCur
    );
    pOrderBy = 0;
    pLimit = 0;
  }
#endif

  /* Resolve the column names in all the expressions in the
  ** WHERE clause.
  */
  if( nChangeFrom==0 && sqlite3ResolveExprNames(&sNC, pWhere) ){
    goto update_cleanup;
  }

#ifndef SQLITE_OMIT_VIRTUALTABLE
  /* Virtual tables must be handled separately */
  if( IsVirtual(pTab) ){
    updateVirtualTable(pParse, pTabList, pTab, pChanges, pRowidExpr, aXRef,
                       pWhere, onError);
    goto update_cleanup;
  }
#endif

  /* Jump to labelBreak to abandon further processing of this UPDATE */
  labelContinue = labelBreak = sqlite3VdbeMakeLabel(pParse);

  /* Not an UPSERT.  Normal processing.  Begin by
  ** initialize the count of updated rows */
  if( (db->flags&SQLITE_CountRows)!=0
   && !pParse->pTriggerTab
   && !pParse->nested
   && !pParse->bReturning
   && pUpsert==0
  ){
    regRowCount = ++pParse->nMem;
    sqlite3VdbeAddOp2(v, OP_Integer, 0, regRowCount);
  }

  if( nChangeFrom==0 && HasRowid(pTab) ){
    sqlite3VdbeAddOp3(v, OP_Null, 0, regRowSet, regOldRowid);
    iEph = pParse->nTab++;
    addrOpen = sqlite3VdbeAddOp3(v, OP_OpenEphemeral, iEph, 0, regRowSet);
  }else{
    assert( pPk!=0 || HasRowid(pTab) );
    nPk = pPk ? pPk->nKeyCol : 0;
    iPk = pParse->nMem+1;
    pParse->nMem += nPk;
    pParse->nMem += nChangeFrom;
    regKey = ++pParse->nMem;
    if( pUpsert==0 ){
      int nEphCol = nPk + nChangeFrom + (isView ? pTab->nCol : 0);
      iEph = pParse->nTab++;
      if( pPk ) sqlite3VdbeAddOp3(v, OP_Null, 0, iPk, iPk+nPk-1);
      addrOpen = sqlite3VdbeAddOp2(v, OP_OpenEphemeral, iEph, nEphCol);
      if( pPk ){
        KeyInfo *pKeyInfo = sqlite3KeyInfoOfIndex(pParse, pPk);
        if( pKeyInfo ){
          pKeyInfo->nAllField = nEphCol;
          sqlite3VdbeAppendP4(v, pKeyInfo, P4_KEYINFO);
        }
      }
      if( nChangeFrom ){
        updateFromSelect(
            pParse, iEph, pPk, pChanges, pTabList, pWhere, pOrderBy, pLimit
        );
#ifndef SQLITE_OMIT_SUBQUERY
        if( isView ) iDataCur = iEph;
#endif
      }
    }
  }
  
  if( nChangeFrom ){
    sqlite3MultiWrite(pParse);
    eOnePass = ONEPASS_OFF;
    nKey = nPk;
    regKey = iPk;
  }else{
    if( pUpsert ){
      /* If this is an UPSERT, then all cursors have already been opened by
      ** the outer INSERT and the data cursor should be pointing at the row
      ** that is to be updated.  So bypass the code that searches for the
      ** row(s) to be updated.
      */
      pWInfo = 0;
      eOnePass = ONEPASS_SINGLE;
      sqlite3ExprIfFalse(pParse, pWhere, labelBreak, SQLITE_JUMPIFNULL);
      bFinishSeek = 0;
    }else{
      /* Begin the database scan. 
      **
      ** Do not consider a single-pass strategy for a multi-row update if
      ** there are any triggers or foreign keys to process, or rows may
      ** be deleted as a result of REPLACE conflict handling. Any of these
      ** things might disturb a cursor being used to scan through the table
      ** or index, causing a single-pass approach to malfunction.  */
      flags = WHERE_ONEPASS_DESIRED;
      if( !pParse->nested && !pTrigger && !hasFK && !chngKey && !bReplace ){
        flags |= WHERE_ONEPASS_MULTIROW;
      }
      pWInfo = sqlite3WhereBegin(pParse, pTabList, pWhere, 0, 0, flags,iIdxCur);
      if( pWInfo==0 ) goto update_cleanup;

      /* A one-pass strategy that might update more than one row may not
      ** be used if any column of the index used for the scan is being
      ** updated. Otherwise, if there is an index on "b", statements like
      ** the following could create an infinite loop:
      **
      **   UPDATE t1 SET b=b+1 WHERE b>?
      **
      ** Fall back to ONEPASS_OFF if where.c has selected a ONEPASS_MULTI
      ** strategy that uses an index for which one or more columns are being
      ** updated.  */
      eOnePass = sqlite3WhereOkOnePass(pWInfo, aiCurOnePass);
      bFinishSeek = sqlite3WhereUsesDeferredSeek(pWInfo);
      if( eOnePass!=ONEPASS_SINGLE ){
        sqlite3MultiWrite(pParse);
        if( eOnePass==ONEPASS_MULTI ){
          int iCur = aiCurOnePass[1];
          if( iCur>=0 && iCur!=iDataCur && aToOpen[iCur-iBaseCur] ){
            eOnePass = ONEPASS_OFF;
          }
          assert( iCur!=iDataCur || !HasRowid(pTab) );
        }
      }
    }

    if( HasRowid(pTab) ){
      /* Read the rowid of the current row of the WHERE scan. In ONEPASS_OFF
      ** mode, write the rowid into the FIFO. In either of the one-pass modes,
      ** leave it in register regOldRowid.  */
      sqlite3VdbeAddOp2(v, OP_Rowid, iDataCur, regOldRowid);
      if( eOnePass==ONEPASS_OFF ){
        aRegIdx[nAllIdx] = ++pParse->nMem;
        sqlite3VdbeAddOp3(v, OP_Insert, iEph, regRowSet, regOldRowid);
      }else{
        if( ALWAYS(addrOpen) ) sqlite3VdbeChangeToNoop(v, addrOpen);
      }
    }else{
      /* Read the PK of the current row into an array of registers. In
      ** ONEPASS_OFF mode, serialize the array into a record and store it in
      ** the ephemeral table. Or, in ONEPASS_SINGLE or MULTI mode, change
      ** the OP_OpenEphemeral instruction to a Noop (the ephemeral table 
      ** is not required) and leave the PK fields in the array of registers.  */
      for(i=0; i<nPk; i++){
        assert( pPk->aiColumn[i]>=0 );
        sqlite3ExprCodeGetColumnOfTable(v, pTab, iDataCur,
                                        pPk->aiColumn[i], iPk+i);
      }
      if( eOnePass ){
        if( addrOpen ) sqlite3VdbeChangeToNoop(v, addrOpen);
        nKey = nPk;
        regKey = iPk;
      }else{
        sqlite3VdbeAddOp4(v, OP_MakeRecord, iPk, nPk, regKey,
                          sqlite3IndexAffinityStr(db, pPk), nPk);
        sqlite3VdbeAddOp4Int(v, OP_IdxInsert, iEph, regKey, iPk, nPk);
      }
    }
  }

  if( pUpsert==0 ){
    if( nChangeFrom==0 && eOnePass!=ONEPASS_MULTI ){
      sqlite3WhereEnd(pWInfo);
    }
  
    if( !isView ){
      int addrOnce = 0;
  
      /* Open every index that needs updating. */
      if( eOnePass!=ONEPASS_OFF ){
        if( aiCurOnePass[0]>=0 ) aToOpen[aiCurOnePass[0]-iBaseCur] = 0;
        if( aiCurOnePass[1]>=0 ) aToOpen[aiCurOnePass[1]-iBaseCur] = 0;
      }
  
      if( eOnePass==ONEPASS_MULTI && (nIdx-(aiCurOnePass[1]>=0))>0 ){
        addrOnce = sqlite3VdbeAddOp0(v, OP_Once); VdbeCoverage(v);
      }
      sqlite3OpenTableAndIndices(pParse, pTab, OP_OpenWrite, 0, iBaseCur,
                                 aToOpen, 0, 0);
      if( addrOnce ){
        sqlite3VdbeJumpHereOrPopInst(v, addrOnce);
      }
    }
  
    /* Top of the update loop */
    if( eOnePass!=ONEPASS_OFF ){
      if( aiCurOnePass[0]!=iDataCur
       && aiCurOnePass[1]!=iDataCur
#ifdef SQLITE_ALLOW_ROWID_IN_VIEW
       && !isView
#endif
      ){
        assert( pPk );
        sqlite3VdbeAddOp4Int(v, OP_NotFound, iDataCur, labelBreak, regKey,nKey);
        VdbeCoverage(v);
      }
      if( eOnePass!=ONEPASS_SINGLE ){
        labelContinue = sqlite3VdbeMakeLabel(pParse);
      }
      sqlite3VdbeAddOp2(v, OP_IsNull, pPk ? regKey : regOldRowid, labelBreak);
      VdbeCoverageIf(v, pPk==0);
      VdbeCoverageIf(v, pPk!=0);
    }else if( pPk || nChangeFrom ){
      labelContinue = sqlite3VdbeMakeLabel(pParse);
      sqlite3VdbeAddOp2(v, OP_Rewind, iEph, labelBreak); VdbeCoverage(v);
      addrTop = sqlite3VdbeCurrentAddr(v);
      if( nChangeFrom ){
        if( !isView ){
          if( pPk ){
            for(i=0; i<nPk; i++){
              sqlite3VdbeAddOp3(v, OP_Column, iEph, i, iPk+i);
            }
            sqlite3VdbeAddOp4Int(
                v, OP_NotFound, iDataCur, labelContinue, iPk, nPk
            ); VdbeCoverage(v);
          }else{
            sqlite3VdbeAddOp2(v, OP_Rowid, iEph, regOldRowid);
            sqlite3VdbeAddOp3(
                v, OP_NotExists, iDataCur, labelContinue, regOldRowid
            ); VdbeCoverage(v);
          }
        }
      }else{
        sqlite3VdbeAddOp2(v, OP_RowData, iEph, regKey);
        sqlite3VdbeAddOp4Int(v, OP_NotFound, iDataCur, labelContinue, regKey,0);
        VdbeCoverage(v);
      }
    }else{
      sqlite3VdbeAddOp2(v, OP_Rewind, iEph, labelBreak); VdbeCoverage(v);
      labelContinue = sqlite3VdbeMakeLabel(pParse);
      addrTop = sqlite3VdbeAddOp2(v, OP_Rowid, iEph, regOldRowid);
      VdbeCoverage(v);
      sqlite3VdbeAddOp3(v, OP_NotExists, iDataCur, labelContinue, regOldRowid);
      VdbeCoverage(v);
    }
  }

  /* If the rowid value will change, set register regNewRowid to
  ** contain the new value. If the rowid is not being modified,
  ** then regNewRowid is the same register as regOldRowid, which is
  ** already populated.  */
  assert( chngKey || pTrigger || hasFK || regOldRowid==regNewRowid );
  if( chngRowid ){
    assert( iRowidExpr>=0 );
    if( nChangeFrom==0 ){
      sqlite3ExprCode(pParse, pRowidExpr, regNewRowid);
    }else{
      sqlite3VdbeAddOp3(v, OP_Column, iEph, iRowidExpr, regNewRowid);
    }
    sqlite3VdbeAddOp1(v, OP_MustBeInt, regNewRowid); VdbeCoverage(v);
  }

  /* Compute the old pre-UPDATE content of the row being changed, if that
  ** information is needed */
  if( chngPk || hasFK || pTrigger ){
    u32 oldmask = (hasFK ? sqlite3FkOldmask(pParse, pTab) : 0);
    oldmask |= sqlite3TriggerColmask(pParse, 
        pTrigger, pChanges, 0, TRIGGER_BEFORE|TRIGGER_AFTER, pTab, onError
    );
    for(i=0; i<pTab->nCol; i++){
      u32 colFlags = pTab->aCol[i].colFlags;
      k = sqlite3TableColumnToStorage(pTab, i) + regOld;
      if( oldmask==0xffffffff
       || (i<32 && (oldmask & MASKBIT32(i))!=0)
       || (colFlags & COLFLAG_PRIMKEY)!=0
      ){
        testcase(  oldmask!=0xffffffff && i==31 );
        sqlite3ExprCodeGetColumnOfTable(v, pTab, iDataCur, i, k);
      }else{
        sqlite3VdbeAddOp2(v, OP_Null, 0, k);
      }
    }
    if( chngRowid==0 && pPk==0 ){
      sqlite3VdbeAddOp2(v, OP_Copy, regOldRowid, regNewRowid);
    }
  }

  /* Populate the array of registers beginning at regNew with the new
  ** row data. This array is used to check constants, create the new
  ** table and index records, and as the values for any new.* references
  ** made by triggers.
  **
  ** If there are one or more BEFORE triggers, then do not populate the
  ** registers associated with columns that are (a) not modified by
  ** this UPDATE statement and (b) not accessed by new.* references. The
  ** values for registers not modified by the UPDATE must be reloaded from 
  ** the database after the BEFORE triggers are fired anyway (as the trigger 
  ** may have modified them). So not loading those that are not going to
  ** be used eliminates some redundant opcodes.
  */
  newmask = sqlite3TriggerColmask(
      pParse, pTrigger, pChanges, 1, TRIGGER_BEFORE, pTab, onError
  );
  for(i=0, k=regNew; i<pTab->nCol; i++, k++){
    if( i==pTab->iPKey ){
      sqlite3VdbeAddOp2(v, OP_Null, 0, k);
    }else if( (pTab->aCol[i].colFlags & COLFLAG_GENERATED)!=0 ){
      if( pTab->aCol[i].colFlags & COLFLAG_VIRTUAL ) k--;
    }else{
      j = aXRef[i];
      if( j>=0 ){
        if( nChangeFrom ){
          int nOff = (isView ? pTab->nCol : nPk);
          assert( eOnePass==ONEPASS_OFF );
          sqlite3VdbeAddOp3(v, OP_Column, iEph, nOff+j, k);
        }else{
          sqlite3ExprCode(pParse, pChanges->a[j].pExpr, k);
        }
      }else if( 0==(tmask&TRIGGER_BEFORE) || i>31 || (newmask & MASKBIT32(i)) ){
        /* This branch loads the value of a column that will not be changed 
        ** into a register. This is done if there are no BEFORE triggers, or
        ** if there are one or more BEFORE triggers that use this value via
        ** a new.* reference in a trigger program.
        */
        testcase( i==31 );
        testcase( i==32 );
        sqlite3ExprCodeGetColumnOfTable(v, pTab, iDataCur, i, k);
        bFinishSeek = 0;
      }else{
        sqlite3VdbeAddOp2(v, OP_Null, 0, k);
      }
    }
  }
#ifndef SQLITE_OMIT_GENERATED_COLUMNS
  if( pTab->tabFlags & TF_HasGenerated ){
    testcase( pTab->tabFlags & TF_HasVirtual );
    testcase( pTab->tabFlags & TF_HasStored );
    sqlite3ComputeGeneratedColumns(pParse, regNew, pTab);
  }
#endif

  /* Fire any BEFORE UPDATE triggers. This happens before constraints are
  ** verified. One could argue that this is wrong.
  */
  if( tmask&TRIGGER_BEFORE ){
    sqlite3TableAffinity(v, pTab, regNew);
    sqlite3CodeRowTrigger(pParse, pTrigger, TK_UPDATE, pChanges, 
        TRIGGER_BEFORE, pTab, regOldRowid, onError, labelContinue);

    if( !isView ){
      /* The row-trigger may have deleted the row being updated. In this
      ** case, jump to the next row. No updates or AFTER triggers are 
      ** required. This behavior - what happens when the row being updated
      ** is deleted or renamed by a BEFORE trigger - is left undefined in the
      ** documentation.
      */
      if( pPk ){
        sqlite3VdbeAddOp4Int(v, OP_NotFound,iDataCur,labelContinue,regKey,nKey);
        VdbeCoverage(v);
      }else{
        sqlite3VdbeAddOp3(v, OP_NotExists, iDataCur, labelContinue,regOldRowid);
        VdbeCoverage(v);
      }

      /* After-BEFORE-trigger-reload-loop:
      ** If it did not delete it, the BEFORE trigger may still have modified 
      ** some of the columns of the row being updated. Load the values for 
      ** all columns not modified by the update statement into their registers
      ** in case this has happened. Only unmodified columns are reloaded.
      ** The values computed for modified columns use the values before the
      ** BEFORE trigger runs.  See test case trigger1-18.0 (added 2018-04-26)
      ** for an example.
      */
      for(i=0, k=regNew; i<pTab->nCol; i++, k++){
        if( pTab->aCol[i].colFlags & COLFLAG_GENERATED ){
          if( pTab->aCol[i].colFlags & COLFLAG_VIRTUAL ) k--;
        }else if( aXRef[i]<0 && i!=pTab->iPKey ){
          sqlite3ExprCodeGetColumnOfTable(v, pTab, iDataCur, i, k);
        }
      }
#ifndef SQLITE_OMIT_GENERATED_COLUMNS
      if( pTab->tabFlags & TF_HasGenerated ){
        testcase( pTab->tabFlags & TF_HasVirtual );
        testcase( pTab->tabFlags & TF_HasStored );
        sqlite3ComputeGeneratedColumns(pParse, regNew, pTab);
      }
#endif 
    }
  }

  if( !isView ){
    /* Do constraint checks. */
    assert( regOldRowid>0 );
    sqlite3GenerateConstraintChecks(pParse, pTab, aRegIdx, iDataCur, iIdxCur,
        regNewRowid, regOldRowid, chngKey, onError, labelContinue, &bReplace,
        aXRef, 0);

    /* If REPLACE conflict handling may have been used, or if the PK of the
    ** row is changing, then the GenerateConstraintChecks() above may have
    ** moved cursor iDataCur. Reseek it. */
    if( bReplace || chngKey ){
      if( pPk ){
        sqlite3VdbeAddOp4Int(v, OP_NotFound,iDataCur,labelContinue,regKey,nKey);
      }else{
        sqlite3VdbeAddOp3(v, OP_NotExists, iDataCur, labelContinue,regOldRowid);
      }
      VdbeCoverageNeverTaken(v);
    }

    /* Do FK constraint checks. */
    if( hasFK ){
      sqlite3FkCheck(pParse, pTab, regOldRowid, 0, aXRef, chngKey);
    }

    /* Delete the index entries associated with the current record.  */
    sqlite3GenerateRowIndexDelete(pParse, pTab, iDataCur, iIdxCur, aRegIdx, -1);

    /* We must run the OP_FinishSeek opcode to resolve a prior
    ** OP_DeferredSeek if there is any possibility that there have been
    ** no OP_Column opcodes since the OP_DeferredSeek was issued.  But
    ** we want to avoid the OP_FinishSeek if possible, as running it
    ** costs CPU cycles. */
    if( bFinishSeek ){
      sqlite3VdbeAddOp1(v, OP_FinishSeek, iDataCur);
    }

    /* If changing the rowid value, or if there are foreign key constraints
    ** to process, delete the old record. Otherwise, add a noop OP_Delete
    ** to invoke the pre-update hook.
    **
    ** That (regNew==regnewRowid+1) is true is also important for the 
    ** pre-update hook. If the caller invokes preupdate_new(), the returned
    ** value is copied from memory cell (regNewRowid+1+iCol), where iCol
    ** is the column index supplied by the user.
    */
    assert( regNew==regNewRowid+1 );
#ifdef SQLITE_ENABLE_PREUPDATE_HOOK
    sqlite3VdbeAddOp3(v, OP_Delete, iDataCur,
        OPFLAG_ISUPDATE | ((hasFK>1 || chngKey) ? 0 : OPFLAG_ISNOOP),
        regNewRowid
    );
    if( eOnePass==ONEPASS_MULTI ){
      assert( hasFK==0 && chngKey==0 );
      sqlite3VdbeChangeP5(v, OPFLAG_SAVEPOSITION);
    }
    if( !pParse->nested ){
      sqlite3VdbeAppendP4(v, pTab, P4_TABLE);
    }
#else
    if( hasFK>1 || chngKey ){
      sqlite3VdbeAddOp2(v, OP_Delete, iDataCur, 0);
    }
#endif

    if( hasFK ){
      sqlite3FkCheck(pParse, pTab, 0, regNewRowid, aXRef, chngKey);
    }
  
    /* Insert the new index entries and the new record. */
    sqlite3CompleteInsertion(
        pParse, pTab, iDataCur, iIdxCur, regNewRowid, aRegIdx, 
        OPFLAG_ISUPDATE | (eOnePass==ONEPASS_MULTI ? OPFLAG_SAVEPOSITION : 0), 
        0, 0
    );

    /* Do any ON CASCADE, SET NULL or SET DEFAULT operations required to
    ** handle rows (possibly in other tables) that refer via a foreign key
    ** to the row just updated. */ 
    if( hasFK ){
      sqlite3FkActions(pParse, pTab, pChanges, regOldRowid, aXRef, chngKey);
    }
  }

  /* Increment the row counter 
  */
  if( regRowCount ){
    sqlite3VdbeAddOp2(v, OP_AddImm, regRowCount, 1);
  }

  sqlite3CodeRowTrigger(pParse, pTrigger, TK_UPDATE, pChanges, 
      TRIGGER_AFTER, pTab, regOldRowid, onError, labelContinue);

  /* Repeat the above with the next record to be updated, until
  ** all record selected by the WHERE clause have been updated.
  */
  if( eOnePass==ONEPASS_SINGLE ){
    /* Nothing to do at end-of-loop for a single-pass */
  }else if( eOnePass==ONEPASS_MULTI ){
    sqlite3VdbeResolveLabel(v, labelContinue);
    sqlite3WhereEnd(pWInfo);
  }else{
    sqlite3VdbeResolveLabel(v, labelContinue);
    sqlite3VdbeAddOp2(v, OP_Next, iEph, addrTop); VdbeCoverage(v);
  }
  sqlite3VdbeResolveLabel(v, labelBreak);

  /* Update the sqlite_sequence table by storing the content of the
  ** maximum rowid counter values recorded while inserting into
  ** autoincrement tables.
  */
  if( pParse->nested==0 && pParse->pTriggerTab==0 && pUpsert==0 ){
    sqlite3AutoincrementEnd(pParse);
  }

  /*
  ** Return the number of rows that were changed, if we are tracking
  ** that information.
  */
  if( regRowCount ){
    sqlite3VdbeAddOp2(v, OP_ChngCntRow, regRowCount, 1);
    sqlite3VdbeSetNumCols(v, 1);
    sqlite3VdbeSetColName(v, 0, COLNAME_NAME, "rows updated", SQLITE_STATIC);
  }

update_cleanup:
  sqlite3AuthContextPop(&sContext);
  sqlite3DbFree(db, aXRef); /* Also frees aRegIdx[] and aToOpen[] */
  sqlite3SrcListDelete(db, pTabList);
  sqlite3ExprListDelete(db, pChanges);
  sqlite3ExprDelete(db, pWhere);
#if defined(SQLITE_ENABLE_UPDATE_DELETE_LIMIT) 
  sqlite3ExprListDelete(db, pOrderBy);
  sqlite3ExprDelete(db, pLimit);
#endif
  return;
}
/* Make sure "isView" and other macros defined above are undefined. Otherwise
** they may interfere with compilation of other functions in this file
** (or in another file, if this file becomes part of the amalgamation).  */
#ifdef isView
 #undef isView
#endif
#ifdef pTrigger
 #undef pTrigger
#endif

#ifndef SQLITE_OMIT_VIRTUALTABLE
/*
** Generate code for an UPDATE of a virtual table.
**
** There are two possible strategies - the default and the special 
** "onepass" strategy. Onepass is only used if the virtual table 
** implementation indicates that pWhere may match at most one row.
**
** The default strategy is to create an ephemeral table that contains
** for each row to be changed:
**
**   (A)  The original rowid of that row.
**   (B)  The revised rowid for the row.
**   (C)  The content of every column in the row.
**
** Then loop through the contents of this ephemeral table executing a
** VUpdate for each row. When finished, drop the ephemeral table.
**
** The "onepass" strategy does not use an ephemeral table. Instead, it
** stores the same values (A, B and C above) in a register array and
** makes a single invocation of VUpdate.
*/
static void updateVirtualTable(
  Parse *pParse,       /* The parsing context */
  SrcList *pSrc,       /* The virtual table to be modified */
  Table *pTab,         /* The virtual table */
  ExprList *pChanges,  /* The columns to change in the UPDATE statement */
  Expr *pRowid,        /* Expression used to recompute the rowid */
  int *aXRef,          /* Mapping from columns of pTab to entries in pChanges */
  Expr *pWhere,        /* WHERE clause of the UPDATE statement */
  int onError          /* ON CONFLICT strategy */
){
  Vdbe *v = pParse->pVdbe;  /* Virtual machine under construction */
  int ephemTab;             /* Table holding the result of the SELECT */
  int i;                    /* Loop counter */
  sqlite3 *db = pParse->db; /* Database connection */
  const char *pVTab = (const char*)sqlite3GetVTable(db, pTab);
  WhereInfo *pWInfo = 0;
  int nArg = 2 + pTab->nCol;      /* Number of arguments to VUpdate */
  int regArg;                     /* First register in VUpdate arg array */
  int regRec;                     /* Register in which to assemble record */
  int regRowid;                   /* Register for ephem table rowid */
  int iCsr = pSrc->a[0].iCursor;  /* Cursor used for virtual table scan */
  int aDummy[2];                  /* Unused arg for sqlite3WhereOkOnePass() */
  int eOnePass;                   /* True to use onepass strategy */
  int addr;                       /* Address of OP_OpenEphemeral */

  /* Allocate nArg registers in which to gather the arguments for VUpdate. Then
  ** create and open the ephemeral table in which the records created from
  ** these arguments will be temporarily stored. */
  assert( v );
  ephemTab = pParse->nTab++;
  addr= sqlite3VdbeAddOp2(v, OP_OpenEphemeral, ephemTab, nArg);
  regArg = pParse->nMem + 1;
  pParse->nMem += nArg;
  if( pSrc->nSrc>1 ){
    Index *pPk = 0;
    Expr *pRow;
    ExprList *pList;
    if( HasRowid(pTab) ){
      if( pRowid ){
        pRow = sqlite3ExprDup(db, pRowid, 0);
      }else{
        pRow = sqlite3PExpr(pParse, TK_ROW, 0, 0);
      }
    }else{
      i16 iPk;      /* PRIMARY KEY column */
      pPk = sqlite3PrimaryKeyIndex(pTab);
      assert( pPk!=0 );
      assert( pPk->nKeyCol==1 );
      iPk = pPk->aiColumn[0];
      if( aXRef[iPk]>=0 ){
        pRow = sqlite3ExprDup(db, pChanges->a[aXRef[iPk]].pExpr, 0);
      }else{
        pRow = exprRowColumn(pParse, iPk);
      }
    }
    pList = sqlite3ExprListAppend(pParse, 0, pRow);

    for(i=0; i<pTab->nCol; i++){
      if( aXRef[i]>=0 ){
        pList = sqlite3ExprListAppend(pParse, pList,
          sqlite3ExprDup(db, pChanges->a[aXRef[i]].pExpr, 0)
        );
      }else{
        pList = sqlite3ExprListAppend(pParse, pList, exprRowColumn(pParse, i));
      }
    }

    updateFromSelect(pParse, ephemTab, pPk, pList, pSrc, pWhere, 0, 0);
    sqlite3ExprListDelete(db, pList);
    eOnePass = ONEPASS_OFF;
  }else{
    regRec = ++pParse->nMem;
    regRowid = ++pParse->nMem;

    /* Start scanning the virtual table */
    pWInfo = sqlite3WhereBegin(pParse, pSrc,pWhere,0,0,WHERE_ONEPASS_DESIRED,0);
    if( pWInfo==0 ) return;

    /* Populate the argument registers. */
    for(i=0; i<pTab->nCol; i++){
      assert( (pTab->aCol[i].colFlags & COLFLAG_GENERATED)==0 );
      if( aXRef[i]>=0 ){
        sqlite3ExprCode(pParse, pChanges->a[aXRef[i]].pExpr, regArg+2+i);
      }else{
        sqlite3VdbeAddOp3(v, OP_VColumn, iCsr, i, regArg+2+i);
        sqlite3VdbeChangeP5(v, OPFLAG_NOCHNG);/* For sqlite3_vtab_nochange() */
      }
    }
    if( HasRowid(pTab) ){
      sqlite3VdbeAddOp2(v, OP_Rowid, iCsr, regArg);
      if( pRowid ){
        sqlite3ExprCode(pParse, pRowid, regArg+1);
      }else{
        sqlite3VdbeAddOp2(v, OP_Rowid, iCsr, regArg+1);
      }
    }else{
      Index *pPk;   /* PRIMARY KEY index */
      i16 iPk;      /* PRIMARY KEY column */
      pPk = sqlite3PrimaryKeyIndex(pTab);
      assert( pPk!=0 );
      assert( pPk->nKeyCol==1 );
      iPk = pPk->aiColumn[0];
      sqlite3VdbeAddOp3(v, OP_VColumn, iCsr, iPk, regArg);
      sqlite3VdbeAddOp2(v, OP_SCopy, regArg+2+iPk, regArg+1);
    }

    eOnePass = sqlite3WhereOkOnePass(pWInfo, aDummy);

    /* There is no ONEPASS_MULTI on virtual tables */
    assert( eOnePass==ONEPASS_OFF || eOnePass==ONEPASS_SINGLE );

    if( eOnePass ){
      /* If using the onepass strategy, no-op out the OP_OpenEphemeral coded
      ** above. */
      sqlite3VdbeChangeToNoop(v, addr);
      sqlite3VdbeAddOp1(v, OP_Close, iCsr);
    }else{
      /* Create a record from the argument register contents and insert it into
      ** the ephemeral table. */
      sqlite3MultiWrite(pParse);
      sqlite3VdbeAddOp3(v, OP_MakeRecord, regArg, nArg, regRec);
#if defined(SQLITE_DEBUG) && !defined(SQLITE_ENABLE_NULL_TRIM)
      /* Signal an assert() within OP_MakeRecord that it is allowed to
      ** accept no-change records with serial_type 10 */
      sqlite3VdbeChangeP5(v, OPFLAG_NOCHNG_MAGIC);
#endif
      sqlite3VdbeAddOp2(v, OP_NewRowid, ephemTab, regRowid);
      sqlite3VdbeAddOp3(v, OP_Insert, ephemTab, regRec, regRowid);
    }
  }


  if( eOnePass==ONEPASS_OFF ){
    /* End the virtual table scan */
    if( pSrc->nSrc==1 ){
      sqlite3WhereEnd(pWInfo);
    }

    /* Begin scannning through the ephemeral table. */
    addr = sqlite3VdbeAddOp1(v, OP_Rewind, ephemTab); VdbeCoverage(v);

    /* Extract arguments from the current row of the ephemeral table and 
    ** invoke the VUpdate method.  */
    for(i=0; i<nArg; i++){
      sqlite3VdbeAddOp3(v, OP_Column, ephemTab, i, regArg+i);
    }
  }
  sqlite3VtabMakeWritable(pParse, pTab);
  sqlite3VdbeAddOp4(v, OP_VUpdate, 0, nArg, regArg, pVTab, P4_VTAB);
  sqlite3VdbeChangeP5(v, onError==OE_Default ? OE_Abort : onError);
  sqlite3MayAbort(pParse);

  /* End of the ephemeral table scan. Or, if using the onepass strategy,
  ** jump to here if the scan visited zero rows. */
  if( eOnePass==ONEPASS_OFF ){
    sqlite3VdbeAddOp2(v, OP_Next, ephemTab, addr+1); VdbeCoverage(v);
    sqlite3VdbeJumpHere(v, addr);
    sqlite3VdbeAddOp2(v, OP_Close, ephemTab, 0);
  }else{
    sqlite3WhereEnd(pWInfo);
  }
}
#endif /* SQLITE_OMIT_VIRTUALTABLE */<|MERGE_RESOLUTION|>--- conflicted
+++ resolved
@@ -451,7 +451,6 @@
   */
   chngRowid = chngPk = 0;
   for(i=0; i<pChanges->nExpr; i++){
-<<<<<<< HEAD
 #if defined(SQLITE_ENABLE_NOOP_UPDATE) && !defined(SQLITE_OMIT_FLAG_PRAGMAS)
     if( db->flags & SQLITE_NoopUpdate ){
       Token x;
@@ -463,9 +462,7 @@
       if( db->mallocFailed ) goto update_cleanup;
     }
 #endif
-=======
     u8 hCol = sqlite3StrIHash(pChanges->a[i].zEName);
->>>>>>> 0f1e95e6
     /* If this is an UPDATE with a FROM clause, do not resolve expressions
     ** here. The call to sqlite3Select() below will do that. */
     if( nChangeFrom==0 && sqlite3ResolveExprNames(&sNC, pChanges->a[i].pExpr) ){
