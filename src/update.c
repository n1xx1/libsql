/*
** 2001 September 15
**
** The author disclaims copyright to this source code.  In place of
** a legal notice, here is a blessing:
**
**    May you do good and not evil.
**    May you find forgiveness for yourself and forgive others.
**    May you share freely, never taking more than you give.
**
*************************************************************************
** This file contains C code routines that are called by the parser
** to handle UPDATE statements.
*/
#include "sqliteInt.h"

#ifndef SQLITE_OMIT_VIRTUALTABLE
/* Forward declaration */
static void updateVirtualTable(
  Parse *pParse,       /* The parsing context */
  SrcList *pSrc,       /* The virtual table to be modified */
  Table *pTab,         /* The virtual table */
  ExprList *pChanges,  /* The columns to change in the UPDATE statement */
  Expr *pRowidExpr,    /* Expression used to recompute the rowid */
  int *aXRef,          /* Mapping from columns of pTab to entries in pChanges */
  Expr *pWhere,        /* WHERE clause of the UPDATE statement */
  int onError          /* ON CONFLICT strategy */
);
#endif /* SQLITE_OMIT_VIRTUALTABLE */

/*
** The most recently coded instruction was an OP_Column to retrieve the
** i-th column of table pTab. This routine sets the P4 parameter of the 
** OP_Column to the default value, if any.
**
** The default value of a column is specified by a DEFAULT clause in the 
** column definition. This was either supplied by the user when the table
** was created, or added later to the table definition by an ALTER TABLE
** command. If the latter, then the row-records in the table btree on disk
** may not contain a value for the column and the default value, taken
** from the P4 parameter of the OP_Column instruction, is returned instead.
** If the former, then all row-records are guaranteed to include a value
** for the column and the P4 value is not required.
**
** Column definitions created by an ALTER TABLE command may only have 
** literal default values specified: a number, null or a string. (If a more
** complicated default expression value was provided, it is evaluated 
** when the ALTER TABLE is executed and one of the literal values written
** into the sqlite_master table.)
**
** Therefore, the P4 parameter is only required if the default value for
** the column is a literal number, string or null. The sqlite3ValueFromExpr()
** function is capable of transforming these types of expressions into
** sqlite3_value objects.
**
** If parameter iReg is not negative, code an OP_RealAffinity instruction
** on register iReg. This is used when an equivalent integer value is 
** stored in place of an 8-byte floating point value in order to save 
** space.
*/
void sqlite3ColumnDefault(Vdbe *v, Table *pTab, int i, int iReg){
  assert( pTab!=0 );
  if( !pTab->pSelect ){
    sqlite3_value *pValue = 0;
    u8 enc = ENC(sqlite3VdbeDb(v));
    Column *pCol = &pTab->aCol[i];
    VdbeComment((v, "%s.%s", pTab->zName, pCol->zName));
    assert( i<pTab->nCol );
    sqlite3ValueFromExpr(sqlite3VdbeDb(v), pCol->pDflt, enc, 
                         pCol->affinity, &pValue);
    if( pValue ){
      sqlite3VdbeChangeP4(v, -1, (const char *)pValue, P4_MEM);
    }
#ifndef SQLITE_OMIT_FLOATING_POINT
    if( iReg>=0 && pTab->aCol[i].affinity==SQLITE_AFF_REAL ){
      sqlite3VdbeAddOp1(v, OP_RealAffinity, iReg);
    }
#endif
  }
}

/*
** Process an UPDATE statement.
**
**   UPDATE OR IGNORE table_wxyz SET a=b, c=d WHERE e<5 AND f NOT NULL;
**          \_______/ \________/     \______/       \________________/
*            onError   pTabList      pChanges             pWhere
*/
void sqlite3Update(
  Parse *pParse,         /* The parser context */
  SrcList *pTabList,     /* The table in which we should change things */
  ExprList *pChanges,    /* Things to be changed */
  Expr *pWhere,          /* The WHERE clause.  May be null */
  int onError            /* How to handle constraint errors */
){
  int i, j;              /* Loop counters */
  Table *pTab;           /* The table to be updated */
  int addrTop = 0;       /* VDBE instruction address of the start of the loop */
  WhereInfo *pWInfo;     /* Information about the WHERE clause */
  Vdbe *v;               /* The virtual database engine */
  Index *pIdx;           /* For looping over indices */
  Index *pPk;            /* The PRIMARY KEY index for WITHOUT ROWID tables */
  int nIdx;              /* Number of indices that need updating */
  int iDataCur;          /* Cursor for the canonical data btree */
  int iIdxCur;           /* Cursor for the first index */
  sqlite3 *db;           /* The database structure */
  int *aRegIdx = 0;      /* One register assigned to each index to be updated */
  int *aXRef = 0;        /* aXRef[i] is the index in pChanges->a[] of the
                         ** an expression for the i-th column of the table.
                         ** aXRef[i]==-1 if the i-th column is not changed. */
  u8 chngPk;             /* PRIMARY KEY changed in a WITHOUT ROWID table */
  u8 chngRowid;          /* Rowid changed in a normal table */
  u8 chngKey;            /* Either chngPk or chngRowid */
  Expr *pRowidExpr = 0;  /* Expression defining the new record number */
  int openAll = 0;       /* True if all indices need to be opened */
  AuthContext sContext;  /* The authorization context */
  NameContext sNC;       /* The name-context to resolve expressions in */
  int iDb;               /* Database containing the table being updated */
  int okOnePass;         /* True for one-pass algorithm without the FIFO */
  int hasFK;             /* True if foreign key processing is required */
  int labelBreak;        /* Jump here to break out of UPDATE loop */
  int labelContinue;     /* Jump here to continue next step of UPDATE loop */

#ifndef SQLITE_OMIT_TRIGGER
  int isView;            /* True when updating a view (INSTEAD OF trigger) */
  Trigger *pTrigger;     /* List of triggers on pTab, if required */
  int tmask;             /* Mask of TRIGGER_BEFORE|TRIGGER_AFTER */
#endif
  int newmask;           /* Mask of NEW.* columns accessed by BEFORE triggers */
  int iEph = 0;          /* Ephemeral table holding all primary key values */
  int nKey = 0;          /* Number of elements in regKey for WITHOUT ROWID */
  int aiCurOnePass[2];   /* The write cursors opened by WHERE_ONEPASS */

  /* Register Allocations */
  int regRowCount = 0;   /* A count of rows changed */
  int regOldRowid;       /* The old rowid */
  int regNewRowid;       /* The new rowid */
  int regNew;            /* Content of the NEW.* table in triggers */
  int regOld = 0;        /* Content of OLD.* table in triggers */
  int regRowSet = 0;     /* Rowset of rows to be updated */
  int regKey = 0;        /* composite PRIMARY KEY value */

  memset(&sContext, 0, sizeof(sContext));
  db = pParse->db;
  if( pParse->nErr || db->mallocFailed ){
    goto update_cleanup;
  }
  assert( pTabList->nSrc==1 );

  /* Locate the table which we want to update. 
  */
  pTab = sqlite3SrcListLookup(pParse, pTabList);
  if( pTab==0 ) goto update_cleanup;
  iDb = sqlite3SchemaToIndex(pParse->db, pTab->pSchema);

  /* Figure out if we have any triggers and if the table being
  ** updated is a view.
  */
#ifndef SQLITE_OMIT_TRIGGER
  pTrigger = sqlite3TriggersExist(pParse, pTab, TK_UPDATE, pChanges, &tmask);
  isView = pTab->pSelect!=0;
  assert( pTrigger || tmask==0 );
#else
# define pTrigger 0
# define isView 0
# define tmask 0
#endif
#ifdef SQLITE_OMIT_VIEW
# undef isView
# define isView 0
#endif

  if( sqlite3ViewGetColumnNames(pParse, pTab) ){
    goto update_cleanup;
  }
  if( sqlite3IsReadOnly(pParse, pTab, tmask) ){
    goto update_cleanup;
  }
  aXRef = sqlite3DbMallocRaw(db, sizeof(int) * pTab->nCol );
  if( aXRef==0 ) goto update_cleanup;
  for(i=0; i<pTab->nCol; i++) aXRef[i] = -1;

  /* Allocate a cursors for the main database table and for all indices.
  ** The index cursors might not be used, but if they are used they
  ** need to occur right after the database cursor.  So go ahead and
  ** allocate enough space, just in case.
  */
  pTabList->a[0].iCursor = iDataCur = pParse->nTab++;
  iIdxCur = iDataCur+1;
  pPk = HasRowid(pTab) ? 0 : sqlite3PrimaryKeyIndex(pTab);
  for(nIdx=0, pIdx=pTab->pIndex; pIdx; pIdx=pIdx->pNext, nIdx++){
    if( pIdx->autoIndex==2 && pPk!=0 ){
      iDataCur = pParse->nTab;
      pTabList->a[0].iCursor = iDataCur;
    }
    pParse->nTab++;
  }

  /* Initialize the name-context */
  memset(&sNC, 0, sizeof(sNC));
  sNC.pParse = pParse;
  sNC.pSrcList = pTabList;

  /* Resolve the column names in all the expressions of the
  ** of the UPDATE statement.  Also find the column index
  ** for each column to be updated in the pChanges array.  For each
  ** column to be updated, make sure we have authorization to change
  ** that column.
  */
  chngRowid = chngPk = 0;
  for(i=0; i<pChanges->nExpr; i++){
    if( sqlite3ResolveExprNames(&sNC, pChanges->a[i].pExpr) ){
      goto update_cleanup;
    }
    for(j=0; j<pTab->nCol; j++){
      if( sqlite3StrICmp(pTab->aCol[j].zName, pChanges->a[i].zName)==0 ){
        if( j==pTab->iPKey ){
          chngRowid = 1;
          pRowidExpr = pChanges->a[i].pExpr;
        }else if( pPk && (pTab->aCol[j].colFlags & COLFLAG_PRIMKEY)!=0 ){
          chngPk = 1;
        }
        aXRef[j] = i;
        break;
      }
    }
    if( j>=pTab->nCol ){
      if( pPk==0 && sqlite3IsRowid(pChanges->a[i].zName) ){
        j = -1;
        chngRowid = 1;
        pRowidExpr = pChanges->a[i].pExpr;
      }else{
        sqlite3ErrorMsg(pParse, "no such column: %s", pChanges->a[i].zName);
        pParse->checkSchema = 1;
        goto update_cleanup;
      }
    }
#ifndef SQLITE_OMIT_AUTHORIZATION
    {
      int rc;
      rc = sqlite3AuthCheck(pParse, SQLITE_UPDATE, pTab->zName,
                            j<0 ? "ROWID" : pTab->aCol[j].zName,
                            db->aDb[iDb].zName);
      if( rc==SQLITE_DENY ){
        goto update_cleanup;
      }else if( rc==SQLITE_IGNORE ){
        aXRef[j] = -1;
      }
    }
#endif
  }
  assert( (chngRowid & chngPk)==0 );
  assert( chngRowid==0 || chngRowid==1 );
  assert( chngPk==0 || chngPk==1 );
  chngKey = chngRowid + chngPk;

  hasFK = sqlite3FkRequired(pParse, pTab, aXRef, chngKey);

  /* Allocate memory for the array aRegIdx[].  There is one entry in the
  ** array for each index associated with table being updated.  Fill in
  ** the value with a register number for indices that are to be used
  ** and with zero for unused indices.
  */
  if( nIdx>0 ){
    aRegIdx = sqlite3DbMallocRaw(db, sizeof(Index*) * nIdx );
    if( aRegIdx==0 ) goto update_cleanup;
  }
  for(j=0, pIdx=pTab->pIndex; pIdx; pIdx=pIdx->pNext, j++){
    int reg;
    if( chngKey || hasFK || pIdx->pPartIdxWhere || pIdx==pPk ){
      reg = ++pParse->nMem;
    }else{
      reg = 0;
      for(i=0; i<pIdx->nKeyCol; i++){
        if( aXRef[pIdx->aiColumn[i]]>=0 ){
          reg = ++pParse->nMem;
          break;
        }
      }
    }
    aRegIdx[j] = reg;
  }

  /* Begin generating code. */
  v = sqlite3GetVdbe(pParse);
  if( v==0 ) goto update_cleanup;
  if( pParse->nested==0 ) sqlite3VdbeCountChanges(v);
  sqlite3BeginWriteOperation(pParse, 1, iDb);

#ifndef SQLITE_OMIT_VIRTUALTABLE
  /* Virtual tables must be handled separately */
  if( IsVirtual(pTab) ){
    updateVirtualTable(pParse, pTabList, pTab, pChanges, pRowidExpr, aXRef,
                       pWhere, onError);
    pWhere = 0;
    pTabList = 0;
    goto update_cleanup;
  }
#endif

  /* Allocate required registers. */
  regRowSet = ++pParse->nMem;
  regOldRowid = regNewRowid = ++pParse->nMem;
  if( chngPk || pTrigger || hasFK ){
    regOld = pParse->nMem + 1;
    pParse->nMem += pTab->nCol;
  }
  if( chngKey || pTrigger || hasFK ){
    regNewRowid = ++pParse->nMem;
  }
  regNew = pParse->nMem + 1;
  pParse->nMem += pTab->nCol;

  /* Start the view context. */
  if( isView ){
    sqlite3AuthContextPush(pParse, &sContext, pTab->zName);
  }

  /* If we are trying to update a view, realize that view into
  ** a ephemeral table.
  */
#if !defined(SQLITE_OMIT_VIEW) && !defined(SQLITE_OMIT_TRIGGER)
  if( isView ){
    sqlite3MaterializeView(pParse, pTab, pWhere, iDataCur);
  }
#endif

  /* Resolve the column names in all the expressions in the
  ** WHERE clause.
  */
  if( sqlite3ResolveExprNames(&sNC, pWhere) ){
    goto update_cleanup;
  }

  /* Begin the database scan
  */
  if( HasRowid(pTab) ){
    sqlite3VdbeAddOp3(v, OP_Null, 0, regRowSet, regOldRowid);
    pWInfo = sqlite3WhereBegin(
        pParse, pTabList, pWhere, 0, 0, WHERE_ONEPASS_DESIRED, iIdxCur
    );
    if( pWInfo==0 ) goto update_cleanup;
    okOnePass = sqlite3WhereOkOnePass(pWInfo, aiCurOnePass);
  
    /* Remember the rowid of every item to be updated.
    */
    sqlite3VdbeAddOp2(v, OP_Rowid, iDataCur, regOldRowid);
    if( !okOnePass ){
      sqlite3VdbeAddOp2(v, OP_RowSetAdd, regRowSet, regOldRowid);
    }
  
    /* End the database scan loop.
    */
    sqlite3WhereEnd(pWInfo);
  }else{
    int iPk;         /* First of nPk memory cells holding PRIMARY KEY value */
    i16 nPk;         /* Number of components of the PRIMARY KEY */
    int addrOpen;    /* Address of the OpenEphemeral instruction */

    assert( pPk!=0 );
    nPk = pPk->nKeyCol;
    iPk = pParse->nMem+1;
    pParse->nMem += nPk;
    regKey = ++pParse->nMem;
    iEph = pParse->nTab++;
    sqlite3VdbeAddOp2(v, OP_Null, 0, iPk);
    addrOpen = sqlite3VdbeAddOp2(v, OP_OpenEphemeral, iEph, nPk);
    sqlite3VdbeSetP4KeyInfo(pParse, pPk);
    pWInfo = sqlite3WhereBegin(pParse, pTabList, pWhere, 0, 0, 
                               WHERE_ONEPASS_DESIRED, iIdxCur);
    if( pWInfo==0 ) goto update_cleanup;
    okOnePass = sqlite3WhereOkOnePass(pWInfo, aiCurOnePass);
    for(i=0; i<nPk; i++){
      sqlite3ExprCodeGetColumnOfTable(v, pTab, iDataCur, pPk->aiColumn[i],
                                      iPk+i);
    }
    if( okOnePass ){
      sqlite3VdbeChangeToNoop(v, addrOpen);
      nKey = nPk;
      regKey = iPk;
    }else{
      sqlite3VdbeAddOp4(v, OP_MakeRecord, iPk, nPk, regKey,
                        sqlite3IndexAffinityStr(v, pPk), P4_TRANSIENT);
      sqlite3VdbeAddOp2(v, OP_IdxInsert, iEph, regKey);
    }
    sqlite3WhereEnd(pWInfo);
  }

  /* Initialize the count of updated rows
  */
  if( (db->flags & SQLITE_CountRows) && !pParse->pTriggerTab ){
    regRowCount = ++pParse->nMem;
    sqlite3VdbeAddOp2(v, OP_Integer, 0, regRowCount);
  }

  labelBreak = sqlite3VdbeMakeLabel(v);
  if( !isView ){
    /* 
    ** Open every index that needs updating.  Note that if any
    ** index could potentially invoke a REPLACE conflict resolution 
    ** action, then we need to open all indices because we might need
    ** to be deleting some records.
    */
    if( !okOnePass && HasRowid(pTab) ){
      sqlite3OpenTable(pParse, iDataCur, iDb, pTab, OP_OpenWrite); 
    }
    sqlite3TableLock(pParse, iDb, pTab->tnum, 1, pTab->zName);
    if( onError==OE_Replace ){
      openAll = 1;
    }else{
      openAll = 0;
      for(pIdx=pTab->pIndex; pIdx; pIdx=pIdx->pNext){
        if( pIdx->onError==OE_Replace ){
          openAll = 1;
          break;
        }
      }
    }
    for(i=0, pIdx=pTab->pIndex; pIdx; pIdx=pIdx->pNext, i++){
      int iThisCur = iIdxCur+i;
      assert( aRegIdx );
      if( (openAll || aRegIdx[i]>0)
       && iThisCur!=aiCurOnePass[1]
      ){
        assert( iThisCur!=aiCurOnePass[0] );
        sqlite3VdbeAddOp3(v, OP_OpenWrite, iThisCur, pIdx->tnum, iDb);
        sqlite3VdbeSetP4KeyInfo(pParse, pIdx);
        assert( pParse->nTab>iThisCur );
        VdbeComment((v, "%s", pIdx->zName));
        if( okOnePass && pPk && iThisCur==iDataCur ){
          sqlite3VdbeAddOp4Int(v, OP_NotFound, iDataCur, labelBreak,
                               regKey, nKey);
        }
      }
    }
  }

  /* Top of the update loop */
  if( okOnePass ){
    labelContinue = labelBreak;
    sqlite3VdbeAddOp2(v, OP_IsNull, pPk ? regKey : regOldRowid, labelBreak);
  }else if( pPk ){
    labelContinue = sqlite3VdbeMakeLabel(v);
    sqlite3VdbeAddOp2(v, OP_Rewind, iEph, labelBreak);
    addrTop = sqlite3VdbeAddOp2(v, OP_RowKey, iEph, regKey);
    sqlite3VdbeAddOp4Int(v, OP_NotFound, iDataCur, labelContinue, regKey, 0);
  }else{
    labelContinue = sqlite3VdbeAddOp3(v, OP_RowSetRead, regRowSet, labelBreak,
                             regOldRowid);
    sqlite3VdbeAddOp3(v, OP_NotExists, iDataCur, labelContinue, regOldRowid);
  }

  /* If the record number will change, set register regNewRowid to
  ** contain the new value. If the record number is not being modified,
  ** then regNewRowid is the same register as regOldRowid, which is
  ** already populated.  */
  assert( chngKey || pTrigger || hasFK || regOldRowid==regNewRowid );
  if( chngRowid ){
    sqlite3ExprCode(pParse, pRowidExpr, regNewRowid);
    sqlite3VdbeAddOp1(v, OP_MustBeInt, regNewRowid);
  }

  /* Compute the old pre-UPDATE content of the row being changed, if that
  ** information is needed */
  if( chngPk || hasFK || pTrigger ){
    u32 oldmask = (hasFK ? sqlite3FkOldmask(pParse, pTab) : 0);
    oldmask |= sqlite3TriggerColmask(pParse, 
        pTrigger, pChanges, 0, TRIGGER_BEFORE|TRIGGER_AFTER, pTab, onError
    );
    for(i=0; i<pTab->nCol; i++){
      if( oldmask==0xffffffff
       || (i<32 && (oldmask & (1<<i)))
       || (pTab->aCol[i].colFlags & COLFLAG_PRIMKEY)!=0
      ){
        sqlite3ExprCodeGetColumnOfTable(v, pTab, iDataCur, i, regOld+i);
      }else{
        sqlite3VdbeAddOp2(v, OP_Null, 0, regOld+i);
      }
    }
    if( chngRowid==0 && pPk==0 ){
      sqlite3VdbeAddOp2(v, OP_Copy, regOldRowid, regNewRowid);
    }
  }

  /* Populate the array of registers beginning at regNew with the new
  ** row data. This array is used to check constaints, create the new
  ** table and index records, and as the values for any new.* references
  ** made by triggers.
  **
  ** If there are one or more BEFORE triggers, then do not populate the
  ** registers associated with columns that are (a) not modified by
  ** this UPDATE statement and (b) not accessed by new.* references. The
  ** values for registers not modified by the UPDATE must be reloaded from 
  ** the database after the BEFORE triggers are fired anyway (as the trigger 
  ** may have modified them). So not loading those that are not going to
  ** be used eliminates some redundant opcodes.
  */
  newmask = sqlite3TriggerColmask(
      pParse, pTrigger, pChanges, 1, TRIGGER_BEFORE, pTab, onError
  );
  sqlite3VdbeAddOp3(v, OP_Null, 0, regNew, regNew+pTab->nCol-1);
  for(i=0; i<pTab->nCol; i++){
    if( i==pTab->iPKey ){
      /*sqlite3VdbeAddOp2(v, OP_Null, 0, regNew+i);*/
    }else{
      j = aXRef[i];
      if( j>=0 ){
        sqlite3ExprCode(pParse, pChanges->a[j].pExpr, regNew+i);
      }else if( 0==(tmask&TRIGGER_BEFORE) || i>31 || (newmask&(1<<i)) ){
        /* This branch loads the value of a column that will not be changed 
        ** into a register. This is done if there are no BEFORE triggers, or
        ** if there are one or more BEFORE triggers that use this value via
        ** a new.* reference in a trigger program.
        */
        testcase( i==31 );
        testcase( i==32 );
        sqlite3ExprCodeGetColumnOfTable(v, pTab, iDataCur, i, regNew+i);
      }
    }
  }

  /* Fire any BEFORE UPDATE triggers. This happens before constraints are
  ** verified. One could argue that this is wrong.
  */
  if( tmask&TRIGGER_BEFORE ){
    sqlite3VdbeAddOp2(v, OP_Affinity, regNew, pTab->nCol);
    sqlite3TableAffinityStr(v, pTab);
    sqlite3CodeRowTrigger(pParse, pTrigger, TK_UPDATE, pChanges, 
        TRIGGER_BEFORE, pTab, regOldRowid, onError, labelContinue);

    /* The row-trigger may have deleted the row being updated. In this
    ** case, jump to the next row. No updates or AFTER triggers are 
    ** required. This behavior - what happens when the row being updated
    ** is deleted or renamed by a BEFORE trigger - is left undefined in the
    ** documentation.
    */
    if( pPk ){
      sqlite3VdbeAddOp4Int(v, OP_NotFound, iDataCur, labelContinue,regKey,nKey);
    }else{
      sqlite3VdbeAddOp3(v, OP_NotExists, iDataCur, labelContinue, regOldRowid);
    }

    /* If it did not delete it, the row-trigger may still have modified 
    ** some of the columns of the row being updated. Load the values for 
    ** all columns not modified by the update statement into their 
    ** registers in case this has happened.
    */
    for(i=0; i<pTab->nCol; i++){
      if( aXRef[i]<0 && i!=pTab->iPKey ){
        sqlite3ExprCodeGetColumnOfTable(v, pTab, iDataCur, i, regNew+i);
      }
    }
  }

  if( !isView ){
    int j1 = 0;           /* Address of jump instruction */
    int bReplace = 0;     /* True if REPLACE conflict resolution might happen */

    /* Do constraint checks. */
    assert( regOldRowid>0 );
    sqlite3GenerateConstraintChecks(pParse, pTab, aRegIdx, iDataCur, iIdxCur,
        regNewRowid, regOldRowid, chngKey, onError, labelContinue, &bReplace);

    /* Do FK constraint checks. */
    if( hasFK ){
      sqlite3FkCheck(pParse, pTab, regOldRowid, 0, aXRef, chngKey);
    }

    /* Delete the index entries associated with the current record.  */
<<<<<<< HEAD
    j1 = sqlite3VdbeAddOp3(v, OP_NotExists, iCur, 0, regOldRowid);
    sqlite3GenerateRowIndexDelete(pParse, pTab, iCur, aRegIdx);

    /* If changing the rowid value, or if there are foreign key constraints
    ** to process, delete the old record. Otherwise, add a noop OP_Delete
    ** to invoke the pre-update hook.
    **
    ** That (regNew==regnewRowid+1) is true is also important for the 
    ** pre-update hook. If the caller invokes preupdate_new(), the returned
    ** value is copied from memory cell (regNewRowid+1+iCol), where iCol
    ** is the column index supplied by the user.
    */
    assert( regNew==regNewRowid+1 );
    sqlite3VdbeAddOp3(v, OP_Delete, iCur,
        OPFLAG_ISUPDATE | ((hasFK || chngRowid) ? 0 : OPFLAG_ISNOOP),
        regNewRowid
    );
    if( !pParse->nested ){
      sqlite3VdbeChangeP4(v, -1, (char*)pTab, P4_TABLE);
=======
    if( bReplace || chngKey ){
      if( pPk ){
        j1 = sqlite3VdbeAddOp4Int(v, OP_NotFound, iDataCur, 0, regKey, nKey);
      }else{
        j1 = sqlite3VdbeAddOp3(v, OP_NotExists, iDataCur, 0, regOldRowid);
      }
    }
    sqlite3GenerateRowIndexDelete(pParse, pTab, iDataCur, iIdxCur, aRegIdx);
  
    /* If changing the record number, delete the old record.  */
    if( hasFK || chngKey || pPk!=0 ){
      sqlite3VdbeAddOp2(v, OP_Delete, iDataCur, 0);
    }
    if( bReplace || chngKey ){
      if( sqlite3VdbeCurrentAddr(v)==j1+1 ){
        sqlite3VdbeChangeToNoop(v, j1);
      }else{
        sqlite3VdbeJumpHere(v, j1);
      }
>>>>>>> 14ec33f7
    }

    if( hasFK ){
      sqlite3FkCheck(pParse, pTab, 0, regNewRowid, aXRef, chngKey);
    }
  
    /* Insert the new index entries and the new record. */
    sqlite3CompleteInsertion(pParse, pTab, iDataCur, iIdxCur,
                             regNewRowid, aRegIdx, 1, 0, 0);

    /* Do any ON CASCADE, SET NULL or SET DEFAULT operations required to
    ** handle rows (possibly in other tables) that refer via a foreign key
    ** to the row just updated. */ 
    if( hasFK ){
      sqlite3FkActions(pParse, pTab, pChanges, regOldRowid, aXRef, chngKey);
    }
  }

  /* Increment the row counter 
  */
  if( (db->flags & SQLITE_CountRows) && !pParse->pTriggerTab){
    sqlite3VdbeAddOp2(v, OP_AddImm, regRowCount, 1);
  }

  sqlite3CodeRowTrigger(pParse, pTrigger, TK_UPDATE, pChanges, 
      TRIGGER_AFTER, pTab, regOldRowid, onError, labelContinue);

  /* Repeat the above with the next record to be updated, until
  ** all record selected by the WHERE clause have been updated.
  */
  if( okOnePass ){
    /* Nothing to do at end-of-loop for a single-pass */
  }else if( pPk ){
    sqlite3VdbeResolveLabel(v, labelContinue);
    sqlite3VdbeAddOp2(v, OP_Next, iEph, addrTop);
  }else{
    sqlite3VdbeAddOp2(v, OP_Goto, 0, labelContinue);
  }
  sqlite3VdbeResolveLabel(v, labelBreak);

  /* Close all tables */
  for(i=0, pIdx=pTab->pIndex; pIdx; pIdx=pIdx->pNext, i++){
    assert( aRegIdx );
    if( openAll || aRegIdx[i]>0 ){
      sqlite3VdbeAddOp2(v, OP_Close, iIdxCur+i, 0);
    }
  }
  if( iDataCur<iIdxCur ) sqlite3VdbeAddOp2(v, OP_Close, iDataCur, 0);

  /* Update the sqlite_sequence table by storing the content of the
  ** maximum rowid counter values recorded while inserting into
  ** autoincrement tables.
  */
  if( pParse->nested==0 && pParse->pTriggerTab==0 ){
    sqlite3AutoincrementEnd(pParse);
  }

  /*
  ** Return the number of rows that were changed. If this routine is 
  ** generating code because of a call to sqlite3NestedParse(), do not
  ** invoke the callback function.
  */
  if( (db->flags&SQLITE_CountRows) && !pParse->pTriggerTab && !pParse->nested ){
    sqlite3VdbeAddOp2(v, OP_ResultRow, regRowCount, 1);
    sqlite3VdbeSetNumCols(v, 1);
    sqlite3VdbeSetColName(v, 0, COLNAME_NAME, "rows updated", SQLITE_STATIC);
  }

update_cleanup:
  sqlite3AuthContextPop(&sContext);
  sqlite3DbFree(db, aRegIdx);
  sqlite3DbFree(db, aXRef);
  sqlite3SrcListDelete(db, pTabList);
  sqlite3ExprListDelete(db, pChanges);
  sqlite3ExprDelete(db, pWhere);
  return;
}
/* Make sure "isView" and other macros defined above are undefined. Otherwise
** thely may interfere with compilation of other functions in this file
** (or in another file, if this file becomes part of the amalgamation).  */
#ifdef isView
 #undef isView
#endif
#ifdef pTrigger
 #undef pTrigger
#endif

#ifndef SQLITE_OMIT_VIRTUALTABLE
/*
** Generate code for an UPDATE of a virtual table.
**
** The strategy is that we create an ephemerial table that contains
** for each row to be changed:
**
**   (A)  The original rowid of that row.
**   (B)  The revised rowid for the row. (note1)
**   (C)  The content of every column in the row.
**
** Then we loop over this ephemeral table and for each row in
** the ephermeral table call VUpdate.
**
** When finished, drop the ephemeral table.
**
** (note1) Actually, if we know in advance that (A) is always the same
** as (B) we only store (A), then duplicate (A) when pulling
** it out of the ephemeral table before calling VUpdate.
*/
static void updateVirtualTable(
  Parse *pParse,       /* The parsing context */
  SrcList *pSrc,       /* The virtual table to be modified */
  Table *pTab,         /* The virtual table */
  ExprList *pChanges,  /* The columns to change in the UPDATE statement */
  Expr *pRowid,        /* Expression used to recompute the rowid */
  int *aXRef,          /* Mapping from columns of pTab to entries in pChanges */
  Expr *pWhere,        /* WHERE clause of the UPDATE statement */
  int onError          /* ON CONFLICT strategy */
){
  Vdbe *v = pParse->pVdbe;  /* Virtual machine under construction */
  ExprList *pEList = 0;     /* The result set of the SELECT statement */
  Select *pSelect = 0;      /* The SELECT statement */
  Expr *pExpr;              /* Temporary expression */
  int ephemTab;             /* Table holding the result of the SELECT */
  int i;                    /* Loop counter */
  int addr;                 /* Address of top of loop */
  int iReg;                 /* First register in set passed to OP_VUpdate */
  sqlite3 *db = pParse->db; /* Database connection */
  const char *pVTab = (const char*)sqlite3GetVTable(db, pTab);
  SelectDest dest;

  /* Construct the SELECT statement that will find the new values for
  ** all updated rows. 
  */
  pEList = sqlite3ExprListAppend(pParse, 0, sqlite3Expr(db, TK_ID, "_rowid_"));
  if( pRowid ){
    pEList = sqlite3ExprListAppend(pParse, pEList,
                                   sqlite3ExprDup(db, pRowid, 0));
  }
  assert( pTab->iPKey<0 );
  for(i=0; i<pTab->nCol; i++){
    if( aXRef[i]>=0 ){
      pExpr = sqlite3ExprDup(db, pChanges->a[aXRef[i]].pExpr, 0);
    }else{
      pExpr = sqlite3Expr(db, TK_ID, pTab->aCol[i].zName);
    }
    pEList = sqlite3ExprListAppend(pParse, pEList, pExpr);
  }
  pSelect = sqlite3SelectNew(pParse, pEList, pSrc, pWhere, 0, 0, 0, 0, 0, 0);
  
  /* Create the ephemeral table into which the update results will
  ** be stored.
  */
  assert( v );
  ephemTab = pParse->nTab++;
  sqlite3VdbeAddOp2(v, OP_OpenEphemeral, ephemTab, pTab->nCol+1+(pRowid!=0));
  sqlite3VdbeChangeP5(v, BTREE_UNORDERED);

  /* fill the ephemeral table 
  */
  sqlite3SelectDestInit(&dest, SRT_Table, ephemTab);
  sqlite3Select(pParse, pSelect, &dest);

  /* Generate code to scan the ephemeral table and call VUpdate. */
  iReg = ++pParse->nMem;
  pParse->nMem += pTab->nCol+1;
  addr = sqlite3VdbeAddOp2(v, OP_Rewind, ephemTab, 0);
  sqlite3VdbeAddOp3(v, OP_Column,  ephemTab, 0, iReg);
  sqlite3VdbeAddOp3(v, OP_Column, ephemTab, (pRowid?1:0), iReg+1);
  for(i=0; i<pTab->nCol; i++){
    sqlite3VdbeAddOp3(v, OP_Column, ephemTab, i+1+(pRowid!=0), iReg+2+i);
  }
  sqlite3VtabMakeWritable(pParse, pTab);
  sqlite3VdbeAddOp4(v, OP_VUpdate, 0, pTab->nCol+2, iReg, pVTab, P4_VTAB);
  sqlite3VdbeChangeP5(v, onError==OE_Default ? OE_Abort : onError);
  sqlite3MayAbort(pParse);
  sqlite3VdbeAddOp2(v, OP_Next, ephemTab, addr+1);
  sqlite3VdbeJumpHere(v, addr);
  sqlite3VdbeAddOp2(v, OP_Close, ephemTab, 0);

  /* Cleanup */
  sqlite3SelectDelete(db, pSelect);  
}
#endif /* SQLITE_OMIT_VIRTUALTABLE */<|MERGE_RESOLUTION|>--- conflicted
+++ resolved
@@ -567,9 +567,14 @@
     }
 
     /* Delete the index entries associated with the current record.  */
-<<<<<<< HEAD
-    j1 = sqlite3VdbeAddOp3(v, OP_NotExists, iCur, 0, regOldRowid);
-    sqlite3GenerateRowIndexDelete(pParse, pTab, iCur, aRegIdx);
+    if( bReplace || chngKey ){
+      if( pPk ){
+        j1 = sqlite3VdbeAddOp4Int(v, OP_NotFound, iDataCur, 0, regKey, nKey);
+      }else{
+        j1 = sqlite3VdbeAddOp3(v, OP_NotExists, iDataCur, 0, regOldRowid);
+      }
+    }
+    sqlite3GenerateRowIndexDelete(pParse, pTab, iDataCur, iIdxCur, aRegIdx);
 
     /* If changing the rowid value, or if there are foreign key constraints
     ** to process, delete the old record. Otherwise, add a noop OP_Delete
@@ -581,25 +586,12 @@
     ** is the column index supplied by the user.
     */
     assert( regNew==regNewRowid+1 );
-    sqlite3VdbeAddOp3(v, OP_Delete, iCur,
-        OPFLAG_ISUPDATE | ((hasFK || chngRowid) ? 0 : OPFLAG_ISNOOP),
+    sqlite3VdbeAddOp3(v, OP_Delete, iDataCur,
+        OPFLAG_ISUPDATE | ((hasFK || chngKey || pPk!=0) ? 0 : OPFLAG_ISNOOP),
         regNewRowid
     );
     if( !pParse->nested ){
       sqlite3VdbeChangeP4(v, -1, (char*)pTab, P4_TABLE);
-=======
-    if( bReplace || chngKey ){
-      if( pPk ){
-        j1 = sqlite3VdbeAddOp4Int(v, OP_NotFound, iDataCur, 0, regKey, nKey);
-      }else{
-        j1 = sqlite3VdbeAddOp3(v, OP_NotExists, iDataCur, 0, regOldRowid);
-      }
-    }
-    sqlite3GenerateRowIndexDelete(pParse, pTab, iDataCur, iIdxCur, aRegIdx);
-  
-    /* If changing the record number, delete the old record.  */
-    if( hasFK || chngKey || pPk!=0 ){
-      sqlite3VdbeAddOp2(v, OP_Delete, iDataCur, 0);
     }
     if( bReplace || chngKey ){
       if( sqlite3VdbeCurrentAddr(v)==j1+1 ){
@@ -607,7 +599,6 @@
       }else{
         sqlite3VdbeJumpHere(v, j1);
       }
->>>>>>> 14ec33f7
     }
 
     if( hasFK ){
